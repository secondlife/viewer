/**
 * @file lltexlayer.cpp
 * @brief A texture layer. Used for avatars.
 *
 * $LicenseInfo:firstyear=2002&license=viewerlgpl$
 * Second Life Viewer Source Code
 * Copyright (C) 2010, Linden Research, Inc.
 *
 * This library is free software; you can redistribute it and/or
 * modify it under the terms of the GNU Lesser General Public
 * License as published by the Free Software Foundation;
 * version 2.1 of the License only.
 *
 * This library is distributed in the hope that it will be useful,
 * but WITHOUT ANY WARRANTY; without even the implied warranty of
 * MERCHANTABILITY or FITNESS FOR A PARTICULAR PURPOSE.  See the GNU
 * Lesser General Public License for more details.
 *
 * You should have received a copy of the GNU Lesser General Public
 * License along with this library; if not, write to the Free Software
 * Foundation, Inc., 51 Franklin Street, Fifth Floor, Boston, MA  02110-1301  USA
 *
 * Linden Research, Inc., 945 Battery Street, San Francisco, CA  94111  USA
 * $/LicenseInfo$
 */

#include "linden_common.h"

#include "lltexlayer.h"

#include "llavatarappearance.h"
#include "llcrc.h"
#include "llimagej2c.h"
#include "llimagetga.h"
#include "lldir.h"
#include "lltexlayerparams.h"
#include "lltexturemanagerbridge.h"
#include "lllocaltextureobject.h"
#include "../llui/llui.h"
#include "llwearable.h"
#include "llwearabledata.h"
#include "llvertexbuffer.h"
#include "llviewervisualparam.h"
#include "llfasttimer.h"

//#include "../tools/imdebug/imdebug.h"

using namespace LLAvatarAppearanceDefines;

// runway consolidate
extern std::string self_av_string();

class LLTexLayerInfo
{
    friend class LLTexLayer;
    friend class LLTexLayerTemplate;
    friend class LLTexLayerInterface;
public:
    LLTexLayerInfo();
    ~LLTexLayerInfo();

<<<<<<< HEAD
	bool parseXml(LLXmlTreeNode* node);
	bool createVisualParams(LLAvatarAppearance *appearance);
	bool isUserSettable() { return mLocalTexture != -1;	}
	S32  getLocalTexture() const { return mLocalTexture; }
	bool getOnlyAlpha() const { return mUseLocalTextureAlphaOnly; }
	std::string getName() const { return mName;	}

private:
	std::string				mName;
	
	bool					mWriteAllChannels; // Don't use masking.  Just write RGBA into buffer,
	LLTexLayerInterface::ERenderPass mRenderPass;

	std::string				mGlobalColor;
	LLColor4				mFixedColor;

	S32						mLocalTexture;
	std::string				mStaticImageFileName;
	bool					mStaticImageIsMask;
	bool					mUseLocalTextureAlphaOnly; // Ignore RGB channels from the input texture.  Use alpha as a mask
	bool					mIsVisibilityMask;

	typedef std::vector< std::pair< std::string,bool > > morph_name_list_t;
	morph_name_list_t		    mMorphNameList;
	param_color_info_list_t		mParamColorInfoList;
	param_alpha_info_list_t		mParamAlphaInfoList;
=======
    BOOL parseXml(LLXmlTreeNode* node);
    BOOL createVisualParams(LLAvatarAppearance *appearance);
    BOOL isUserSettable() { return mLocalTexture != -1; }
    S32  getLocalTexture() const { return mLocalTexture; }
    BOOL getOnlyAlpha() const { return mUseLocalTextureAlphaOnly; }
    std::string getName() const { return mName; }

private:
    std::string             mName;

    BOOL                    mWriteAllChannels; // Don't use masking.  Just write RGBA into buffer,
    LLTexLayerInterface::ERenderPass mRenderPass;

    std::string             mGlobalColor;
    LLColor4                mFixedColor;

    S32                     mLocalTexture;
    std::string             mStaticImageFileName;
    BOOL                    mStaticImageIsMask;
    BOOL                    mUseLocalTextureAlphaOnly; // Ignore RGB channels from the input texture.  Use alpha as a mask
    BOOL                    mIsVisibilityMask;

    typedef std::vector< std::pair< std::string,BOOL > > morph_name_list_t;
    morph_name_list_t           mMorphNameList;
    param_color_info_list_t     mParamColorInfoList;
    param_alpha_info_list_t     mParamAlphaInfoList;
>>>>>>> e1623bb2
};

//-----------------------------------------------------------------------------
// LLTexLayerSetBuffer
// The composite image that a LLViewerTexLayerSet writes to.  Each LLViewerTexLayerSet has one.
//-----------------------------------------------------------------------------

LLTexLayerSetBuffer::LLTexLayerSetBuffer(LLTexLayerSet* const owner) :
    mTexLayerSet(owner)
{
}

LLTexLayerSetBuffer::~LLTexLayerSetBuffer()
{
}

void LLTexLayerSetBuffer::pushProjection() const
{
    gGL.matrixMode(LLRender::MM_PROJECTION);
    gGL.pushMatrix();
    gGL.loadIdentity();
    gGL.ortho(0.0f, getCompositeWidth(), 0.0f, getCompositeHeight(), -1.0f, 1.0f);

    gGL.matrixMode(LLRender::MM_MODELVIEW);
    gGL.pushMatrix();
    gGL.loadIdentity();
}

void LLTexLayerSetBuffer::popProjection() const
{
    gGL.matrixMode(LLRender::MM_PROJECTION);
    gGL.popMatrix();

    gGL.matrixMode(LLRender::MM_MODELVIEW);
    gGL.popMatrix();
}

// virtual
void LLTexLayerSetBuffer::preRenderTexLayerSet()
{
    // Set up an ortho projection
    pushProjection();
}

// virtual
void LLTexLayerSetBuffer::postRenderTexLayerSet(bool success)
{
    popProjection();
}

bool LLTexLayerSetBuffer::renderTexLayerSet(LLRenderTarget* bound_target)
{
    // Default color mask for tex layer render
    gGL.setColorMask(true, true);

    BOOL success = TRUE;

<<<<<<< HEAD
	bool success = true;
	
	gAlphaMaskProgram.bind();
	gAlphaMaskProgram.setMinimumAlpha(0.004f);
=======
    gAlphaMaskProgram.bind();
    gAlphaMaskProgram.setMinimumAlpha(0.004f);
>>>>>>> e1623bb2

    LLVertexBuffer::unbind();

    // Composite the color data
    LLGLSUIDefault gls_ui;
    success &= mTexLayerSet->render( getCompositeOriginX(), getCompositeOriginY(),
                                     getCompositeWidth(), getCompositeHeight(), bound_target );
    gGL.flush();

    midRenderTexLayerSet(success);

    gAlphaMaskProgram.unbind();

    LLVertexBuffer::unbind();

    // reset GL state
    gGL.setColorMask(true, true);
    gGL.setSceneBlendType(LLRender::BT_ALPHA);

    return success;
}

//-----------------------------------------------------------------------------
// LLTexLayerSetInfo
// An ordered set of texture layers that get composited into a single texture.
//-----------------------------------------------------------------------------

LLTexLayerSetInfo::LLTexLayerSetInfo() :
<<<<<<< HEAD
	mBodyRegion( "" ),
	mWidth( 512 ),
	mHeight( 512 ),
	mClearAlpha( true )
=======
    mBodyRegion( "" ),
    mWidth( 512 ),
    mHeight( 512 ),
    mClearAlpha( TRUE )
>>>>>>> e1623bb2
{
}

LLTexLayerSetInfo::~LLTexLayerSetInfo( )
{
    std::for_each(mLayerInfoList.begin(), mLayerInfoList.end(), DeletePointer());
    mLayerInfoList.clear();
}

bool LLTexLayerSetInfo::parseXml(LLXmlTreeNode* node)
{
<<<<<<< HEAD
	llassert( node->hasName( "layer_set" ) );
	if( !node->hasName( "layer_set" ) )
	{
		return false;
	}

	// body_region
	static LLStdStringHandle body_region_string = LLXmlTree::addAttributeString("body_region");
	if( !node->getFastAttributeString( body_region_string, mBodyRegion ) )
	{
		LL_WARNS() << "<layer_set> is missing body_region attribute" << LL_ENDL;
		return false;
	}

	// width, height
	static LLStdStringHandle width_string = LLXmlTree::addAttributeString("width");
	if( !node->getFastAttributeS32( width_string, mWidth ) )
	{
		return false;
	}

	static LLStdStringHandle height_string = LLXmlTree::addAttributeString("height");
	if( !node->getFastAttributeS32( height_string, mHeight ) )
	{
		return false;
	}

	// Optional alpha component to apply after all compositing is complete.
	static LLStdStringHandle alpha_tga_file_string = LLXmlTree::addAttributeString("alpha_tga_file");
	node->getFastAttributeString( alpha_tga_file_string, mStaticAlphaFileName );

	static LLStdStringHandle clear_alpha_string = LLXmlTree::addAttributeString("clear_alpha");
	node->getFastAttributeBOOL( clear_alpha_string, mClearAlpha );

	// <layer>
	for (LLXmlTreeNode* child = node->getChildByName( "layer" );
		 child;
		 child = node->getNextNamedChild())
	{
		LLTexLayerInfo* info = new LLTexLayerInfo();
		if( !info->parseXml( child ))
		{
			delete info;
			return false;
		}
		mLayerInfoList.push_back( info );		
	}
	return true;
=======
    llassert( node->hasName( "layer_set" ) );
    if( !node->hasName( "layer_set" ) )
    {
        return FALSE;
    }

    // body_region
    static LLStdStringHandle body_region_string = LLXmlTree::addAttributeString("body_region");
    if( !node->getFastAttributeString( body_region_string, mBodyRegion ) )
    {
        LL_WARNS() << "<layer_set> is missing body_region attribute" << LL_ENDL;
        return FALSE;
    }

    // width, height
    static LLStdStringHandle width_string = LLXmlTree::addAttributeString("width");
    if( !node->getFastAttributeS32( width_string, mWidth ) )
    {
        return FALSE;
    }

    static LLStdStringHandle height_string = LLXmlTree::addAttributeString("height");
    if( !node->getFastAttributeS32( height_string, mHeight ) )
    {
        return FALSE;
    }

    // Optional alpha component to apply after all compositing is complete.
    static LLStdStringHandle alpha_tga_file_string = LLXmlTree::addAttributeString("alpha_tga_file");
    node->getFastAttributeString( alpha_tga_file_string, mStaticAlphaFileName );

    static LLStdStringHandle clear_alpha_string = LLXmlTree::addAttributeString("clear_alpha");
    node->getFastAttributeBOOL( clear_alpha_string, mClearAlpha );

    // <layer>
    for (LLXmlTreeNode* child = node->getChildByName( "layer" );
         child;
         child = node->getNextNamedChild())
    {
        LLTexLayerInfo* info = new LLTexLayerInfo();
        if( !info->parseXml( child ))
        {
            delete info;
            return FALSE;
        }
        mLayerInfoList.push_back( info );
    }
    return TRUE;
>>>>>>> e1623bb2
}

// creates visual params without generating layersets or layers
void LLTexLayerSetInfo::createVisualParams(LLAvatarAppearance *appearance)
{
    //layer_info_list_t     mLayerInfoList;
    for (LLTexLayerInfo* layer_info : mLayerInfoList)
    {
        layer_info->createVisualParams(appearance);
    }
}

//-----------------------------------------------------------------------------
// LLTexLayerSet
// An ordered set of texture layers that get composited into a single texture.
//-----------------------------------------------------------------------------

bool LLTexLayerSet::sHasCaches = false;

LLTexLayerSet::LLTexLayerSet(LLAvatarAppearance* const appearance) :
<<<<<<< HEAD
	mAvatarAppearance( appearance ),
	mIsVisible( true ),
	mBakedTexIndex(LLAvatarAppearanceDefines::BAKED_HEAD),
	mInfo( NULL )
=======
    mAvatarAppearance( appearance ),
    mIsVisible( TRUE ),
    mBakedTexIndex(LLAvatarAppearanceDefines::BAKED_HEAD),
    mInfo( NULL )
>>>>>>> e1623bb2
{
}

// virtual
LLTexLayerSet::~LLTexLayerSet()
{
    deleteCaches();
    std::for_each(mLayerList.begin(), mLayerList.end(), DeletePointer());
    mLayerList.clear();

    std::for_each(mMaskLayerList.begin(), mMaskLayerList.end(), DeletePointer());
    mMaskLayerList.clear();
}

//-----------------------------------------------------------------------------
// setInfo
//-----------------------------------------------------------------------------

bool LLTexLayerSet::setInfo(const LLTexLayerSetInfo *info)
{
<<<<<<< HEAD
	llassert(mInfo == NULL);
	mInfo = info;
	//mID = info->mID; // No ID

	mLayerList.reserve(info->mLayerInfoList.size());
	for (LLTexLayerInfo* layer_info : info->mLayerInfoList)
	{
		LLTexLayerInterface *layer = NULL;
		if (layer_info->isUserSettable())
		{
			layer = new LLTexLayerTemplate( this, getAvatarAppearance() );
		}
		else
		{
			layer = new LLTexLayer(this);
		}
		// this is the first time this layer (of either type) is being created - make sure you add the parameters to the avatar appearance
		if (!layer->setInfo(layer_info, NULL))
		{
			mInfo = NULL;
			return false;
		}
		if (!layer->isVisibilityMask())
		{
			mLayerList.push_back( layer );
		}
		else
		{
			mMaskLayerList.push_back(layer);
		}
	}

	requestUpdate();

	stop_glerror();

	return true;
=======
    llassert(mInfo == NULL);
    mInfo = info;
    //mID = info->mID; // No ID

    mLayerList.reserve(info->mLayerInfoList.size());
    for (LLTexLayerInfo* layer_info : info->mLayerInfoList)
    {
        LLTexLayerInterface *layer = NULL;
        if (layer_info->isUserSettable())
        {
            layer = new LLTexLayerTemplate( this, getAvatarAppearance() );
        }
        else
        {
            layer = new LLTexLayer(this);
        }
        // this is the first time this layer (of either type) is being created - make sure you add the parameters to the avatar appearance
        if (!layer->setInfo(layer_info, NULL))
        {
            mInfo = NULL;
            return FALSE;
        }
        if (!layer->isVisibilityMask())
        {
            mLayerList.push_back( layer );
        }
        else
        {
            mMaskLayerList.push_back(layer);
        }
    }

    requestUpdate();

    stop_glerror();

    return TRUE;
>>>>>>> e1623bb2
}

#if 0 // obsolete
//-----------------------------------------------------------------------------
// parseData
//-----------------------------------------------------------------------------

bool LLTexLayerSet::parseData(LLXmlTreeNode* node)
{
    LLTexLayerSetInfo *info = new LLTexLayerSetInfo;

<<<<<<< HEAD
	if (!info->parseXml(node))
	{
		delete info;
		return false;
	}
	if (!setInfo(info))
	{
		delete info;
		return false;
	}
	return true;
=======
    if (!info->parseXml(node))
    {
        delete info;
        return FALSE;
    }
    if (!setInfo(info))
    {
        delete info;
        return FALSE;
    }
    return TRUE;
>>>>>>> e1623bb2
}
#endif

void LLTexLayerSet::deleteCaches()
{
    for(LLTexLayerInterface* layer : mLayerList)
    {
        layer->deleteCaches();
    }
    for (LLTexLayerInterface* layer : mMaskLayerList)
    {
        layer->deleteCaches();
    }
}


bool LLTexLayerSet::render( S32 x, S32 y, S32 width, S32 height, LLRenderTarget* bound_target )
{
<<<<<<< HEAD
	bool success = true;
	mIsVisible = true;

	if (mMaskLayerList.size() > 0)
	{
		for (LLTexLayerInterface* layer : mMaskLayerList)
		{
			if (layer->isInvisibleAlphaMask())
			{
				mIsVisible = false;
			}
		}
	}

	LLGLSUIDefault gls_ui;
	LLGLDepthTest gls_depth(GL_FALSE, GL_FALSE);
	gGL.setColorMask(true, true);

	// clear buffer area to ensure we don't pick up UI elements
	{
		gGL.flush();
		gAlphaMaskProgram.setMinimumAlpha(0.0f);
		gGL.getTexUnit(0)->unbind(LLTexUnit::TT_TEXTURE);
		gGL.color4f( 0.f, 0.f, 0.f, 1.f );

		gl_rect_2d_simple( width, height );

		gGL.flush();
		gAlphaMaskProgram.setMinimumAlpha(0.004f);
	}

	if (mIsVisible)
	{
		// composite color layers
		for(LLTexLayerInterface* layer : mLayerList)
		{
			if (layer->getRenderPass() == LLTexLayer::RP_COLOR)
			{
				gGL.flush();
				success &= layer->render(x, y, width, height, bound_target);
				gGL.flush();
			}
		}
		
		renderAlphaMaskTextures(x, y, width, height, bound_target, false);
	
		stop_glerror();
	}
	else
	{
		gGL.flush();

		gGL.setSceneBlendType(LLRender::BT_REPLACE);
		gAlphaMaskProgram.setMinimumAlpha(0.f);

		gGL.getTexUnit(0)->unbind(LLTexUnit::TT_TEXTURE);
		gGL.color4f( 0.f, 0.f, 0.f, 0.f );

		gl_rect_2d_simple( width, height );
		gGL.setSceneBlendType(LLRender::BT_ALPHA);

		gGL.flush();
		gAlphaMaskProgram.setMinimumAlpha(0.004f);
	}

	return success;
}


bool LLTexLayerSet::isBodyRegion(const std::string& region) const
{
	return mInfo->mBodyRegion == region; 
}

const std::string LLTexLayerSet::getBodyRegionName() const 
{ 
	return mInfo->mBodyRegion; 
=======
    BOOL success = TRUE;
    mIsVisible = TRUE;

    if (mMaskLayerList.size() > 0)
    {
        for (LLTexLayerInterface* layer : mMaskLayerList)
        {
            if (layer->isInvisibleAlphaMask())
            {
                mIsVisible = FALSE;
            }
        }
    }

    LLGLSUIDefault gls_ui;
    LLGLDepthTest gls_depth(GL_FALSE, GL_FALSE);
    gGL.setColorMask(true, true);

    // clear buffer area to ensure we don't pick up UI elements
    {
        gGL.flush();
        gAlphaMaskProgram.setMinimumAlpha(0.0f);
        gGL.getTexUnit(0)->unbind(LLTexUnit::TT_TEXTURE);
        gGL.color4f( 0.f, 0.f, 0.f, 1.f );

        gl_rect_2d_simple( width, height );

        gGL.flush();
        gAlphaMaskProgram.setMinimumAlpha(0.004f);
    }

    if (mIsVisible)
    {
        // composite color layers
        for(LLTexLayerInterface* layer : mLayerList)
        {
            if (layer->getRenderPass() == LLTexLayer::RP_COLOR)
            {
                gGL.flush();
                success &= layer->render(x, y, width, height, bound_target);
                gGL.flush();
            }
        }

        renderAlphaMaskTextures(x, y, width, height, bound_target, false);

        stop_glerror();
    }
    else
    {
        gGL.flush();

        gGL.setSceneBlendType(LLRender::BT_REPLACE);
        gAlphaMaskProgram.setMinimumAlpha(0.f);

        gGL.getTexUnit(0)->unbind(LLTexUnit::TT_TEXTURE);
        gGL.color4f( 0.f, 0.f, 0.f, 0.f );

        gl_rect_2d_simple( width, height );
        gGL.setSceneBlendType(LLRender::BT_ALPHA);

        gGL.flush();
        gAlphaMaskProgram.setMinimumAlpha(0.004f);
    }

    return success;
}


BOOL LLTexLayerSet::isBodyRegion(const std::string& region) const
{
    return mInfo->mBodyRegion == region;
}

const std::string LLTexLayerSet::getBodyRegionName() const
{
    return mInfo->mBodyRegion;
>>>>>>> e1623bb2
}

void LLTexLayerSet::destroyComposite()
{
    if( mComposite )
    {
        mComposite = NULL;
    }
}

LLTexLayerSetBuffer* LLTexLayerSet::getComposite()
{
    if (!mComposite)
    {
        createComposite();
    }
    return mComposite;
}

const LLTexLayerSetBuffer* LLTexLayerSet::getComposite() const
{
    return mComposite;
}

void LLTexLayerSet::gatherMorphMaskAlpha(U8 *data, S32 origin_x, S32 origin_y, S32 width, S32 height, LLRenderTarget* bound_target)
{
    LL_PROFILE_ZONE_SCOPED;
    memset(data, 255, width * height);

    for(LLTexLayerInterface* layer : mLayerList)
    {
        layer->gatherAlphaMasks(data, origin_x, origin_y, width, height, bound_target);
    }

    // Set alpha back to that of our alpha masks.
    renderAlphaMaskTextures(origin_x, origin_y, width, height, bound_target, true);
}

void LLTexLayerSet::renderAlphaMaskTextures(S32 x, S32 y, S32 width, S32 height, LLRenderTarget* bound_target, bool forceClear)
{
    LL_PROFILE_ZONE_SCOPED;
<<<<<<< HEAD
	const LLTexLayerSetInfo *info = getInfo();
	
	gGL.setColorMask(false, true);
	gGL.setSceneBlendType(LLRender::BT_REPLACE);
	
	// (Optionally) replace alpha with a single component image from a tga file.
	if (!info->mStaticAlphaFileName.empty())
	{
		gGL.flush();
		{
			LLGLTexture* tex = LLTexLayerStaticImageList::getInstance()->getTexture(info->mStaticAlphaFileName, true);
			if( tex )
			{
				LLGLSUIDefault gls_ui;
				gGL.getTexUnit(0)->bind(tex);
				gl_rect_2d_simple_tex( width, height );
			}
		}
		gGL.flush();
	}
	else if (forceClear || info->mClearAlpha || (mMaskLayerList.size() > 0))
	{
		// Set the alpha channel to one (clean up after previous blending)
		gGL.flush();
		gAlphaMaskProgram.setMinimumAlpha(0.f);
		gGL.getTexUnit(0)->unbind(LLTexUnit::TT_TEXTURE);
		gGL.color4f( 0.f, 0.f, 0.f, 1.f );
		
		gl_rect_2d_simple( width, height );
		
		gGL.flush();
		gAlphaMaskProgram.setMinimumAlpha(0.004f);
	}
	
	// (Optional) Mask out part of the baked texture with alpha masks
	// will still have an effect even if mClearAlpha is set or the alpha component was replaced
	if (mMaskLayerList.size() > 0)
	{
		gGL.setSceneBlendType(LLRender::BT_MULT_ALPHA);
		for (LLTexLayerInterface* layer : mMaskLayerList)
		{
			gGL.flush();
			layer->blendAlphaTexture(x,y,width, height);
			gGL.flush();
		}
		
	}
	
	gGL.getTexUnit(0)->unbind(LLTexUnit::TT_TEXTURE);
	
	gGL.setColorMask(true, true);
	gGL.setSceneBlendType(LLRender::BT_ALPHA);
=======
    const LLTexLayerSetInfo *info = getInfo();

    gGL.setColorMask(false, true);
    gGL.setSceneBlendType(LLRender::BT_REPLACE);

    // (Optionally) replace alpha with a single component image from a tga file.
    if (!info->mStaticAlphaFileName.empty())
    {
        gGL.flush();
        {
            LLGLTexture* tex = LLTexLayerStaticImageList::getInstance()->getTexture(info->mStaticAlphaFileName, TRUE);
            if( tex )
            {
                LLGLSUIDefault gls_ui;
                gGL.getTexUnit(0)->bind(tex);
                gl_rect_2d_simple_tex( width, height );
            }
        }
        gGL.flush();
    }
    else if (forceClear || info->mClearAlpha || (mMaskLayerList.size() > 0))
    {
        // Set the alpha channel to one (clean up after previous blending)
        gGL.flush();
        gAlphaMaskProgram.setMinimumAlpha(0.f);
        gGL.getTexUnit(0)->unbind(LLTexUnit::TT_TEXTURE);
        gGL.color4f( 0.f, 0.f, 0.f, 1.f );

        gl_rect_2d_simple( width, height );

        gGL.flush();
        gAlphaMaskProgram.setMinimumAlpha(0.004f);
    }

    // (Optional) Mask out part of the baked texture with alpha masks
    // will still have an effect even if mClearAlpha is set or the alpha component was replaced
    if (mMaskLayerList.size() > 0)
    {
        gGL.setSceneBlendType(LLRender::BT_MULT_ALPHA);
        for (LLTexLayerInterface* layer : mMaskLayerList)
        {
            gGL.flush();
            layer->blendAlphaTexture(x,y,width, height);
            gGL.flush();
        }

    }

    gGL.getTexUnit(0)->unbind(LLTexUnit::TT_TEXTURE);

    gGL.setColorMask(true, true);
    gGL.setSceneBlendType(LLRender::BT_ALPHA);
>>>>>>> e1623bb2
}

void LLTexLayerSet::applyMorphMask(const U8* tex_data, S32 width, S32 height, S32 num_components)
{
    mAvatarAppearance->applyMorphMask(tex_data, width, height, num_components, mBakedTexIndex);
}

bool LLTexLayerSet::isMorphValid() const
{
<<<<<<< HEAD
	for(const LLTexLayerInterface* layer : mLayerList)
	{
		if (layer && !layer->isMorphValid())
		{
			return false;
		}
	}
	return true;
=======
    for(const LLTexLayerInterface* layer : mLayerList)
    {
        if (layer && !layer->isMorphValid())
        {
            return FALSE;
        }
    }
    return TRUE;
>>>>>>> e1623bb2
}

void LLTexLayerSet::invalidateMorphMasks()
{
    for(LLTexLayerInterface* layer : mLayerList)
    {
        if (layer)
        {
            layer->invalidateMorphMasks();
        }
    }
}


//-----------------------------------------------------------------------------
// LLTexLayerInfo
//-----------------------------------------------------------------------------
LLTexLayerInfo::LLTexLayerInfo() :
<<<<<<< HEAD
	mWriteAllChannels( false ),
	mRenderPass(LLTexLayer::RP_COLOR),
	mFixedColor( 0.f, 0.f, 0.f, 0.f ),
	mLocalTexture( -1 ),
	mStaticImageIsMask( false ),
	mUseLocalTextureAlphaOnly(false),
	mIsVisibilityMask(false)
=======
    mWriteAllChannels( FALSE ),
    mRenderPass(LLTexLayer::RP_COLOR),
    mFixedColor( 0.f, 0.f, 0.f, 0.f ),
    mLocalTexture( -1 ),
    mStaticImageIsMask( FALSE ),
    mUseLocalTextureAlphaOnly(FALSE),
    mIsVisibilityMask(FALSE)
>>>>>>> e1623bb2
{
}

LLTexLayerInfo::~LLTexLayerInfo( )
{
    std::for_each(mParamColorInfoList.begin(), mParamColorInfoList.end(), DeletePointer());
    mParamColorInfoList.clear();
    std::for_each(mParamAlphaInfoList.begin(), mParamAlphaInfoList.end(), DeletePointer());
    mParamAlphaInfoList.clear();
}

bool LLTexLayerInfo::parseXml(LLXmlTreeNode* node)
{
<<<<<<< HEAD
	llassert( node->hasName( "layer" ) );

	// name attribute
	static LLStdStringHandle name_string = LLXmlTree::addAttributeString("name");
	if( !node->getFastAttributeString( name_string, mName ) )
	{
		return false;
	}
	
	static LLStdStringHandle write_all_channels_string = LLXmlTree::addAttributeString("write_all_channels");
	node->getFastAttributeBOOL( write_all_channels_string, mWriteAllChannels );

	std::string render_pass_name;
	static LLStdStringHandle render_pass_string = LLXmlTree::addAttributeString("render_pass");
	if( node->getFastAttributeString( render_pass_string, render_pass_name ) )
	{
		if( render_pass_name == "bump" )
		{
			mRenderPass = LLTexLayer::RP_BUMP;
		}
	}

	// Note: layers can have either a "global_color" attrib, a "fixed_color" attrib, or a <param_color> child.
	// global color attribute (optional)
	static LLStdStringHandle global_color_string = LLXmlTree::addAttributeString("global_color");
	node->getFastAttributeString( global_color_string, mGlobalColor );

	// Visibility mask (optional)
	bool is_visibility;
	static LLStdStringHandle visibility_mask_string = LLXmlTree::addAttributeString("visibility_mask");
	if (node->getFastAttributeBOOL(visibility_mask_string, is_visibility))
	{
		mIsVisibilityMask = is_visibility;
	}

	// color attribute (optional)
	LLColor4U color4u;
	static LLStdStringHandle fixed_color_string = LLXmlTree::addAttributeString("fixed_color");
	if( node->getFastAttributeColor4U( fixed_color_string, color4u ) )
	{
		mFixedColor.setVec( color4u );
	}

		// <texture> optional sub-element
	for (LLXmlTreeNode* texture_node = node->getChildByName( "texture" );
		 texture_node;
		 texture_node = node->getNextNamedChild())
	{
		std::string local_texture_name;
		static LLStdStringHandle tga_file_string = LLXmlTree::addAttributeString("tga_file");
		static LLStdStringHandle local_texture_string = LLXmlTree::addAttributeString("local_texture");
		static LLStdStringHandle file_is_mask_string = LLXmlTree::addAttributeString("file_is_mask");
		static LLStdStringHandle local_texture_alpha_only_string = LLXmlTree::addAttributeString("local_texture_alpha_only");
		if( texture_node->getFastAttributeString( tga_file_string, mStaticImageFileName ) )
		{
			texture_node->getFastAttributeBOOL( file_is_mask_string, mStaticImageIsMask );
		}
		else if (texture_node->getFastAttributeString(local_texture_string, local_texture_name))
		{
			texture_node->getFastAttributeBOOL( local_texture_alpha_only_string, mUseLocalTextureAlphaOnly );

			/* if ("upper_shirt" == local_texture_name)
				mLocalTexture = TEX_UPPER_SHIRT; */
			mLocalTexture = TEX_NUM_INDICES;
			for (const LLAvatarAppearanceDictionary::Textures::value_type& dict_pair : LLAvatarAppearance::getDictionary()->getTextures())
			{
				const LLAvatarAppearanceDictionary::TextureEntry *texture_dict = dict_pair.second;
				if (local_texture_name == texture_dict->mName)
			{
					mLocalTexture = dict_pair.first;
					break;
			}
			}
			if (mLocalTexture == TEX_NUM_INDICES)
			{
				LL_WARNS() << "<texture> element has invalid local_texture attribute: " << mName << " " << local_texture_name << LL_ENDL;
				return false;
			}
		}
		else	
		{
			LL_WARNS() << "<texture> element is missing a required attribute. " << mName << LL_ENDL;
			return false;
		}
	}

	for (LLXmlTreeNode* maskNode = node->getChildByName( "morph_mask" );
		 maskNode;
		 maskNode = node->getNextNamedChild())
	{
		std::string morph_name;
		static LLStdStringHandle morph_name_string = LLXmlTree::addAttributeString("morph_name");
		if (maskNode->getFastAttributeString(morph_name_string, morph_name))
		{
			bool invert = false;
			static LLStdStringHandle invert_string = LLXmlTree::addAttributeString("invert");
			maskNode->getFastAttributeBOOL(invert_string, invert);			
			mMorphNameList.push_back(std::pair<std::string,bool>(morph_name,invert));
		}
	}

	// <param> optional sub-element (color or alpha params)
	for (LLXmlTreeNode* child = node->getChildByName( "param" );
		 child;
		 child = node->getNextNamedChild())
	{
		if( child->getChildByName( "param_color" ) )
		{
			// <param><param_color/></param>
			LLTexLayerParamColorInfo* info = new LLTexLayerParamColorInfo();
			if (!info->parseXml(child))
			{
				delete info;
				return false;
			}
			mParamColorInfoList.push_back(info);
		}
		else if( child->getChildByName( "param_alpha" ) )
		{
			// <param><param_alpha/></param>
			LLTexLayerParamAlphaInfo* info = new LLTexLayerParamAlphaInfo( );
			if (!info->parseXml(child))
			{
				delete info;
				return false;
			}
 			mParamAlphaInfoList.push_back(info);
		}
	}
	
	return true;
=======
    llassert( node->hasName( "layer" ) );

    // name attribute
    static LLStdStringHandle name_string = LLXmlTree::addAttributeString("name");
    if( !node->getFastAttributeString( name_string, mName ) )
    {
        return FALSE;
    }

    static LLStdStringHandle write_all_channels_string = LLXmlTree::addAttributeString("write_all_channels");
    node->getFastAttributeBOOL( write_all_channels_string, mWriteAllChannels );

    std::string render_pass_name;
    static LLStdStringHandle render_pass_string = LLXmlTree::addAttributeString("render_pass");
    if( node->getFastAttributeString( render_pass_string, render_pass_name ) )
    {
        if( render_pass_name == "bump" )
        {
            mRenderPass = LLTexLayer::RP_BUMP;
        }
    }

    // Note: layers can have either a "global_color" attrib, a "fixed_color" attrib, or a <param_color> child.
    // global color attribute (optional)
    static LLStdStringHandle global_color_string = LLXmlTree::addAttributeString("global_color");
    node->getFastAttributeString( global_color_string, mGlobalColor );

    // Visibility mask (optional)
    BOOL is_visibility;
    static LLStdStringHandle visibility_mask_string = LLXmlTree::addAttributeString("visibility_mask");
    if (node->getFastAttributeBOOL(visibility_mask_string, is_visibility))
    {
        mIsVisibilityMask = is_visibility;
    }

    // color attribute (optional)
    LLColor4U color4u;
    static LLStdStringHandle fixed_color_string = LLXmlTree::addAttributeString("fixed_color");
    if( node->getFastAttributeColor4U( fixed_color_string, color4u ) )
    {
        mFixedColor.setVec( color4u );
    }

        // <texture> optional sub-element
    for (LLXmlTreeNode* texture_node = node->getChildByName( "texture" );
         texture_node;
         texture_node = node->getNextNamedChild())
    {
        std::string local_texture_name;
        static LLStdStringHandle tga_file_string = LLXmlTree::addAttributeString("tga_file");
        static LLStdStringHandle local_texture_string = LLXmlTree::addAttributeString("local_texture");
        static LLStdStringHandle file_is_mask_string = LLXmlTree::addAttributeString("file_is_mask");
        static LLStdStringHandle local_texture_alpha_only_string = LLXmlTree::addAttributeString("local_texture_alpha_only");
        if( texture_node->getFastAttributeString( tga_file_string, mStaticImageFileName ) )
        {
            texture_node->getFastAttributeBOOL( file_is_mask_string, mStaticImageIsMask );
        }
        else if (texture_node->getFastAttributeString(local_texture_string, local_texture_name))
        {
            texture_node->getFastAttributeBOOL( local_texture_alpha_only_string, mUseLocalTextureAlphaOnly );

            /* if ("upper_shirt" == local_texture_name)
                mLocalTexture = TEX_UPPER_SHIRT; */
            mLocalTexture = TEX_NUM_INDICES;
            for (const LLAvatarAppearanceDictionary::Textures::value_type& dict_pair : LLAvatarAppearance::getDictionary()->getTextures())
            {
                const LLAvatarAppearanceDictionary::TextureEntry *texture_dict = dict_pair.second;
                if (local_texture_name == texture_dict->mName)
            {
                    mLocalTexture = dict_pair.first;
                    break;
            }
            }
            if (mLocalTexture == TEX_NUM_INDICES)
            {
                LL_WARNS() << "<texture> element has invalid local_texture attribute: " << mName << " " << local_texture_name << LL_ENDL;
                return FALSE;
            }
        }
        else
        {
            LL_WARNS() << "<texture> element is missing a required attribute. " << mName << LL_ENDL;
            return FALSE;
        }
    }

    for (LLXmlTreeNode* maskNode = node->getChildByName( "morph_mask" );
         maskNode;
         maskNode = node->getNextNamedChild())
    {
        std::string morph_name;
        static LLStdStringHandle morph_name_string = LLXmlTree::addAttributeString("morph_name");
        if (maskNode->getFastAttributeString(morph_name_string, morph_name))
        {
            BOOL invert = FALSE;
            static LLStdStringHandle invert_string = LLXmlTree::addAttributeString("invert");
            maskNode->getFastAttributeBOOL(invert_string, invert);
            mMorphNameList.push_back(std::pair<std::string,BOOL>(morph_name,invert));
        }
    }

    // <param> optional sub-element (color or alpha params)
    for (LLXmlTreeNode* child = node->getChildByName( "param" );
         child;
         child = node->getNextNamedChild())
    {
        if( child->getChildByName( "param_color" ) )
        {
            // <param><param_color/></param>
            LLTexLayerParamColorInfo* info = new LLTexLayerParamColorInfo();
            if (!info->parseXml(child))
            {
                delete info;
                return FALSE;
            }
            mParamColorInfoList.push_back(info);
        }
        else if( child->getChildByName( "param_alpha" ) )
        {
            // <param><param_alpha/></param>
            LLTexLayerParamAlphaInfo* info = new LLTexLayerParamAlphaInfo( );
            if (!info->parseXml(child))
            {
                delete info;
                return FALSE;
            }
            mParamAlphaInfoList.push_back(info);
        }
    }

    return TRUE;
>>>>>>> e1623bb2
}

bool LLTexLayerInfo::createVisualParams(LLAvatarAppearance *appearance)
{
<<<<<<< HEAD
	bool success = true;
	for (LLTexLayerParamColorInfo* color_info : mParamColorInfoList)
	{
		LLTexLayerParamColor* param_color = new LLTexLayerParamColor(appearance);
		if (!param_color->setInfo(color_info, true))
		{
			LL_WARNS() << "NULL TexLayer Color Param could not be added to visual param list. Deleting." << LL_ENDL;
			delete param_color;
			success = false;
		}
	}

	for (LLTexLayerParamAlphaInfo* alpha_info : mParamAlphaInfoList)
	{
		LLTexLayerParamAlpha* param_alpha = new LLTexLayerParamAlpha(appearance);
		if (!param_alpha->setInfo(alpha_info, true))
		{
			LL_WARNS() << "NULL TexLayer Alpha Param could not be added to visual param list. Deleting." << LL_ENDL;
			delete param_alpha;
			success = false;
		}
	}

	return success;
}

LLTexLayerInterface::LLTexLayerInterface(LLTexLayerSet* const layer_set):
	mTexLayerSet( layer_set ),
	mMorphMasksValid( false ),
	mInfo(NULL),
	mHasMorph(false)
=======
    BOOL success = TRUE;
    for (LLTexLayerParamColorInfo* color_info : mParamColorInfoList)
    {
        LLTexLayerParamColor* param_color = new LLTexLayerParamColor(appearance);
        if (!param_color->setInfo(color_info, TRUE))
        {
            LL_WARNS() << "NULL TexLayer Color Param could not be added to visual param list. Deleting." << LL_ENDL;
            delete param_color;
            success = FALSE;
        }
    }

    for (LLTexLayerParamAlphaInfo* alpha_info : mParamAlphaInfoList)
    {
        LLTexLayerParamAlpha* param_alpha = new LLTexLayerParamAlpha(appearance);
        if (!param_alpha->setInfo(alpha_info, TRUE))
        {
            LL_WARNS() << "NULL TexLayer Alpha Param could not be added to visual param list. Deleting." << LL_ENDL;
            delete param_alpha;
            success = FALSE;
        }
    }

    return success;
}

LLTexLayerInterface::LLTexLayerInterface(LLTexLayerSet* const layer_set):
    mTexLayerSet( layer_set ),
    mMorphMasksValid( FALSE ),
    mInfo(NULL),
    mHasMorph(FALSE)
>>>>>>> e1623bb2
{
}

LLTexLayerInterface::LLTexLayerInterface(const LLTexLayerInterface &layer, LLWearable *wearable):
    mTexLayerSet( layer.mTexLayerSet ),
    mInfo(NULL)
{
    // don't add visual params for cloned layers
    setInfo(layer.getInfo(), wearable);

    mHasMorph = layer.mHasMorph;
}

bool LLTexLayerInterface::setInfo(const LLTexLayerInfo *info, LLWearable* wearable  ) // This sets mInfo and calls initialization functions
{
<<<<<<< HEAD
	// setInfo should only be called once. Code is not robust enough to handle redefinition of a texlayer.
	// Not a critical warning, but could be useful for debugging later issues. -Nyx
	if (mInfo != NULL) 
	{
			LL_WARNS() << "mInfo != NULL" << LL_ENDL;
	}
	mInfo = info;
	//mID = info->mID; // No ID

	mParamColorList.reserve(mInfo->mParamColorInfoList.size());
	for (LLTexLayerParamColorInfo* color_info : mInfo->mParamColorInfoList)
	{
		LLTexLayerParamColor* param_color;
		if (!wearable)
			{
				param_color = new LLTexLayerParamColor(this);
				if (!param_color->setInfo(color_info, true))
				{
					mInfo = NULL;
					return false;
				}
			}
			else
			{
				param_color = (LLTexLayerParamColor*)wearable->getVisualParam(color_info->getID());
				if (!param_color)
				{
					mInfo = NULL;
					return false;
				}
			}
			mParamColorList.push_back( param_color );
		}

	mParamAlphaList.reserve(mInfo->mParamAlphaInfoList.size());
	for (LLTexLayerParamAlphaInfo* alpha_info : mInfo->mParamAlphaInfoList)
		{
			LLTexLayerParamAlpha* param_alpha;
			if (!wearable)
			{
				param_alpha = new LLTexLayerParamAlpha( this );
				if (!param_alpha->setInfo(alpha_info, true))
				{
					mInfo = NULL;
					return false;
				}
			}
			else
			{
				param_alpha = (LLTexLayerParamAlpha*) wearable->getVisualParam(alpha_info->getID());
				if (!param_alpha)
				{
					mInfo = NULL;
					return false;
				}
			}
			mParamAlphaList.push_back( param_alpha );
		}

	return true;
=======
    // setInfo should only be called once. Code is not robust enough to handle redefinition of a texlayer.
    // Not a critical warning, but could be useful for debugging later issues. -Nyx
    if (mInfo != NULL)
    {
            LL_WARNS() << "mInfo != NULL" << LL_ENDL;
    }
    mInfo = info;
    //mID = info->mID; // No ID

    mParamColorList.reserve(mInfo->mParamColorInfoList.size());
    for (LLTexLayerParamColorInfo* color_info : mInfo->mParamColorInfoList)
    {
        LLTexLayerParamColor* param_color;
        if (!wearable)
            {
                param_color = new LLTexLayerParamColor(this);
                if (!param_color->setInfo(color_info, TRUE))
                {
                    mInfo = NULL;
                    return FALSE;
                }
            }
            else
            {
                param_color = (LLTexLayerParamColor*)wearable->getVisualParam(color_info->getID());
                if (!param_color)
                {
                    mInfo = NULL;
                    return FALSE;
                }
            }
            mParamColorList.push_back( param_color );
        }

    mParamAlphaList.reserve(mInfo->mParamAlphaInfoList.size());
    for (LLTexLayerParamAlphaInfo* alpha_info : mInfo->mParamAlphaInfoList)
        {
            LLTexLayerParamAlpha* param_alpha;
            if (!wearable)
            {
                param_alpha = new LLTexLayerParamAlpha( this );
                if (!param_alpha->setInfo(alpha_info, TRUE))
                {
                    mInfo = NULL;
                    return FALSE;
                }
            }
            else
            {
                param_alpha = (LLTexLayerParamAlpha*) wearable->getVisualParam(alpha_info->getID());
                if (!param_alpha)
                {
                    mInfo = NULL;
                    return FALSE;
                }
            }
            mParamAlphaList.push_back( param_alpha );
        }

    return TRUE;
>>>>>>> e1623bb2
}

/*virtual*/ void LLTexLayerInterface::requestUpdate()
{
    mTexLayerSet->requestUpdate();
}

const std::string& LLTexLayerInterface::getName() const
{
    return mInfo->mName;
}

ETextureIndex LLTexLayerInterface::getLocalTextureIndex() const
{
    return (ETextureIndex) mInfo->mLocalTexture;
}

LLWearableType::EType LLTexLayerInterface::getWearableType() const
{
    ETextureIndex te = getLocalTextureIndex();
    if (TEX_INVALID == te)
    {
        LLWearableType::EType type = LLWearableType::WT_INVALID;

        for (LLTexLayerParamColor* param : mParamColorList)
        {
            if (param)
            {
                LLWearableType::EType new_type = (LLWearableType::EType)param->getWearableType();
                if (new_type != LLWearableType::WT_INVALID && new_type != type)
                {
                    if (type != LLWearableType::WT_INVALID)
                    {
                        return LLWearableType::WT_INVALID;
                    }
                    type = new_type;
                }
            }
        }

        for (LLTexLayerParamAlpha* param : mParamAlphaList)
        {
            if (param)
            {
                LLWearableType::EType new_type = (LLWearableType::EType)param->getWearableType();
                if (new_type != LLWearableType::WT_INVALID && new_type != type)
                {
                    if (type != LLWearableType::WT_INVALID)
                    {
                        return LLWearableType::WT_INVALID;
                    }
                    type = new_type;
                }
            }
        }

        return type;
    }
    return LLAvatarAppearance::getDictionary()->getTEWearableType(te);
}

LLTexLayerInterface::ERenderPass LLTexLayerInterface::getRenderPass() const
{
    return mInfo->mRenderPass;
}

const std::string& LLTexLayerInterface::getGlobalColor() const
{
    return mInfo->mGlobalColor;
}

bool LLTexLayerInterface::isVisibilityMask() const
{
    return mInfo->mIsVisibilityMask;
}

void LLTexLayerInterface::invalidateMorphMasks()
{
<<<<<<< HEAD
	mMorphMasksValid = false;
=======
    mMorphMasksValid = FALSE;
>>>>>>> e1623bb2
}

LLViewerVisualParam* LLTexLayerInterface::getVisualParamPtr(S32 index) const
{
    LLViewerVisualParam *result = NULL;
    for (LLTexLayerParamColor* param : mParamColorList)
    {
        if (param->getID() == index)
        {
            result = param;
        }
    }
    for (LLTexLayerParamAlpha* param : mParamAlphaList)
    {
        if (param->getID() == index)
        {
            result = param;
        }
    }

    return result;
}

//-----------------------------------------------------------------------------
// LLTexLayer
// A single texture layer, consisting of:
//      * color, consisting of either
//          * one or more color parameters (weighted colors)
//          * a reference to a global color
//          * a fixed color with non-zero alpha
//          * opaque white (the default)
//      * (optional) a texture defined by either
//          * a GUID
//          * a texture entry index (TE)
//      * (optional) one or more alpha parameters (weighted alpha textures)
//-----------------------------------------------------------------------------
LLTexLayer::LLTexLayer(LLTexLayerSet* const layer_set) :
    LLTexLayerInterface( layer_set ),
    mLocalTextureObject(NULL)
{
}

LLTexLayer::LLTexLayer(const LLTexLayer &layer, LLWearable *wearable) :
    LLTexLayerInterface( layer, wearable ),
    mLocalTextureObject(NULL)
{
}

LLTexLayer::LLTexLayer(const LLTexLayerTemplate &layer_template, LLLocalTextureObject *lto, LLWearable *wearable) :
    LLTexLayerInterface( layer_template, wearable ),
    mLocalTextureObject(lto)
{
}

LLTexLayer::~LLTexLayer()
{
    // mParamAlphaList and mParamColorList are LLViewerVisualParam's and get
    // deleted with ~LLCharacter()
    //std::for_each(mParamAlphaList.begin(), mParamAlphaList.end(), DeletePointer());
    //std::for_each(mParamColorList.begin(), mParamColorList.end(), DeletePointer());

    for (alpha_cache_t::value_type& alpha_pair : mAlphaCache)
    {
        U8* alpha_data = alpha_pair.second;
        ll_aligned_free_32(alpha_data);
    }

}

void LLTexLayer::asLLSD(LLSD& sd) const
{
    // *TODO: Finish
    sd["id"] = getUUID();
}

//-----------------------------------------------------------------------------
// setInfo
//-----------------------------------------------------------------------------

bool LLTexLayer::setInfo(const LLTexLayerInfo* info, LLWearable* wearable  )
{
    return LLTexLayerInterface::setInfo(info, wearable);
}

//static
void LLTexLayer::calculateTexLayerColor(const param_color_list_t &param_list, LLColor4 &net_color)
{
    for (const LLTexLayerParamColor* param : param_list)
    {
        LLColor4 param_net = param->getNetColor();
        const LLTexLayerParamColorInfo *info = (LLTexLayerParamColorInfo *)param->getInfo();
        switch(info->getOperation())
        {
            case LLTexLayerParamColor::OP_ADD:
                net_color += param_net;
                break;
            case LLTexLayerParamColor::OP_MULTIPLY:
                net_color = net_color * param_net;
                break;
            case LLTexLayerParamColor::OP_BLEND:
                net_color = lerp(net_color, param_net, param->getWeight());
                break;
            default:
                llassert(0);
                break;
        }
    }
    net_color.clamp();
}

/*virtual*/ void LLTexLayer::deleteCaches()
{
    // Only need to delete caches for alpha params. Color params don't hold extra memory
    for (LLTexLayerParamAlpha* param : mParamAlphaList)
    {
        param->deleteCaches();
    }
}

bool LLTexLayer::render(S32 x, S32 y, S32 width, S32 height, LLRenderTarget* bound_target)
{
<<<<<<< HEAD
	// *TODO: Is this correct?
	//gPipeline.disableLights();
	stop_glerror();

	LLColor4 net_color;
	bool color_specified = findNetColor(&net_color);
	
	if (mTexLayerSet->getAvatarAppearance()->mIsDummy)
	{
		color_specified = true;
		net_color = LLAvatarAppearance::getDummyColor();
	}

	bool success = true;
	
	// If you can't see the layer, don't render it.
	if( is_approx_zero( net_color.mV[VW] ) )
	{
		return success;
	}

	bool alpha_mask_specified = false;
	param_alpha_list_t::const_iterator iter = mParamAlphaList.begin();
	if( iter != mParamAlphaList.end() )
	{
		// If we have alpha masks, but we're skipping all of them, skip the whole layer.
		// However, we can't do this optimization if we have morph masks that need updating.
/*		if (!mHasMorph)
		{
			bool skip_layer = true;

			while( iter != mParamAlphaList.end() )
			{
				const LLTexLayerParamAlpha* param = *iter;
		
				if( !param->getSkip() )
				{
					skip_layer = false;
					break;
				}

				iter++;
			} 

			if( skip_layer )
			{
				return success;
			}
		}//*/

		const bool force_render = true;
		renderMorphMasks(x, y, width, height, net_color, bound_target, force_render);
		alpha_mask_specified = true;
		gGL.flush();
		gGL.blendFunc(LLRender::BF_DEST_ALPHA, LLRender::BF_ONE_MINUS_DEST_ALPHA);
	}

	gGL.color4fv( net_color.mV);

	if( getInfo()->mWriteAllChannels )
	{
		gGL.flush();
		gGL.setSceneBlendType(LLRender::BT_REPLACE);
	}

	if( (getInfo()->mLocalTexture != -1) && !getInfo()->mUseLocalTextureAlphaOnly )
	{
		{
			LLGLTexture* tex = NULL;
			if (mLocalTextureObject && mLocalTextureObject->getImage())
			{
				tex = mLocalTextureObject->getImage();
				if (mLocalTextureObject->getID() == IMG_DEFAULT_AVATAR)
				{
					tex = NULL;
				}
			}
			else
			{
				LL_INFOS() << "lto not defined or image not defined: " << getInfo()->getLocalTexture() << " lto: " << mLocalTextureObject << LL_ENDL;
			}
//			if( mTexLayerSet->getAvatarAppearance()->getLocalTextureGL((ETextureIndex)getInfo()->mLocalTexture, &image_gl ) )
			{
				if( tex )
				{
					bool no_alpha_test = getInfo()->mWriteAllChannels;
					if (no_alpha_test)
					{
						gAlphaMaskProgram.setMinimumAlpha(0.f);
					}
					
					LLTexUnit::eTextureAddressMode old_mode = tex->getAddressMode();
					
					gGL.getTexUnit(0)->bind(tex, true);
					gGL.getTexUnit(0)->setTextureAddressMode(LLTexUnit::TAM_CLAMP);

					gl_rect_2d_simple_tex( width, height );

					gGL.getTexUnit(0)->setTextureAddressMode(old_mode);
					gGL.getTexUnit(0)->unbind(LLTexUnit::TT_TEXTURE);
					if (no_alpha_test)
					{
						gAlphaMaskProgram.setMinimumAlpha(0.004f);
					}
				}
			}
//			else
//			{
//				success = false;
//			}
		}
	}

	if( !getInfo()->mStaticImageFileName.empty() )
	{
		{
			LLGLTexture* tex = LLTexLayerStaticImageList::getInstance()->getTexture(getInfo()->mStaticImageFileName, getInfo()->mStaticImageIsMask);
			if( tex )
			{
				gGL.getTexUnit(0)->bind(tex, true);
				gl_rect_2d_simple_tex( width, height );
				gGL.getTexUnit(0)->unbind(LLTexUnit::TT_TEXTURE);
			}
			else
			{
				success = false;
			}
		}
	}

	if(((-1 == getInfo()->mLocalTexture) ||
		 getInfo()->mUseLocalTextureAlphaOnly) &&
		getInfo()->mStaticImageFileName.empty() &&
		color_specified )
	{
		gAlphaMaskProgram.setMinimumAlpha(0.000f);

		gGL.getTexUnit(0)->unbind(LLTexUnit::TT_TEXTURE);
		gGL.color4fv( net_color.mV );
		gl_rect_2d_simple( width, height );
		gAlphaMaskProgram.setMinimumAlpha(0.004f);
	}

	if( alpha_mask_specified || getInfo()->mWriteAllChannels )
	{
		// Restore standard blend func value
		gGL.flush();
		gGL.setSceneBlendType(LLRender::BT_ALPHA);
		stop_glerror();
	}

	if( !success )
	{
		LL_INFOS() << "LLTexLayer::render() partial: " << getInfo()->mName << LL_ENDL;
	}
	return success;
}

const U8*	LLTexLayer::getAlphaData() const
{
	LLCRC alpha_mask_crc;
	const LLUUID& uuid = getUUID();
	alpha_mask_crc.update((U8*)(&uuid.mData), UUID_BYTES);

	for (const LLTexLayerParamAlpha* param : mParamAlphaList)
	{
		// MULTI-WEARABLE: verify visual parameters used here
		F32 param_weight = param->getWeight();
		alpha_mask_crc.update((U8*)&param_weight, sizeof(F32));
	}

	U32 cache_index = alpha_mask_crc.getCRC();

	alpha_cache_t::const_iterator iter2 = mAlphaCache.find(cache_index);
	return (iter2 == mAlphaCache.end()) ? 0 : iter2->second;
=======
    // *TODO: Is this correct?
    //gPipeline.disableLights();
    stop_glerror();

    LLColor4 net_color;
    BOOL color_specified = findNetColor(&net_color);

    if (mTexLayerSet->getAvatarAppearance()->mIsDummy)
    {
        color_specified = true;
        net_color = LLAvatarAppearance::getDummyColor();
    }

    BOOL success = TRUE;

    // If you can't see the layer, don't render it.
    if( is_approx_zero( net_color.mV[VW] ) )
    {
        return success;
    }

    BOOL alpha_mask_specified = FALSE;
    param_alpha_list_t::const_iterator iter = mParamAlphaList.begin();
    if( iter != mParamAlphaList.end() )
    {
        // If we have alpha masks, but we're skipping all of them, skip the whole layer.
        // However, we can't do this optimization if we have morph masks that need updating.
/*      if (!mHasMorph)
        {
            BOOL skip_layer = TRUE;

            while( iter != mParamAlphaList.end() )
            {
                const LLTexLayerParamAlpha* param = *iter;

                if( !param->getSkip() )
                {
                    skip_layer = FALSE;
                    break;
                }

                iter++;
            }

            if( skip_layer )
            {
                return success;
            }
        }//*/

        const bool force_render = true;
        renderMorphMasks(x, y, width, height, net_color, bound_target, force_render);
        alpha_mask_specified = TRUE;
        gGL.flush();
        gGL.blendFunc(LLRender::BF_DEST_ALPHA, LLRender::BF_ONE_MINUS_DEST_ALPHA);
    }

    gGL.color4fv( net_color.mV);

    if( getInfo()->mWriteAllChannels )
    {
        gGL.flush();
        gGL.setSceneBlendType(LLRender::BT_REPLACE);
    }

    if( (getInfo()->mLocalTexture != -1) && !getInfo()->mUseLocalTextureAlphaOnly )
    {
        {
            LLGLTexture* tex = NULL;
            if (mLocalTextureObject && mLocalTextureObject->getImage())
            {
                tex = mLocalTextureObject->getImage();
                if (mLocalTextureObject->getID() == IMG_DEFAULT_AVATAR)
                {
                    tex = NULL;
                }
            }
            else
            {
                LL_INFOS() << "lto not defined or image not defined: " << getInfo()->getLocalTexture() << " lto: " << mLocalTextureObject << LL_ENDL;
            }
//          if( mTexLayerSet->getAvatarAppearance()->getLocalTextureGL((ETextureIndex)getInfo()->mLocalTexture, &image_gl ) )
            {
                if( tex )
                {
                    bool no_alpha_test = getInfo()->mWriteAllChannels;
                    if (no_alpha_test)
                    {
                        gAlphaMaskProgram.setMinimumAlpha(0.f);
                    }

                    LLTexUnit::eTextureAddressMode old_mode = tex->getAddressMode();

                    gGL.getTexUnit(0)->bind(tex, TRUE);
                    gGL.getTexUnit(0)->setTextureAddressMode(LLTexUnit::TAM_CLAMP);

                    gl_rect_2d_simple_tex( width, height );

                    gGL.getTexUnit(0)->setTextureAddressMode(old_mode);
                    gGL.getTexUnit(0)->unbind(LLTexUnit::TT_TEXTURE);
                    if (no_alpha_test)
                    {
                        gAlphaMaskProgram.setMinimumAlpha(0.004f);
                    }
                }
            }
//          else
//          {
//              success = FALSE;
//          }
        }
    }

    if( !getInfo()->mStaticImageFileName.empty() )
    {
        {
            LLGLTexture* tex = LLTexLayerStaticImageList::getInstance()->getTexture(getInfo()->mStaticImageFileName, getInfo()->mStaticImageIsMask);
            if( tex )
            {
                gGL.getTexUnit(0)->bind(tex, TRUE);
                gl_rect_2d_simple_tex( width, height );
                gGL.getTexUnit(0)->unbind(LLTexUnit::TT_TEXTURE);
            }
            else
            {
                success = FALSE;
            }
        }
    }

    if(((-1 == getInfo()->mLocalTexture) ||
         getInfo()->mUseLocalTextureAlphaOnly) &&
        getInfo()->mStaticImageFileName.empty() &&
        color_specified )
    {
        gAlphaMaskProgram.setMinimumAlpha(0.000f);

        gGL.getTexUnit(0)->unbind(LLTexUnit::TT_TEXTURE);
        gGL.color4fv( net_color.mV );
        gl_rect_2d_simple( width, height );
        gAlphaMaskProgram.setMinimumAlpha(0.004f);
    }

    if( alpha_mask_specified || getInfo()->mWriteAllChannels )
    {
        // Restore standard blend func value
        gGL.flush();
        gGL.setSceneBlendType(LLRender::BT_ALPHA);
        stop_glerror();
    }

    if( !success )
    {
        LL_INFOS() << "LLTexLayer::render() partial: " << getInfo()->mName << LL_ENDL;
    }
    return success;
}

const U8*   LLTexLayer::getAlphaData() const
{
    LLCRC alpha_mask_crc;
    const LLUUID& uuid = getUUID();
    alpha_mask_crc.update((U8*)(&uuid.mData), UUID_BYTES);

    for (const LLTexLayerParamAlpha* param : mParamAlphaList)
    {
        // MULTI-WEARABLE: verify visual parameters used here
        F32 param_weight = param->getWeight();
        alpha_mask_crc.update((U8*)&param_weight, sizeof(F32));
    }

    U32 cache_index = alpha_mask_crc.getCRC();

    alpha_cache_t::const_iterator iter2 = mAlphaCache.find(cache_index);
    return (iter2 == mAlphaCache.end()) ? 0 : iter2->second;
>>>>>>> e1623bb2
}

bool LLTexLayer::findNetColor(LLColor4* net_color) const
{
<<<<<<< HEAD
	// Color is either:
	//	* one or more color parameters (weighted colors)  (which may make use of a global color or fixed color)
	//	* a reference to a global color
	//	* a fixed color with non-zero alpha
	//	* opaque white (the default)

	if( !mParamColorList.empty() )
	{
		if( !getGlobalColor().empty() )
		{
			net_color->setVec( mTexLayerSet->getAvatarAppearance()->getGlobalColor( getInfo()->mGlobalColor ) );
		}
		else if (getInfo()->mFixedColor.mV[VW])
		{
			net_color->setVec( getInfo()->mFixedColor );
		}
		else
		{
			net_color->setVec( 0.f, 0.f, 0.f, 0.f );
		}
		
		calculateTexLayerColor(mParamColorList, *net_color);
		return true;
	}

	if( !getGlobalColor().empty() )
	{
		net_color->setVec( mTexLayerSet->getAvatarAppearance()->getGlobalColor( getGlobalColor() ) );
		return true;
	}

	if( getInfo()->mFixedColor.mV[VW] )
	{
		net_color->setVec( getInfo()->mFixedColor );
		return true;
	}

	net_color->setToWhite();

	return false; // No need to draw a separate colored polygon
=======
    // Color is either:
    //  * one or more color parameters (weighted colors)  (which may make use of a global color or fixed color)
    //  * a reference to a global color
    //  * a fixed color with non-zero alpha
    //  * opaque white (the default)

    if( !mParamColorList.empty() )
    {
        if( !getGlobalColor().empty() )
        {
            net_color->setVec( mTexLayerSet->getAvatarAppearance()->getGlobalColor( getInfo()->mGlobalColor ) );
        }
        else if (getInfo()->mFixedColor.mV[VW])
        {
            net_color->setVec( getInfo()->mFixedColor );
        }
        else
        {
            net_color->setVec( 0.f, 0.f, 0.f, 0.f );
        }

        calculateTexLayerColor(mParamColorList, *net_color);
        return TRUE;
    }

    if( !getGlobalColor().empty() )
    {
        net_color->setVec( mTexLayerSet->getAvatarAppearance()->getGlobalColor( getGlobalColor() ) );
        return TRUE;
    }

    if( getInfo()->mFixedColor.mV[VW] )
    {
        net_color->setVec( getInfo()->mFixedColor );
        return TRUE;
    }

    net_color->setToWhite();

    return FALSE; // No need to draw a separate colored polygon
>>>>>>> e1623bb2
}

bool LLTexLayer::blendAlphaTexture(S32 x, S32 y, S32 width, S32 height)
{
<<<<<<< HEAD
	bool success = true;

	gGL.flush();
	
	if( !getInfo()->mStaticImageFileName.empty() )
	{
		LLGLTexture* tex = LLTexLayerStaticImageList::getInstance()->getTexture( getInfo()->mStaticImageFileName, getInfo()->mStaticImageIsMask );
		if( tex )
		{
			gAlphaMaskProgram.setMinimumAlpha(0.f);
			gGL.getTexUnit(0)->bind(tex, true);
			gl_rect_2d_simple_tex( width, height );
			gGL.getTexUnit(0)->unbind(LLTexUnit::TT_TEXTURE);
			gAlphaMaskProgram.setMinimumAlpha(0.004f);
		}
		else
		{
			success = false;
		}
	}
	else
	{
		if (getInfo()->mLocalTexture >=0 && getInfo()->mLocalTexture < TEX_NUM_INDICES)
		{
			LLGLTexture* tex = mLocalTextureObject->getImage();
			if (tex)
			{
				gAlphaMaskProgram.setMinimumAlpha(0.f);
				gGL.getTexUnit(0)->bind(tex);
				gl_rect_2d_simple_tex( width, height );
				gGL.getTexUnit(0)->unbind(LLTexUnit::TT_TEXTURE);
				gAlphaMaskProgram.setMinimumAlpha(0.004f);
			}
		}
	}
	
	return success;
=======
    BOOL success = TRUE;

    gGL.flush();

    if( !getInfo()->mStaticImageFileName.empty() )
    {
        LLGLTexture* tex = LLTexLayerStaticImageList::getInstance()->getTexture( getInfo()->mStaticImageFileName, getInfo()->mStaticImageIsMask );
        if( tex )
        {
            gAlphaMaskProgram.setMinimumAlpha(0.f);
            gGL.getTexUnit(0)->bind(tex, TRUE);
            gl_rect_2d_simple_tex( width, height );
            gGL.getTexUnit(0)->unbind(LLTexUnit::TT_TEXTURE);
            gAlphaMaskProgram.setMinimumAlpha(0.004f);
        }
        else
        {
            success = FALSE;
        }
    }
    else
    {
        if (getInfo()->mLocalTexture >=0 && getInfo()->mLocalTexture < TEX_NUM_INDICES)
        {
            LLGLTexture* tex = mLocalTextureObject->getImage();
            if (tex)
            {
                gAlphaMaskProgram.setMinimumAlpha(0.f);
                gGL.getTexUnit(0)->bind(tex);
                gl_rect_2d_simple_tex( width, height );
                gGL.getTexUnit(0)->unbind(LLTexUnit::TT_TEXTURE);
                gAlphaMaskProgram.setMinimumAlpha(0.004f);
            }
        }
    }

    return success;
>>>>>>> e1623bb2
}

/*virtual*/ void LLTexLayer::gatherAlphaMasks(U8 *data, S32 originX, S32 originY, S32 width, S32 height, LLRenderTarget* bound_target)
{
    addAlphaMask(data, originX, originY, width, height, bound_target);
}

void LLTexLayer::renderMorphMasks(S32 x, S32 y, S32 width, S32 height, const LLColor4 &layer_color, LLRenderTarget* bound_target, bool force_render)
{
    if (!force_render && !hasMorph())
    {
        LL_DEBUGS() << "skipping renderMorphMasks for " << getUUID() << LL_ENDL;
        return;
    }
    LL_PROFILE_ZONE_SCOPED;
<<<<<<< HEAD
	bool success = true;

	llassert( !mParamAlphaList.empty() );

	gAlphaMaskProgram.setMinimumAlpha(0.f);
	gGL.setColorMask(false, true);

	LLTexLayerParamAlpha* first_param = *mParamAlphaList.begin();
	// Note: if the first param is a mulitply, multiply against the current buffer's alpha
	if( !first_param || !first_param->getMultiplyBlend() )
	{
		gGL.getTexUnit(0)->unbind(LLTexUnit::TT_TEXTURE);
	
		// Clear the alpha
		gGL.flush();
		gGL.setSceneBlendType(LLRender::BT_REPLACE);

		gGL.color4f( 0.f, 0.f, 0.f, 0.f );
		gl_rect_2d_simple( width, height );
	}

	// Accumulate alphas
	gGL.color4f( 1.f, 1.f, 1.f, 1.f );
	for (LLTexLayerParamAlpha* param : mParamAlphaList)
	{
		success &= param->render( x, y, width, height );
		if (!success && !force_render)
		{
			LL_DEBUGS() << "Failed to render param " << param->getID() << " ; skipping morph mask." << LL_ENDL;
			return;
		}
	}

	// Approximates a min() function
	gGL.flush();
	gGL.setSceneBlendType(LLRender::BT_MULT_ALPHA);

	// Accumulate the alpha component of the texture
	if( getInfo()->mLocalTexture != -1 )
	{
		LLGLTexture* tex = mLocalTextureObject->getImage();
		if( tex && (tex->getComponents() == 4) )
		{
			LLTexUnit::eTextureAddressMode old_mode = tex->getAddressMode();
			
			gGL.getTexUnit(0)->bind(tex, true);
			gGL.getTexUnit(0)->setTextureAddressMode(LLTexUnit::TAM_CLAMP);

			gl_rect_2d_simple_tex( width, height );

			gGL.getTexUnit(0)->setTextureAddressMode(old_mode);
			gGL.getTexUnit(0)->unbind(LLTexUnit::TT_TEXTURE);
		}
	}

	if( !getInfo()->mStaticImageFileName.empty() && getInfo()->mStaticImageIsMask )
	{
		LLGLTexture* tex = LLTexLayerStaticImageList::getInstance()->getTexture(getInfo()->mStaticImageFileName, getInfo()->mStaticImageIsMask);
		if( tex )
		{
			if(	(tex->getComponents() == 4) || (tex->getComponents() == 1) )
			{
				gGL.getTexUnit(0)->bind(tex, true);
				gl_rect_2d_simple_tex( width, height );
				gGL.getTexUnit(0)->unbind(LLTexUnit::TT_TEXTURE);
			}
			else
			{
				LL_WARNS() << "Skipping rendering of " << getInfo()->mStaticImageFileName 
						<< "; expected 1 or 4 components." << LL_ENDL;
			}
		}
	}

	// Draw a rectangle with the layer color to multiply the alpha by that color's alpha.
	// Note: we're still using gGL.blendFunc( GL_DST_ALPHA, GL_ZERO );
	if ( !is_approx_equal(layer_color.mV[VW], 1.f) )
	{
		gGL.getTexUnit(0)->unbind(LLTexUnit::TT_TEXTURE);
		gGL.color4fv(layer_color.mV);
		gl_rect_2d_simple( width, height );
	}

	gAlphaMaskProgram.setMinimumAlpha(0.004f);

	LLGLSUIDefault gls_ui;

	gGL.setColorMask(true, true);
	
	if (hasMorph() && success)
	{
		LLCRC alpha_mask_crc;
		const LLUUID& uuid = getUUID();
		alpha_mask_crc.update((U8*)(&uuid.mData), UUID_BYTES);
		
		for (const LLTexLayerParamAlpha* param : mParamAlphaList)
		{
			F32 param_weight = param->getWeight();
			alpha_mask_crc.update((U8*)&param_weight, sizeof(F32));
		}

		U32 cache_index = alpha_mask_crc.getCRC();
		U8* alpha_data = NULL; 
=======
    BOOL success = TRUE;

    llassert( !mParamAlphaList.empty() );

    gAlphaMaskProgram.setMinimumAlpha(0.f);
    gGL.setColorMask(false, true);

    LLTexLayerParamAlpha* first_param = *mParamAlphaList.begin();
    // Note: if the first param is a mulitply, multiply against the current buffer's alpha
    if( !first_param || !first_param->getMultiplyBlend() )
    {
        gGL.getTexUnit(0)->unbind(LLTexUnit::TT_TEXTURE);

        // Clear the alpha
        gGL.flush();
        gGL.setSceneBlendType(LLRender::BT_REPLACE);

        gGL.color4f( 0.f, 0.f, 0.f, 0.f );
        gl_rect_2d_simple( width, height );
    }

    // Accumulate alphas
    gGL.color4f( 1.f, 1.f, 1.f, 1.f );
    for (LLTexLayerParamAlpha* param : mParamAlphaList)
    {
        success &= param->render( x, y, width, height );
        if (!success && !force_render)
        {
            LL_DEBUGS() << "Failed to render param " << param->getID() << " ; skipping morph mask." << LL_ENDL;
            return;
        }
    }

    // Approximates a min() function
    gGL.flush();
    gGL.setSceneBlendType(LLRender::BT_MULT_ALPHA);

    // Accumulate the alpha component of the texture
    if( getInfo()->mLocalTexture != -1 )
    {
        LLGLTexture* tex = mLocalTextureObject->getImage();
        if( tex && (tex->getComponents() == 4) )
        {
            LLTexUnit::eTextureAddressMode old_mode = tex->getAddressMode();

            gGL.getTexUnit(0)->bind(tex, TRUE);
            gGL.getTexUnit(0)->setTextureAddressMode(LLTexUnit::TAM_CLAMP);

            gl_rect_2d_simple_tex( width, height );

            gGL.getTexUnit(0)->setTextureAddressMode(old_mode);
            gGL.getTexUnit(0)->unbind(LLTexUnit::TT_TEXTURE);
        }
    }

    if( !getInfo()->mStaticImageFileName.empty() && getInfo()->mStaticImageIsMask )
    {
        LLGLTexture* tex = LLTexLayerStaticImageList::getInstance()->getTexture(getInfo()->mStaticImageFileName, getInfo()->mStaticImageIsMask);
        if( tex )
        {
            if( (tex->getComponents() == 4) || (tex->getComponents() == 1) )
            {
                gGL.getTexUnit(0)->bind(tex, TRUE);
                gl_rect_2d_simple_tex( width, height );
                gGL.getTexUnit(0)->unbind(LLTexUnit::TT_TEXTURE);
            }
            else
            {
                LL_WARNS() << "Skipping rendering of " << getInfo()->mStaticImageFileName
                        << "; expected 1 or 4 components." << LL_ENDL;
            }
        }
    }

    // Draw a rectangle with the layer color to multiply the alpha by that color's alpha.
    // Note: we're still using gGL.blendFunc( GL_DST_ALPHA, GL_ZERO );
    if ( !is_approx_equal(layer_color.mV[VW], 1.f) )
    {
        gGL.getTexUnit(0)->unbind(LLTexUnit::TT_TEXTURE);
        gGL.color4fv(layer_color.mV);
        gl_rect_2d_simple( width, height );
    }

    gAlphaMaskProgram.setMinimumAlpha(0.004f);

    LLGLSUIDefault gls_ui;

    gGL.setColorMask(true, true);

    if (hasMorph() && success)
    {
        LLCRC alpha_mask_crc;
        const LLUUID& uuid = getUUID();
        alpha_mask_crc.update((U8*)(&uuid.mData), UUID_BYTES);

        for (const LLTexLayerParamAlpha* param : mParamAlphaList)
        {
            F32 param_weight = param->getWeight();
            alpha_mask_crc.update((U8*)&param_weight, sizeof(F32));
        }

        U32 cache_index = alpha_mask_crc.getCRC();
        U8* alpha_data = NULL;
>>>>>>> e1623bb2
                // We believe we need to generate morph masks, do not assume that the cached version is accurate.
                // We can get bad morph masks during login, on minimize, and occasional gl errors.
                // We should only be doing this when we believe something has changed with respect to the user's appearance.
        {
                       LL_DEBUGS("Avatar") << "gl alpha cache of morph mask not found, doing readback: " << getName() << LL_ENDL;
                        // clear out a slot if we have filled our cache
            S32 max_cache_entries = getTexLayerSet()->getAvatarAppearance()->isSelf() ? 4 : 1;
            while ((S32)mAlphaCache.size() >= max_cache_entries)
            {
                alpha_cache_t::iterator iter2 = mAlphaCache.begin(); // arbitrarily grab the first entry
                alpha_data = iter2->second;
                ll_aligned_free_32(alpha_data);
                mAlphaCache.erase(iter2);
            }

            // GPUs tend to be very uptight about memory alignment as the DMA used to convey
            // said data to the card works better when well-aligned so plain old default-aligned heap mem is a no-no
            //new U8[width * height];
            size_t bytes_per_pixel = 1; // unsigned byte alpha channel only...
            size_t row_size        = (width + 3) & ~0x3; // OpenGL 4-byte row align (even for things < 4 bpp...)
            size_t pixels          = (row_size * height);
            size_t mem_size        = pixels * bytes_per_pixel;

            alpha_data = (U8*)ll_aligned_malloc_32(mem_size);

            bool skip_readback = LLRender::sNsightDebugSupport; // nSight doesn't support use of glReadPixels

            if (!skip_readback)
            {
                if (gGLManager.mIsIntel)
                { // work-around for broken intel drivers which cannot do glReadPixels on an RGBA FBO
                  // returning only the alpha portion without locking up downstream
                    U8* temp = (U8*)ll_aligned_malloc_32(mem_size << 2); // allocate same size, but RGBA

                    if (bound_target)
                    {
                        gGL.getTexUnit(0)->bind(bound_target);
                    }
                    else
                    {
                        gGL.getTexUnit(0)->bindManual(LLTexUnit::TT_TEXTURE, 0);
                    }

                    glGetTexImage(LLTexUnit::getInternalType(LLTexUnit::TT_TEXTURE), 0, GL_RGBA, GL_UNSIGNED_BYTE, temp);

                    U8* alpha_cursor = alpha_data;
                    U8* pixel        = temp;
                    for (int i = 0; i < pixels; i++)
                    {
                        *alpha_cursor++ = pixel[3];
                        pixel += 4;
                    }

                    gGL.getTexUnit(0)->disable();

                    ll_aligned_free_32(temp);
                }
                else
                { // platforms with working drivers...
                    // We just want GL_ALPHA, but that isn't supported in OGL core profile 4.
                    static const size_t TEMP_BYTES_PER_PIXEL = 4;
                    U8* temp_data = (U8*)ll_aligned_malloc_32(mem_size * TEMP_BYTES_PER_PIXEL);
                    glReadPixels(x, y, width, height, GL_RGBA, GL_UNSIGNED_BYTE, temp_data);
                    for (size_t pixel = 0; pixel < pixels; pixel++) {
                        alpha_data[pixel] = temp_data[(pixel * TEMP_BYTES_PER_PIXEL) + 3];
                    }
                    ll_aligned_free_32(temp_data);
                }
            }
            else
            {
                ll_aligned_free_32(alpha_data);
                alpha_data = nullptr;
            }

            mAlphaCache[cache_index] = alpha_data;
        }

        getTexLayerSet()->getAvatarAppearance()->dirtyMesh();

<<<<<<< HEAD
		mMorphMasksValid = true;
		getTexLayerSet()->applyMorphMask(alpha_data, width, height, 1);
	}
=======
        mMorphMasksValid = TRUE;
        getTexLayerSet()->applyMorphMask(alpha_data, width, height, 1);
    }
>>>>>>> e1623bb2
}

void LLTexLayer::addAlphaMask(U8 *data, S32 originX, S32 originY, S32 width, S32 height, LLRenderTarget* bound_target)
{
    LL_PROFILE_ZONE_SCOPED;
    S32 size = width * height;
    const U8* alphaData = getAlphaData();
    if (!alphaData && hasAlphaParams())
    {
        LLColor4 net_color;
        findNetColor( &net_color );
        // TODO: eliminate need for layer morph mask valid flag
        invalidateMorphMasks();
        const bool force_render = false;
        renderMorphMasks(originX, originY, width, height, net_color, bound_target, force_render);
        alphaData = getAlphaData();
    }
    if (alphaData)
    {
        for( S32 i = 0; i < size; i++ )
        {
            U8 curAlpha = data[i];
            U16 resultAlpha = curAlpha;
            resultAlpha *= ( ((U16)alphaData[i]) + 1);
            resultAlpha = resultAlpha >> 8;
            data[i] = (U8)resultAlpha;
        }
    }
}

/*virtual*/ bool LLTexLayer::isInvisibleAlphaMask() const
{
<<<<<<< HEAD
	if (mLocalTextureObject)
	{
		if (mLocalTextureObject->getID() == IMG_INVISIBLE)
		{
			return true;
		}
	}

	return false;
=======
    if (mLocalTextureObject)
    {
        if (mLocalTextureObject->getID() == IMG_INVISIBLE)
        {
            return TRUE;
        }
    }

    return FALSE;
>>>>>>> e1623bb2
}

LLUUID LLTexLayer::getUUID() const
{
    LLUUID uuid;
    if( getInfo()->mLocalTexture != -1 )
    {
            LLGLTexture* tex = mLocalTextureObject->getImage();
            if (tex)
            {
                uuid = mLocalTextureObject->getID();
            }
    }
    if( !getInfo()->mStaticImageFileName.empty() )
    {
            LLGLTexture* tex = LLTexLayerStaticImageList::getInstance()->getTexture(getInfo()->mStaticImageFileName, getInfo()->mStaticImageIsMask);
            if( tex )
            {
                uuid = tex->getID();
            }
    }
    return uuid;
}


//-----------------------------------------------------------------------------
// LLTexLayerTemplate
// A single texture layer, consisting of:
//      * color, consisting of either
//          * one or more color parameters (weighted colors)
//          * a reference to a global color
//          * a fixed color with non-zero alpha
//          * opaque white (the default)
//      * (optional) a texture defined by either
//          * a GUID
//          * a texture entry index (TE)
//      * (optional) one or more alpha parameters (weighted alpha textures)
//-----------------------------------------------------------------------------
LLTexLayerTemplate::LLTexLayerTemplate(LLTexLayerSet* layer_set, LLAvatarAppearance* const appearance) :
    LLTexLayerInterface(layer_set),
    mAvatarAppearance( appearance )
{
}

LLTexLayerTemplate::LLTexLayerTemplate(const LLTexLayerTemplate &layer) :
    LLTexLayerInterface(layer),
    mAvatarAppearance(layer.getAvatarAppearance())
{
}

LLTexLayerTemplate::~LLTexLayerTemplate()
{
}

//-----------------------------------------------------------------------------
// setInfo
//-----------------------------------------------------------------------------

/*virtual*/ bool LLTexLayerTemplate::setInfo(const LLTexLayerInfo* info, LLWearable* wearable  )
{
    return LLTexLayerInterface::setInfo(info, wearable);
}

U32 LLTexLayerTemplate::updateWearableCache() const
{
    mWearableCache.clear();

    LLWearableType::EType wearable_type = getWearableType();
    if (LLWearableType::WT_INVALID == wearable_type)
    {
        //this isn't a cloneable layer
        return 0;
    }
    U32 num_wearables = getAvatarAppearance()->getWearableData()->getWearableCount(wearable_type);
    U32 added = 0;
    for (U32 i = 0; i < num_wearables; i++)
    {
        LLWearable*  wearable = getAvatarAppearance()->getWearableData()->getWearable(wearable_type, i);
        if (!wearable)
        {
            continue;
        }
        mWearableCache.push_back(wearable);
        added++;
    }
    return added;
}
LLTexLayer* LLTexLayerTemplate::getLayer(U32 i) const
{
    if (mWearableCache.size() <= i)
    {
        return NULL;
    }
    LLWearable *wearable = mWearableCache[i];
    LLLocalTextureObject *lto = NULL;
    LLTexLayer *layer = NULL;
    if (wearable)
    {
         lto = wearable->getLocalTextureObject(mInfo->mLocalTexture);
    }
    if (lto)
    {
        layer = lto->getTexLayer(getName());
    }
    return layer;
}

/*virtual*/ bool LLTexLayerTemplate::render(S32 x, S32 y, S32 width, S32 height, LLRenderTarget* bound_target)
{
<<<<<<< HEAD
	if(!mInfo)
	{
		return false ;
	}

	bool success = true;
	updateWearableCache();
	for (LLWearable* wearable : mWearableCache)
	{
		LLLocalTextureObject *lto = NULL;
		LLTexLayer *layer = NULL;
		if (wearable)
		{
			lto = wearable->getLocalTextureObject(mInfo->mLocalTexture);
		}
		if (lto)
		{
			layer = lto->getTexLayer(getName());
		}
		if (layer)
		{
			wearable->writeToAvatar(mAvatarAppearance);
			layer->setLTO(lto);
			success &= layer->render(x, y, width, height, bound_target);
		}
	}

	return success;
=======
    if(!mInfo)
    {
        return FALSE ;
    }

    BOOL success = TRUE;
    updateWearableCache();
    for (LLWearable* wearable : mWearableCache)
    {
        LLLocalTextureObject *lto = NULL;
        LLTexLayer *layer = NULL;
        if (wearable)
        {
            lto = wearable->getLocalTextureObject(mInfo->mLocalTexture);
        }
        if (lto)
        {
            layer = lto->getTexLayer(getName());
        }
        if (layer)
        {
            wearable->writeToAvatar(mAvatarAppearance);
            layer->setLTO(lto);
            success &= layer->render(x, y, width, height, bound_target);
        }
    }

    return success;
>>>>>>> e1623bb2
}

/*virtual*/ bool LLTexLayerTemplate::blendAlphaTexture( S32 x, S32 y, S32 width, S32 height) // Multiplies a single alpha texture against the frame buffer
{
<<<<<<< HEAD
	bool success = true;
	U32 num_wearables = updateWearableCache();
	for (U32 i = 0; i < num_wearables; i++)
	{
		LLTexLayer *layer = getLayer(i);
		if (layer)
		{
			success &= layer->blendAlphaTexture(x,y,width,height);
		}
	}
	return success;
=======
    BOOL success = TRUE;
    U32 num_wearables = updateWearableCache();
    for (U32 i = 0; i < num_wearables; i++)
    {
        LLTexLayer *layer = getLayer(i);
        if (layer)
        {
            success &= layer->blendAlphaTexture(x,y,width,height);
        }
    }
    return success;
>>>>>>> e1623bb2
}

/*virtual*/ void LLTexLayerTemplate::gatherAlphaMasks(U8 *data, S32 originX, S32 originY, S32 width, S32 height, LLRenderTarget* bound_target)
{
    U32 num_wearables = updateWearableCache();
    U32 i = num_wearables - 1; // For rendering morph masks, we only want to use the top wearable
    LLTexLayer *layer = getLayer(i);
    if (layer)
    {
        layer->addAlphaMask(data, originX, originY, width, height, bound_target);
    }
}

<<<<<<< HEAD
/*virtual*/ void LLTexLayerTemplate::setHasMorph(bool newval)
{
	mHasMorph = newval;
	U32 num_wearables = updateWearableCache();
	for (U32 i = 0; i < num_wearables; i++)
	{
		LLTexLayer *layer = getLayer(i);
		if (layer)
		{	
			layer->setHasMorph(newval);
		}
	}
=======
/*virtual*/ void LLTexLayerTemplate::setHasMorph(BOOL newval)
{
    mHasMorph = newval;
    U32 num_wearables = updateWearableCache();
    for (U32 i = 0; i < num_wearables; i++)
    {
        LLTexLayer *layer = getLayer(i);
        if (layer)
        {
            layer->setHasMorph(newval);
        }
    }
>>>>>>> e1623bb2
}

/*virtual*/ void LLTexLayerTemplate::deleteCaches()
{
    U32 num_wearables = updateWearableCache();
    for (U32 i = 0; i < num_wearables; i++)
    {
        LLTexLayer *layer = getLayer(i);
        if (layer)
        {
            layer->deleteCaches();
        }
    }
}

/*virtual*/ bool LLTexLayerTemplate::isInvisibleAlphaMask() const
{
<<<<<<< HEAD
	U32 num_wearables = updateWearableCache();
	for (U32 i = 0; i < num_wearables; i++)
	{
		LLTexLayer *layer = getLayer(i);
		if (layer)
		{
			 if (layer->isInvisibleAlphaMask())
			 {
				 return true;
			 }
		}
	}

	return false;
=======
    U32 num_wearables = updateWearableCache();
    for (U32 i = 0; i < num_wearables; i++)
    {
        LLTexLayer *layer = getLayer(i);
        if (layer)
        {
             if (layer->isInvisibleAlphaMask())
             {
                 return TRUE;
             }
        }
    }

    return FALSE;
>>>>>>> e1623bb2
}


//-----------------------------------------------------------------------------
// finds a specific layer based on a passed in name
//-----------------------------------------------------------------------------
LLTexLayerInterface*  LLTexLayerSet::findLayerByName(const std::string& name)
{
    for (LLTexLayerInterface* layer : mLayerList)
    {
        if (layer->getName() == name)
        {
            return layer;
        }
    }
    for (LLTexLayerInterface* layer : mMaskLayerList)
    {
        if (layer->getName() == name)
        {
            return layer;
        }
    }
    return NULL;
}

void LLTexLayerSet::cloneTemplates(LLLocalTextureObject *lto, LLAvatarAppearanceDefines::ETextureIndex tex_index, LLWearable *wearable)
{
    // initialize all texlayers with this texture type for this LTO
    for(LLTexLayerInterface* layer : mLayerList)
    {
        LLTexLayerTemplate* layer_template = (LLTexLayerTemplate*)layer;
        if (layer_template->getInfo()->getLocalTexture() == (S32)tex_index)
        {
            lto->addTexLayer(layer_template, wearable);
        }
    }
    for(LLTexLayerInterface* layer : mMaskLayerList)
    {
        LLTexLayerTemplate* layer_template = (LLTexLayerTemplate*)layer;
        if (layer_template->getInfo()->getLocalTexture() == (S32)tex_index)
        {
            lto->addTexLayer(layer_template, wearable);
        }
    }
}
//-----------------------------------------------------------------------------
// LLTexLayerStaticImageList
//-----------------------------------------------------------------------------

LLTexLayerStaticImageList::LLTexLayerStaticImageList() :
    mGLBytes(0),
    mTGABytes(0),
    mImageNames(16384)
{
}

LLTexLayerStaticImageList::~LLTexLayerStaticImageList()
{
    deleteCachedImages();
}

void LLTexLayerStaticImageList::dumpByteCount() const
{
    LL_INFOS() << "Avatar Static Textures " <<
        "KB GL:" << (mGLBytes / 1024) <<
        "KB TGA:" << (mTGABytes / 1024) << "KB" << LL_ENDL;
}

void LLTexLayerStaticImageList::deleteCachedImages()
{
    if( mGLBytes || mTGABytes )
    {
        LL_INFOS() << "Clearing Static Textures " <<
            "KB GL:" << (mGLBytes / 1024) <<
            "KB TGA:" << (mTGABytes / 1024) << "KB" << LL_ENDL;

        //mStaticImageLists uses LLPointers, clear() will cause deletion

        mStaticImageListTGA.clear();
        mStaticImageList.clear();

        mGLBytes = 0;
        mTGABytes = 0;
    }
}

// Note: in general, for a given image image we'll call either getImageTga() or getTexture().
// We call getImageTga() if the image is used as an alpha gradient.
// Otherwise, we call getTexture()

// Returns an LLImageTGA that contains the encoded data from a tga file named file_name.
// Caches the result to speed identical subsequent requests.
LLImageTGA* LLTexLayerStaticImageList::getImageTGA(const std::string& file_name)
{
    LL_PROFILE_ZONE_SCOPED;
    const char *namekey = mImageNames.addString(file_name);
    image_tga_map_t::const_iterator iter = mStaticImageListTGA.find(namekey);
    if( iter != mStaticImageListTGA.end() )
    {
        return iter->second;
    }
    else
    {
        std::string path;
        path = gDirUtilp->getExpandedFilename(LL_PATH_CHARACTER,file_name);
        LLPointer<LLImageTGA> image_tga = new LLImageTGA( path );
        if( image_tga->getDataSize() > 0 )
        {
            mStaticImageListTGA[ namekey ] = image_tga;
            mTGABytes += image_tga->getDataSize();
            return image_tga;
        }
        else
        {
            return NULL;
        }
    }
}

// Returns a GL Image (without a backing ImageRaw) that contains the decoded data from a tga file named file_name.
// Caches the result to speed identical subsequent requests.
LLGLTexture* LLTexLayerStaticImageList::getTexture(const std::string& file_name, bool is_mask)
{
    LL_PROFILE_ZONE_SCOPED;
<<<<<<< HEAD
	LLPointer<LLGLTexture> tex;
	const char *namekey = mImageNames.addString(file_name);

	texture_map_t::const_iterator iter = mStaticImageList.find(namekey);
	if( iter != mStaticImageList.end() )
	{
		tex = iter->second;
	}
	else
	{
		llassert(gTextureManagerBridgep);
		tex = gTextureManagerBridgep->getLocalTexture( false );
		LLPointer<LLImageRaw> image_raw = new LLImageRaw;
		if( loadImageRaw( file_name, image_raw ) )
		{
			if( (image_raw->getComponents() == 1) && is_mask )
			{
				// Convert grayscale alpha masks from single channel into RGBA.
				// Fill RGB with black to allow fixed function gl calls
				// to match shader implementation.
				LLPointer<LLImageRaw> alpha_image_raw = image_raw;
				image_raw = new LLImageRaw(image_raw->getWidth(),
										   image_raw->getHeight(),
										   4);

				image_raw->copyUnscaledAlphaMask(alpha_image_raw, LLColor4U::black);
			}
			tex->createGLTexture(0, image_raw, 0, true, LLGLTexture::LOCAL);

			gGL.getTexUnit(0)->bind(tex);
			tex->setAddressMode(LLTexUnit::TAM_CLAMP);

			mStaticImageList [ namekey ] = tex;
			mGLBytes += (S32)tex->getWidth() * tex->getHeight() * tex->getComponents();
		}
		else
		{
			tex = NULL;
		}
	}

	return tex;
=======
    LLPointer<LLGLTexture> tex;
    const char *namekey = mImageNames.addString(file_name);

    texture_map_t::const_iterator iter = mStaticImageList.find(namekey);
    if( iter != mStaticImageList.end() )
    {
        tex = iter->second;
    }
    else
    {
        llassert(gTextureManagerBridgep);
        tex = gTextureManagerBridgep->getLocalTexture( FALSE );
        LLPointer<LLImageRaw> image_raw = new LLImageRaw;
        if( loadImageRaw( file_name, image_raw ) )
        {
            if( (image_raw->getComponents() == 1) && is_mask )
            {
                // Convert grayscale alpha masks from single channel into RGBA.
                // Fill RGB with black to allow fixed function gl calls
                // to match shader implementation.
                LLPointer<LLImageRaw> alpha_image_raw = image_raw;
                image_raw = new LLImageRaw(image_raw->getWidth(),
                                           image_raw->getHeight(),
                                           4);

                image_raw->copyUnscaledAlphaMask(alpha_image_raw, LLColor4U::black);
            }
            tex->createGLTexture(0, image_raw, 0, TRUE, LLGLTexture::LOCAL);

            gGL.getTexUnit(0)->bind(tex);
            tex->setAddressMode(LLTexUnit::TAM_CLAMP);

            mStaticImageList [ namekey ] = tex;
            mGLBytes += (S32)tex->getWidth() * tex->getHeight() * tex->getComponents();
        }
        else
        {
            tex = NULL;
        }
    }

    return tex;
>>>>>>> e1623bb2
}

// Reads a .tga file, decodes it, and puts the decoded data in image_raw.
// Returns true if successful.
bool LLTexLayerStaticImageList::loadImageRaw(const std::string& file_name, LLImageRaw* image_raw)
{
    LL_PROFILE_ZONE_SCOPED;
<<<<<<< HEAD
	bool success = false;
	std::string path;
	path = gDirUtilp->getExpandedFilename(LL_PATH_CHARACTER,file_name);
	LLPointer<LLImageTGA> image_tga = new LLImageTGA( path );
	if( image_tga->getDataSize() > 0 )
	{
		// Copy data from tga to raw.
		success = image_tga->decode( image_raw );
	}

	return success;
=======
    BOOL success = FALSE;
    std::string path;
    path = gDirUtilp->getExpandedFilename(LL_PATH_CHARACTER,file_name);
    LLPointer<LLImageTGA> image_tga = new LLImageTGA( path );
    if( image_tga->getDataSize() > 0 )
    {
        // Copy data from tga to raw.
        success = image_tga->decode( image_raw );
    }

    return success;
>>>>>>> e1623bb2
}
<|MERGE_RESOLUTION|>--- conflicted
+++ resolved
@@ -1,2986 +1,1920 @@
-/**
- * @file lltexlayer.cpp
- * @brief A texture layer. Used for avatars.
- *
- * $LicenseInfo:firstyear=2002&license=viewerlgpl$
- * Second Life Viewer Source Code
- * Copyright (C) 2010, Linden Research, Inc.
- *
- * This library is free software; you can redistribute it and/or
- * modify it under the terms of the GNU Lesser General Public
- * License as published by the Free Software Foundation;
- * version 2.1 of the License only.
- *
- * This library is distributed in the hope that it will be useful,
- * but WITHOUT ANY WARRANTY; without even the implied warranty of
- * MERCHANTABILITY or FITNESS FOR A PARTICULAR PURPOSE.  See the GNU
- * Lesser General Public License for more details.
- *
- * You should have received a copy of the GNU Lesser General Public
- * License along with this library; if not, write to the Free Software
- * Foundation, Inc., 51 Franklin Street, Fifth Floor, Boston, MA  02110-1301  USA
- *
- * Linden Research, Inc., 945 Battery Street, San Francisco, CA  94111  USA
- * $/LicenseInfo$
- */
-
-#include "linden_common.h"
-
-#include "lltexlayer.h"
-
-#include "llavatarappearance.h"
-#include "llcrc.h"
-#include "llimagej2c.h"
-#include "llimagetga.h"
-#include "lldir.h"
-#include "lltexlayerparams.h"
-#include "lltexturemanagerbridge.h"
-#include "lllocaltextureobject.h"
-#include "../llui/llui.h"
-#include "llwearable.h"
-#include "llwearabledata.h"
-#include "llvertexbuffer.h"
-#include "llviewervisualparam.h"
-#include "llfasttimer.h"
-
-//#include "../tools/imdebug/imdebug.h"
-
-using namespace LLAvatarAppearanceDefines;
-
-// runway consolidate
-extern std::string self_av_string();
-
-class LLTexLayerInfo
-{
-    friend class LLTexLayer;
-    friend class LLTexLayerTemplate;
-    friend class LLTexLayerInterface;
-public:
-    LLTexLayerInfo();
-    ~LLTexLayerInfo();
-
-<<<<<<< HEAD
-	bool parseXml(LLXmlTreeNode* node);
-	bool createVisualParams(LLAvatarAppearance *appearance);
-	bool isUserSettable() { return mLocalTexture != -1;	}
-	S32  getLocalTexture() const { return mLocalTexture; }
-	bool getOnlyAlpha() const { return mUseLocalTextureAlphaOnly; }
-	std::string getName() const { return mName;	}
-
-private:
-	std::string				mName;
-	
-	bool					mWriteAllChannels; // Don't use masking.  Just write RGBA into buffer,
-	LLTexLayerInterface::ERenderPass mRenderPass;
-
-	std::string				mGlobalColor;
-	LLColor4				mFixedColor;
-
-	S32						mLocalTexture;
-	std::string				mStaticImageFileName;
-	bool					mStaticImageIsMask;
-	bool					mUseLocalTextureAlphaOnly; // Ignore RGB channels from the input texture.  Use alpha as a mask
-	bool					mIsVisibilityMask;
-
-	typedef std::vector< std::pair< std::string,bool > > morph_name_list_t;
-	morph_name_list_t		    mMorphNameList;
-	param_color_info_list_t		mParamColorInfoList;
-	param_alpha_info_list_t		mParamAlphaInfoList;
-=======
-    BOOL parseXml(LLXmlTreeNode* node);
-    BOOL createVisualParams(LLAvatarAppearance *appearance);
-    BOOL isUserSettable() { return mLocalTexture != -1; }
-    S32  getLocalTexture() const { return mLocalTexture; }
-    BOOL getOnlyAlpha() const { return mUseLocalTextureAlphaOnly; }
-    std::string getName() const { return mName; }
-
-private:
-    std::string             mName;
-
-    BOOL                    mWriteAllChannels; // Don't use masking.  Just write RGBA into buffer,
-    LLTexLayerInterface::ERenderPass mRenderPass;
-
-    std::string             mGlobalColor;
-    LLColor4                mFixedColor;
-
-    S32                     mLocalTexture;
-    std::string             mStaticImageFileName;
-    BOOL                    mStaticImageIsMask;
-    BOOL                    mUseLocalTextureAlphaOnly; // Ignore RGB channels from the input texture.  Use alpha as a mask
-    BOOL                    mIsVisibilityMask;
-
-    typedef std::vector< std::pair< std::string,BOOL > > morph_name_list_t;
-    morph_name_list_t           mMorphNameList;
-    param_color_info_list_t     mParamColorInfoList;
-    param_alpha_info_list_t     mParamAlphaInfoList;
->>>>>>> e1623bb2
-};
-
-//-----------------------------------------------------------------------------
-// LLTexLayerSetBuffer
-// The composite image that a LLViewerTexLayerSet writes to.  Each LLViewerTexLayerSet has one.
-//-----------------------------------------------------------------------------
-
-LLTexLayerSetBuffer::LLTexLayerSetBuffer(LLTexLayerSet* const owner) :
-    mTexLayerSet(owner)
-{
-}
-
-LLTexLayerSetBuffer::~LLTexLayerSetBuffer()
-{
-}
-
-void LLTexLayerSetBuffer::pushProjection() const
-{
-    gGL.matrixMode(LLRender::MM_PROJECTION);
-    gGL.pushMatrix();
-    gGL.loadIdentity();
-    gGL.ortho(0.0f, getCompositeWidth(), 0.0f, getCompositeHeight(), -1.0f, 1.0f);
-
-    gGL.matrixMode(LLRender::MM_MODELVIEW);
-    gGL.pushMatrix();
-    gGL.loadIdentity();
-}
-
-void LLTexLayerSetBuffer::popProjection() const
-{
-    gGL.matrixMode(LLRender::MM_PROJECTION);
-    gGL.popMatrix();
-
-    gGL.matrixMode(LLRender::MM_MODELVIEW);
-    gGL.popMatrix();
-}
-
-// virtual
-void LLTexLayerSetBuffer::preRenderTexLayerSet()
-{
-    // Set up an ortho projection
-    pushProjection();
-}
-
-// virtual
-void LLTexLayerSetBuffer::postRenderTexLayerSet(bool success)
-{
-    popProjection();
-}
-
-bool LLTexLayerSetBuffer::renderTexLayerSet(LLRenderTarget* bound_target)
-{
-    // Default color mask for tex layer render
-    gGL.setColorMask(true, true);
-
-    BOOL success = TRUE;
-
-<<<<<<< HEAD
-	bool success = true;
-	
-	gAlphaMaskProgram.bind();
-	gAlphaMaskProgram.setMinimumAlpha(0.004f);
-=======
-    gAlphaMaskProgram.bind();
-    gAlphaMaskProgram.setMinimumAlpha(0.004f);
->>>>>>> e1623bb2
-
-    LLVertexBuffer::unbind();
-
-    // Composite the color data
-    LLGLSUIDefault gls_ui;
-    success &= mTexLayerSet->render( getCompositeOriginX(), getCompositeOriginY(),
-                                     getCompositeWidth(), getCompositeHeight(), bound_target );
-    gGL.flush();
-
-    midRenderTexLayerSet(success);
-
-    gAlphaMaskProgram.unbind();
-
-    LLVertexBuffer::unbind();
-
-    // reset GL state
-    gGL.setColorMask(true, true);
-    gGL.setSceneBlendType(LLRender::BT_ALPHA);
-
-    return success;
-}
-
-//-----------------------------------------------------------------------------
-// LLTexLayerSetInfo
-// An ordered set of texture layers that get composited into a single texture.
-//-----------------------------------------------------------------------------
-
-LLTexLayerSetInfo::LLTexLayerSetInfo() :
-<<<<<<< HEAD
-	mBodyRegion( "" ),
-	mWidth( 512 ),
-	mHeight( 512 ),
-	mClearAlpha( true )
-=======
-    mBodyRegion( "" ),
-    mWidth( 512 ),
-    mHeight( 512 ),
-    mClearAlpha( TRUE )
->>>>>>> e1623bb2
-{
-}
-
-LLTexLayerSetInfo::~LLTexLayerSetInfo( )
-{
-    std::for_each(mLayerInfoList.begin(), mLayerInfoList.end(), DeletePointer());
-    mLayerInfoList.clear();
-}
-
-bool LLTexLayerSetInfo::parseXml(LLXmlTreeNode* node)
-{
-<<<<<<< HEAD
-	llassert( node->hasName( "layer_set" ) );
-	if( !node->hasName( "layer_set" ) )
-	{
-		return false;
-	}
-
-	// body_region
-	static LLStdStringHandle body_region_string = LLXmlTree::addAttributeString("body_region");
-	if( !node->getFastAttributeString( body_region_string, mBodyRegion ) )
-	{
-		LL_WARNS() << "<layer_set> is missing body_region attribute" << LL_ENDL;
-		return false;
-	}
-
-	// width, height
-	static LLStdStringHandle width_string = LLXmlTree::addAttributeString("width");
-	if( !node->getFastAttributeS32( width_string, mWidth ) )
-	{
-		return false;
-	}
-
-	static LLStdStringHandle height_string = LLXmlTree::addAttributeString("height");
-	if( !node->getFastAttributeS32( height_string, mHeight ) )
-	{
-		return false;
-	}
-
-	// Optional alpha component to apply after all compositing is complete.
-	static LLStdStringHandle alpha_tga_file_string = LLXmlTree::addAttributeString("alpha_tga_file");
-	node->getFastAttributeString( alpha_tga_file_string, mStaticAlphaFileName );
-
-	static LLStdStringHandle clear_alpha_string = LLXmlTree::addAttributeString("clear_alpha");
-	node->getFastAttributeBOOL( clear_alpha_string, mClearAlpha );
-
-	// <layer>
-	for (LLXmlTreeNode* child = node->getChildByName( "layer" );
-		 child;
-		 child = node->getNextNamedChild())
-	{
-		LLTexLayerInfo* info = new LLTexLayerInfo();
-		if( !info->parseXml( child ))
-		{
-			delete info;
-			return false;
-		}
-		mLayerInfoList.push_back( info );		
-	}
-	return true;
-=======
-    llassert( node->hasName( "layer_set" ) );
-    if( !node->hasName( "layer_set" ) )
-    {
-        return FALSE;
-    }
-
-    // body_region
-    static LLStdStringHandle body_region_string = LLXmlTree::addAttributeString("body_region");
-    if( !node->getFastAttributeString( body_region_string, mBodyRegion ) )
-    {
-        LL_WARNS() << "<layer_set> is missing body_region attribute" << LL_ENDL;
-        return FALSE;
-    }
-
-    // width, height
-    static LLStdStringHandle width_string = LLXmlTree::addAttributeString("width");
-    if( !node->getFastAttributeS32( width_string, mWidth ) )
-    {
-        return FALSE;
-    }
-
-    static LLStdStringHandle height_string = LLXmlTree::addAttributeString("height");
-    if( !node->getFastAttributeS32( height_string, mHeight ) )
-    {
-        return FALSE;
-    }
-
-    // Optional alpha component to apply after all compositing is complete.
-    static LLStdStringHandle alpha_tga_file_string = LLXmlTree::addAttributeString("alpha_tga_file");
-    node->getFastAttributeString( alpha_tga_file_string, mStaticAlphaFileName );
-
-    static LLStdStringHandle clear_alpha_string = LLXmlTree::addAttributeString("clear_alpha");
-    node->getFastAttributeBOOL( clear_alpha_string, mClearAlpha );
-
-    // <layer>
-    for (LLXmlTreeNode* child = node->getChildByName( "layer" );
-         child;
-         child = node->getNextNamedChild())
-    {
-        LLTexLayerInfo* info = new LLTexLayerInfo();
-        if( !info->parseXml( child ))
-        {
-            delete info;
-            return FALSE;
-        }
-        mLayerInfoList.push_back( info );
-    }
-    return TRUE;
->>>>>>> e1623bb2
-}
-
-// creates visual params without generating layersets or layers
-void LLTexLayerSetInfo::createVisualParams(LLAvatarAppearance *appearance)
-{
-    //layer_info_list_t     mLayerInfoList;
-    for (LLTexLayerInfo* layer_info : mLayerInfoList)
-    {
-        layer_info->createVisualParams(appearance);
-    }
-}
-
-//-----------------------------------------------------------------------------
-// LLTexLayerSet
-// An ordered set of texture layers that get composited into a single texture.
-//-----------------------------------------------------------------------------
-
-bool LLTexLayerSet::sHasCaches = false;
-
-LLTexLayerSet::LLTexLayerSet(LLAvatarAppearance* const appearance) :
-<<<<<<< HEAD
-	mAvatarAppearance( appearance ),
-	mIsVisible( true ),
-	mBakedTexIndex(LLAvatarAppearanceDefines::BAKED_HEAD),
-	mInfo( NULL )
-=======
-    mAvatarAppearance( appearance ),
-    mIsVisible( TRUE ),
-    mBakedTexIndex(LLAvatarAppearanceDefines::BAKED_HEAD),
-    mInfo( NULL )
->>>>>>> e1623bb2
-{
-}
-
-// virtual
-LLTexLayerSet::~LLTexLayerSet()
-{
-    deleteCaches();
-    std::for_each(mLayerList.begin(), mLayerList.end(), DeletePointer());
-    mLayerList.clear();
-
-    std::for_each(mMaskLayerList.begin(), mMaskLayerList.end(), DeletePointer());
-    mMaskLayerList.clear();
-}
-
-//-----------------------------------------------------------------------------
-// setInfo
-//-----------------------------------------------------------------------------
-
-bool LLTexLayerSet::setInfo(const LLTexLayerSetInfo *info)
-{
-<<<<<<< HEAD
-	llassert(mInfo == NULL);
-	mInfo = info;
-	//mID = info->mID; // No ID
-
-	mLayerList.reserve(info->mLayerInfoList.size());
-	for (LLTexLayerInfo* layer_info : info->mLayerInfoList)
-	{
-		LLTexLayerInterface *layer = NULL;
-		if (layer_info->isUserSettable())
-		{
-			layer = new LLTexLayerTemplate( this, getAvatarAppearance() );
-		}
-		else
-		{
-			layer = new LLTexLayer(this);
-		}
-		// this is the first time this layer (of either type) is being created - make sure you add the parameters to the avatar appearance
-		if (!layer->setInfo(layer_info, NULL))
-		{
-			mInfo = NULL;
-			return false;
-		}
-		if (!layer->isVisibilityMask())
-		{
-			mLayerList.push_back( layer );
-		}
-		else
-		{
-			mMaskLayerList.push_back(layer);
-		}
-	}
-
-	requestUpdate();
-
-	stop_glerror();
-
-	return true;
-=======
-    llassert(mInfo == NULL);
-    mInfo = info;
-    //mID = info->mID; // No ID
-
-    mLayerList.reserve(info->mLayerInfoList.size());
-    for (LLTexLayerInfo* layer_info : info->mLayerInfoList)
-    {
-        LLTexLayerInterface *layer = NULL;
-        if (layer_info->isUserSettable())
-        {
-            layer = new LLTexLayerTemplate( this, getAvatarAppearance() );
-        }
-        else
-        {
-            layer = new LLTexLayer(this);
-        }
-        // this is the first time this layer (of either type) is being created - make sure you add the parameters to the avatar appearance
-        if (!layer->setInfo(layer_info, NULL))
-        {
-            mInfo = NULL;
-            return FALSE;
-        }
-        if (!layer->isVisibilityMask())
-        {
-            mLayerList.push_back( layer );
-        }
-        else
-        {
-            mMaskLayerList.push_back(layer);
-        }
-    }
-
-    requestUpdate();
-
-    stop_glerror();
-
-    return TRUE;
->>>>>>> e1623bb2
-}
-
-#if 0 // obsolete
-//-----------------------------------------------------------------------------
-// parseData
-//-----------------------------------------------------------------------------
-
-bool LLTexLayerSet::parseData(LLXmlTreeNode* node)
-{
-    LLTexLayerSetInfo *info = new LLTexLayerSetInfo;
-
-<<<<<<< HEAD
-	if (!info->parseXml(node))
-	{
-		delete info;
-		return false;
-	}
-	if (!setInfo(info))
-	{
-		delete info;
-		return false;
-	}
-	return true;
-=======
-    if (!info->parseXml(node))
-    {
-        delete info;
-        return FALSE;
-    }
-    if (!setInfo(info))
-    {
-        delete info;
-        return FALSE;
-    }
-    return TRUE;
->>>>>>> e1623bb2
-}
-#endif
-
-void LLTexLayerSet::deleteCaches()
-{
-    for(LLTexLayerInterface* layer : mLayerList)
-    {
-        layer->deleteCaches();
-    }
-    for (LLTexLayerInterface* layer : mMaskLayerList)
-    {
-        layer->deleteCaches();
-    }
-}
-
-
-bool LLTexLayerSet::render( S32 x, S32 y, S32 width, S32 height, LLRenderTarget* bound_target )
-{
-<<<<<<< HEAD
-	bool success = true;
-	mIsVisible = true;
-
-	if (mMaskLayerList.size() > 0)
-	{
-		for (LLTexLayerInterface* layer : mMaskLayerList)
-		{
-			if (layer->isInvisibleAlphaMask())
-			{
-				mIsVisible = false;
-			}
-		}
-	}
-
-	LLGLSUIDefault gls_ui;
-	LLGLDepthTest gls_depth(GL_FALSE, GL_FALSE);
-	gGL.setColorMask(true, true);
-
-	// clear buffer area to ensure we don't pick up UI elements
-	{
-		gGL.flush();
-		gAlphaMaskProgram.setMinimumAlpha(0.0f);
-		gGL.getTexUnit(0)->unbind(LLTexUnit::TT_TEXTURE);
-		gGL.color4f( 0.f, 0.f, 0.f, 1.f );
-
-		gl_rect_2d_simple( width, height );
-
-		gGL.flush();
-		gAlphaMaskProgram.setMinimumAlpha(0.004f);
-	}
-
-	if (mIsVisible)
-	{
-		// composite color layers
-		for(LLTexLayerInterface* layer : mLayerList)
-		{
-			if (layer->getRenderPass() == LLTexLayer::RP_COLOR)
-			{
-				gGL.flush();
-				success &= layer->render(x, y, width, height, bound_target);
-				gGL.flush();
-			}
-		}
-		
-		renderAlphaMaskTextures(x, y, width, height, bound_target, false);
-	
-		stop_glerror();
-	}
-	else
-	{
-		gGL.flush();
-
-		gGL.setSceneBlendType(LLRender::BT_REPLACE);
-		gAlphaMaskProgram.setMinimumAlpha(0.f);
-
-		gGL.getTexUnit(0)->unbind(LLTexUnit::TT_TEXTURE);
-		gGL.color4f( 0.f, 0.f, 0.f, 0.f );
-
-		gl_rect_2d_simple( width, height );
-		gGL.setSceneBlendType(LLRender::BT_ALPHA);
-
-		gGL.flush();
-		gAlphaMaskProgram.setMinimumAlpha(0.004f);
-	}
-
-	return success;
-}
-
-
-bool LLTexLayerSet::isBodyRegion(const std::string& region) const
-{
-	return mInfo->mBodyRegion == region; 
-}
-
-const std::string LLTexLayerSet::getBodyRegionName() const 
-{ 
-	return mInfo->mBodyRegion; 
-=======
-    BOOL success = TRUE;
-    mIsVisible = TRUE;
-
-    if (mMaskLayerList.size() > 0)
-    {
-        for (LLTexLayerInterface* layer : mMaskLayerList)
-        {
-            if (layer->isInvisibleAlphaMask())
-            {
-                mIsVisible = FALSE;
-            }
-        }
-    }
-
-    LLGLSUIDefault gls_ui;
-    LLGLDepthTest gls_depth(GL_FALSE, GL_FALSE);
-    gGL.setColorMask(true, true);
-
-    // clear buffer area to ensure we don't pick up UI elements
-    {
-        gGL.flush();
-        gAlphaMaskProgram.setMinimumAlpha(0.0f);
-        gGL.getTexUnit(0)->unbind(LLTexUnit::TT_TEXTURE);
-        gGL.color4f( 0.f, 0.f, 0.f, 1.f );
-
-        gl_rect_2d_simple( width, height );
-
-        gGL.flush();
-        gAlphaMaskProgram.setMinimumAlpha(0.004f);
-    }
-
-    if (mIsVisible)
-    {
-        // composite color layers
-        for(LLTexLayerInterface* layer : mLayerList)
-        {
-            if (layer->getRenderPass() == LLTexLayer::RP_COLOR)
-            {
-                gGL.flush();
-                success &= layer->render(x, y, width, height, bound_target);
-                gGL.flush();
-            }
-        }
-
-        renderAlphaMaskTextures(x, y, width, height, bound_target, false);
-
-        stop_glerror();
-    }
-    else
-    {
-        gGL.flush();
-
-        gGL.setSceneBlendType(LLRender::BT_REPLACE);
-        gAlphaMaskProgram.setMinimumAlpha(0.f);
-
-        gGL.getTexUnit(0)->unbind(LLTexUnit::TT_TEXTURE);
-        gGL.color4f( 0.f, 0.f, 0.f, 0.f );
-
-        gl_rect_2d_simple( width, height );
-        gGL.setSceneBlendType(LLRender::BT_ALPHA);
-
-        gGL.flush();
-        gAlphaMaskProgram.setMinimumAlpha(0.004f);
-    }
-
-    return success;
-}
-
-
-BOOL LLTexLayerSet::isBodyRegion(const std::string& region) const
-{
-    return mInfo->mBodyRegion == region;
-}
-
-const std::string LLTexLayerSet::getBodyRegionName() const
-{
-    return mInfo->mBodyRegion;
->>>>>>> e1623bb2
-}
-
-void LLTexLayerSet::destroyComposite()
-{
-    if( mComposite )
-    {
-        mComposite = NULL;
-    }
-}
-
-LLTexLayerSetBuffer* LLTexLayerSet::getComposite()
-{
-    if (!mComposite)
-    {
-        createComposite();
-    }
-    return mComposite;
-}
-
-const LLTexLayerSetBuffer* LLTexLayerSet::getComposite() const
-{
-    return mComposite;
-}
-
-void LLTexLayerSet::gatherMorphMaskAlpha(U8 *data, S32 origin_x, S32 origin_y, S32 width, S32 height, LLRenderTarget* bound_target)
-{
-    LL_PROFILE_ZONE_SCOPED;
-    memset(data, 255, width * height);
-
-    for(LLTexLayerInterface* layer : mLayerList)
-    {
-        layer->gatherAlphaMasks(data, origin_x, origin_y, width, height, bound_target);
-    }
-
-    // Set alpha back to that of our alpha masks.
-    renderAlphaMaskTextures(origin_x, origin_y, width, height, bound_target, true);
-}
-
-void LLTexLayerSet::renderAlphaMaskTextures(S32 x, S32 y, S32 width, S32 height, LLRenderTarget* bound_target, bool forceClear)
-{
-    LL_PROFILE_ZONE_SCOPED;
-<<<<<<< HEAD
-	const LLTexLayerSetInfo *info = getInfo();
-	
-	gGL.setColorMask(false, true);
-	gGL.setSceneBlendType(LLRender::BT_REPLACE);
-	
-	// (Optionally) replace alpha with a single component image from a tga file.
-	if (!info->mStaticAlphaFileName.empty())
-	{
-		gGL.flush();
-		{
-			LLGLTexture* tex = LLTexLayerStaticImageList::getInstance()->getTexture(info->mStaticAlphaFileName, true);
-			if( tex )
-			{
-				LLGLSUIDefault gls_ui;
-				gGL.getTexUnit(0)->bind(tex);
-				gl_rect_2d_simple_tex( width, height );
-			}
-		}
-		gGL.flush();
-	}
-	else if (forceClear || info->mClearAlpha || (mMaskLayerList.size() > 0))
-	{
-		// Set the alpha channel to one (clean up after previous blending)
-		gGL.flush();
-		gAlphaMaskProgram.setMinimumAlpha(0.f);
-		gGL.getTexUnit(0)->unbind(LLTexUnit::TT_TEXTURE);
-		gGL.color4f( 0.f, 0.f, 0.f, 1.f );
-		
-		gl_rect_2d_simple( width, height );
-		
-		gGL.flush();
-		gAlphaMaskProgram.setMinimumAlpha(0.004f);
-	}
-	
-	// (Optional) Mask out part of the baked texture with alpha masks
-	// will still have an effect even if mClearAlpha is set or the alpha component was replaced
-	if (mMaskLayerList.size() > 0)
-	{
-		gGL.setSceneBlendType(LLRender::BT_MULT_ALPHA);
-		for (LLTexLayerInterface* layer : mMaskLayerList)
-		{
-			gGL.flush();
-			layer->blendAlphaTexture(x,y,width, height);
-			gGL.flush();
-		}
-		
-	}
-	
-	gGL.getTexUnit(0)->unbind(LLTexUnit::TT_TEXTURE);
-	
-	gGL.setColorMask(true, true);
-	gGL.setSceneBlendType(LLRender::BT_ALPHA);
-=======
-    const LLTexLayerSetInfo *info = getInfo();
-
-    gGL.setColorMask(false, true);
-    gGL.setSceneBlendType(LLRender::BT_REPLACE);
-
-    // (Optionally) replace alpha with a single component image from a tga file.
-    if (!info->mStaticAlphaFileName.empty())
-    {
-        gGL.flush();
-        {
-            LLGLTexture* tex = LLTexLayerStaticImageList::getInstance()->getTexture(info->mStaticAlphaFileName, TRUE);
-            if( tex )
-            {
-                LLGLSUIDefault gls_ui;
-                gGL.getTexUnit(0)->bind(tex);
-                gl_rect_2d_simple_tex( width, height );
-            }
-        }
-        gGL.flush();
-    }
-    else if (forceClear || info->mClearAlpha || (mMaskLayerList.size() > 0))
-    {
-        // Set the alpha channel to one (clean up after previous blending)
-        gGL.flush();
-        gAlphaMaskProgram.setMinimumAlpha(0.f);
-        gGL.getTexUnit(0)->unbind(LLTexUnit::TT_TEXTURE);
-        gGL.color4f( 0.f, 0.f, 0.f, 1.f );
-
-        gl_rect_2d_simple( width, height );
-
-        gGL.flush();
-        gAlphaMaskProgram.setMinimumAlpha(0.004f);
-    }
-
-    // (Optional) Mask out part of the baked texture with alpha masks
-    // will still have an effect even if mClearAlpha is set or the alpha component was replaced
-    if (mMaskLayerList.size() > 0)
-    {
-        gGL.setSceneBlendType(LLRender::BT_MULT_ALPHA);
-        for (LLTexLayerInterface* layer : mMaskLayerList)
-        {
-            gGL.flush();
-            layer->blendAlphaTexture(x,y,width, height);
-            gGL.flush();
-        }
-
-    }
-
-    gGL.getTexUnit(0)->unbind(LLTexUnit::TT_TEXTURE);
-
-    gGL.setColorMask(true, true);
-    gGL.setSceneBlendType(LLRender::BT_ALPHA);
->>>>>>> e1623bb2
-}
-
-void LLTexLayerSet::applyMorphMask(const U8* tex_data, S32 width, S32 height, S32 num_components)
-{
-    mAvatarAppearance->applyMorphMask(tex_data, width, height, num_components, mBakedTexIndex);
-}
-
-bool LLTexLayerSet::isMorphValid() const
-{
-<<<<<<< HEAD
-	for(const LLTexLayerInterface* layer : mLayerList)
-	{
-		if (layer && !layer->isMorphValid())
-		{
-			return false;
-		}
-	}
-	return true;
-=======
-    for(const LLTexLayerInterface* layer : mLayerList)
-    {
-        if (layer && !layer->isMorphValid())
-        {
-            return FALSE;
-        }
-    }
-    return TRUE;
->>>>>>> e1623bb2
-}
-
-void LLTexLayerSet::invalidateMorphMasks()
-{
-    for(LLTexLayerInterface* layer : mLayerList)
-    {
-        if (layer)
-        {
-            layer->invalidateMorphMasks();
-        }
-    }
-}
-
-
-//-----------------------------------------------------------------------------
-// LLTexLayerInfo
-//-----------------------------------------------------------------------------
-LLTexLayerInfo::LLTexLayerInfo() :
-<<<<<<< HEAD
-	mWriteAllChannels( false ),
-	mRenderPass(LLTexLayer::RP_COLOR),
-	mFixedColor( 0.f, 0.f, 0.f, 0.f ),
-	mLocalTexture( -1 ),
-	mStaticImageIsMask( false ),
-	mUseLocalTextureAlphaOnly(false),
-	mIsVisibilityMask(false)
-=======
-    mWriteAllChannels( FALSE ),
-    mRenderPass(LLTexLayer::RP_COLOR),
-    mFixedColor( 0.f, 0.f, 0.f, 0.f ),
-    mLocalTexture( -1 ),
-    mStaticImageIsMask( FALSE ),
-    mUseLocalTextureAlphaOnly(FALSE),
-    mIsVisibilityMask(FALSE)
->>>>>>> e1623bb2
-{
-}
-
-LLTexLayerInfo::~LLTexLayerInfo( )
-{
-    std::for_each(mParamColorInfoList.begin(), mParamColorInfoList.end(), DeletePointer());
-    mParamColorInfoList.clear();
-    std::for_each(mParamAlphaInfoList.begin(), mParamAlphaInfoList.end(), DeletePointer());
-    mParamAlphaInfoList.clear();
-}
-
-bool LLTexLayerInfo::parseXml(LLXmlTreeNode* node)
-{
-<<<<<<< HEAD
-	llassert( node->hasName( "layer" ) );
-
-	// name attribute
-	static LLStdStringHandle name_string = LLXmlTree::addAttributeString("name");
-	if( !node->getFastAttributeString( name_string, mName ) )
-	{
-		return false;
-	}
-	
-	static LLStdStringHandle write_all_channels_string = LLXmlTree::addAttributeString("write_all_channels");
-	node->getFastAttributeBOOL( write_all_channels_string, mWriteAllChannels );
-
-	std::string render_pass_name;
-	static LLStdStringHandle render_pass_string = LLXmlTree::addAttributeString("render_pass");
-	if( node->getFastAttributeString( render_pass_string, render_pass_name ) )
-	{
-		if( render_pass_name == "bump" )
-		{
-			mRenderPass = LLTexLayer::RP_BUMP;
-		}
-	}
-
-	// Note: layers can have either a "global_color" attrib, a "fixed_color" attrib, or a <param_color> child.
-	// global color attribute (optional)
-	static LLStdStringHandle global_color_string = LLXmlTree::addAttributeString("global_color");
-	node->getFastAttributeString( global_color_string, mGlobalColor );
-
-	// Visibility mask (optional)
-	bool is_visibility;
-	static LLStdStringHandle visibility_mask_string = LLXmlTree::addAttributeString("visibility_mask");
-	if (node->getFastAttributeBOOL(visibility_mask_string, is_visibility))
-	{
-		mIsVisibilityMask = is_visibility;
-	}
-
-	// color attribute (optional)
-	LLColor4U color4u;
-	static LLStdStringHandle fixed_color_string = LLXmlTree::addAttributeString("fixed_color");
-	if( node->getFastAttributeColor4U( fixed_color_string, color4u ) )
-	{
-		mFixedColor.setVec( color4u );
-	}
-
-		// <texture> optional sub-element
-	for (LLXmlTreeNode* texture_node = node->getChildByName( "texture" );
-		 texture_node;
-		 texture_node = node->getNextNamedChild())
-	{
-		std::string local_texture_name;
-		static LLStdStringHandle tga_file_string = LLXmlTree::addAttributeString("tga_file");
-		static LLStdStringHandle local_texture_string = LLXmlTree::addAttributeString("local_texture");
-		static LLStdStringHandle file_is_mask_string = LLXmlTree::addAttributeString("file_is_mask");
-		static LLStdStringHandle local_texture_alpha_only_string = LLXmlTree::addAttributeString("local_texture_alpha_only");
-		if( texture_node->getFastAttributeString( tga_file_string, mStaticImageFileName ) )
-		{
-			texture_node->getFastAttributeBOOL( file_is_mask_string, mStaticImageIsMask );
-		}
-		else if (texture_node->getFastAttributeString(local_texture_string, local_texture_name))
-		{
-			texture_node->getFastAttributeBOOL( local_texture_alpha_only_string, mUseLocalTextureAlphaOnly );
-
-			/* if ("upper_shirt" == local_texture_name)
-				mLocalTexture = TEX_UPPER_SHIRT; */
-			mLocalTexture = TEX_NUM_INDICES;
-			for (const LLAvatarAppearanceDictionary::Textures::value_type& dict_pair : LLAvatarAppearance::getDictionary()->getTextures())
-			{
-				const LLAvatarAppearanceDictionary::TextureEntry *texture_dict = dict_pair.second;
-				if (local_texture_name == texture_dict->mName)
-			{
-					mLocalTexture = dict_pair.first;
-					break;
-			}
-			}
-			if (mLocalTexture == TEX_NUM_INDICES)
-			{
-				LL_WARNS() << "<texture> element has invalid local_texture attribute: " << mName << " " << local_texture_name << LL_ENDL;
-				return false;
-			}
-		}
-		else	
-		{
-			LL_WARNS() << "<texture> element is missing a required attribute. " << mName << LL_ENDL;
-			return false;
-		}
-	}
-
-	for (LLXmlTreeNode* maskNode = node->getChildByName( "morph_mask" );
-		 maskNode;
-		 maskNode = node->getNextNamedChild())
-	{
-		std::string morph_name;
-		static LLStdStringHandle morph_name_string = LLXmlTree::addAttributeString("morph_name");
-		if (maskNode->getFastAttributeString(morph_name_string, morph_name))
-		{
-			bool invert = false;
-			static LLStdStringHandle invert_string = LLXmlTree::addAttributeString("invert");
-			maskNode->getFastAttributeBOOL(invert_string, invert);			
-			mMorphNameList.push_back(std::pair<std::string,bool>(morph_name,invert));
-		}
-	}
-
-	// <param> optional sub-element (color or alpha params)
-	for (LLXmlTreeNode* child = node->getChildByName( "param" );
-		 child;
-		 child = node->getNextNamedChild())
-	{
-		if( child->getChildByName( "param_color" ) )
-		{
-			// <param><param_color/></param>
-			LLTexLayerParamColorInfo* info = new LLTexLayerParamColorInfo();
-			if (!info->parseXml(child))
-			{
-				delete info;
-				return false;
-			}
-			mParamColorInfoList.push_back(info);
-		}
-		else if( child->getChildByName( "param_alpha" ) )
-		{
-			// <param><param_alpha/></param>
-			LLTexLayerParamAlphaInfo* info = new LLTexLayerParamAlphaInfo( );
-			if (!info->parseXml(child))
-			{
-				delete info;
-				return false;
-			}
- 			mParamAlphaInfoList.push_back(info);
-		}
-	}
-	
-	return true;
-=======
-    llassert( node->hasName( "layer" ) );
-
-    // name attribute
-    static LLStdStringHandle name_string = LLXmlTree::addAttributeString("name");
-    if( !node->getFastAttributeString( name_string, mName ) )
-    {
-        return FALSE;
-    }
-
-    static LLStdStringHandle write_all_channels_string = LLXmlTree::addAttributeString("write_all_channels");
-    node->getFastAttributeBOOL( write_all_channels_string, mWriteAllChannels );
-
-    std::string render_pass_name;
-    static LLStdStringHandle render_pass_string = LLXmlTree::addAttributeString("render_pass");
-    if( node->getFastAttributeString( render_pass_string, render_pass_name ) )
-    {
-        if( render_pass_name == "bump" )
-        {
-            mRenderPass = LLTexLayer::RP_BUMP;
-        }
-    }
-
-    // Note: layers can have either a "global_color" attrib, a "fixed_color" attrib, or a <param_color> child.
-    // global color attribute (optional)
-    static LLStdStringHandle global_color_string = LLXmlTree::addAttributeString("global_color");
-    node->getFastAttributeString( global_color_string, mGlobalColor );
-
-    // Visibility mask (optional)
-    BOOL is_visibility;
-    static LLStdStringHandle visibility_mask_string = LLXmlTree::addAttributeString("visibility_mask");
-    if (node->getFastAttributeBOOL(visibility_mask_string, is_visibility))
-    {
-        mIsVisibilityMask = is_visibility;
-    }
-
-    // color attribute (optional)
-    LLColor4U color4u;
-    static LLStdStringHandle fixed_color_string = LLXmlTree::addAttributeString("fixed_color");
-    if( node->getFastAttributeColor4U( fixed_color_string, color4u ) )
-    {
-        mFixedColor.setVec( color4u );
-    }
-
-        // <texture> optional sub-element
-    for (LLXmlTreeNode* texture_node = node->getChildByName( "texture" );
-         texture_node;
-         texture_node = node->getNextNamedChild())
-    {
-        std::string local_texture_name;
-        static LLStdStringHandle tga_file_string = LLXmlTree::addAttributeString("tga_file");
-        static LLStdStringHandle local_texture_string = LLXmlTree::addAttributeString("local_texture");
-        static LLStdStringHandle file_is_mask_string = LLXmlTree::addAttributeString("file_is_mask");
-        static LLStdStringHandle local_texture_alpha_only_string = LLXmlTree::addAttributeString("local_texture_alpha_only");
-        if( texture_node->getFastAttributeString( tga_file_string, mStaticImageFileName ) )
-        {
-            texture_node->getFastAttributeBOOL( file_is_mask_string, mStaticImageIsMask );
-        }
-        else if (texture_node->getFastAttributeString(local_texture_string, local_texture_name))
-        {
-            texture_node->getFastAttributeBOOL( local_texture_alpha_only_string, mUseLocalTextureAlphaOnly );
-
-            /* if ("upper_shirt" == local_texture_name)
-                mLocalTexture = TEX_UPPER_SHIRT; */
-            mLocalTexture = TEX_NUM_INDICES;
-            for (const LLAvatarAppearanceDictionary::Textures::value_type& dict_pair : LLAvatarAppearance::getDictionary()->getTextures())
-            {
-                const LLAvatarAppearanceDictionary::TextureEntry *texture_dict = dict_pair.second;
-                if (local_texture_name == texture_dict->mName)
-            {
-                    mLocalTexture = dict_pair.first;
-                    break;
-            }
-            }
-            if (mLocalTexture == TEX_NUM_INDICES)
-            {
-                LL_WARNS() << "<texture> element has invalid local_texture attribute: " << mName << " " << local_texture_name << LL_ENDL;
-                return FALSE;
-            }
-        }
-        else
-        {
-            LL_WARNS() << "<texture> element is missing a required attribute. " << mName << LL_ENDL;
-            return FALSE;
-        }
-    }
-
-    for (LLXmlTreeNode* maskNode = node->getChildByName( "morph_mask" );
-         maskNode;
-         maskNode = node->getNextNamedChild())
-    {
-        std::string morph_name;
-        static LLStdStringHandle morph_name_string = LLXmlTree::addAttributeString("morph_name");
-        if (maskNode->getFastAttributeString(morph_name_string, morph_name))
-        {
-            BOOL invert = FALSE;
-            static LLStdStringHandle invert_string = LLXmlTree::addAttributeString("invert");
-            maskNode->getFastAttributeBOOL(invert_string, invert);
-            mMorphNameList.push_back(std::pair<std::string,BOOL>(morph_name,invert));
-        }
-    }
-
-    // <param> optional sub-element (color or alpha params)
-    for (LLXmlTreeNode* child = node->getChildByName( "param" );
-         child;
-         child = node->getNextNamedChild())
-    {
-        if( child->getChildByName( "param_color" ) )
-        {
-            // <param><param_color/></param>
-            LLTexLayerParamColorInfo* info = new LLTexLayerParamColorInfo();
-            if (!info->parseXml(child))
-            {
-                delete info;
-                return FALSE;
-            }
-            mParamColorInfoList.push_back(info);
-        }
-        else if( child->getChildByName( "param_alpha" ) )
-        {
-            // <param><param_alpha/></param>
-            LLTexLayerParamAlphaInfo* info = new LLTexLayerParamAlphaInfo( );
-            if (!info->parseXml(child))
-            {
-                delete info;
-                return FALSE;
-            }
-            mParamAlphaInfoList.push_back(info);
-        }
-    }
-
-    return TRUE;
->>>>>>> e1623bb2
-}
-
-bool LLTexLayerInfo::createVisualParams(LLAvatarAppearance *appearance)
-{
-<<<<<<< HEAD
-	bool success = true;
-	for (LLTexLayerParamColorInfo* color_info : mParamColorInfoList)
-	{
-		LLTexLayerParamColor* param_color = new LLTexLayerParamColor(appearance);
-		if (!param_color->setInfo(color_info, true))
-		{
-			LL_WARNS() << "NULL TexLayer Color Param could not be added to visual param list. Deleting." << LL_ENDL;
-			delete param_color;
-			success = false;
-		}
-	}
-
-	for (LLTexLayerParamAlphaInfo* alpha_info : mParamAlphaInfoList)
-	{
-		LLTexLayerParamAlpha* param_alpha = new LLTexLayerParamAlpha(appearance);
-		if (!param_alpha->setInfo(alpha_info, true))
-		{
-			LL_WARNS() << "NULL TexLayer Alpha Param could not be added to visual param list. Deleting." << LL_ENDL;
-			delete param_alpha;
-			success = false;
-		}
-	}
-
-	return success;
-}
-
-LLTexLayerInterface::LLTexLayerInterface(LLTexLayerSet* const layer_set):
-	mTexLayerSet( layer_set ),
-	mMorphMasksValid( false ),
-	mInfo(NULL),
-	mHasMorph(false)
-=======
-    BOOL success = TRUE;
-    for (LLTexLayerParamColorInfo* color_info : mParamColorInfoList)
-    {
-        LLTexLayerParamColor* param_color = new LLTexLayerParamColor(appearance);
-        if (!param_color->setInfo(color_info, TRUE))
-        {
-            LL_WARNS() << "NULL TexLayer Color Param could not be added to visual param list. Deleting." << LL_ENDL;
-            delete param_color;
-            success = FALSE;
-        }
-    }
-
-    for (LLTexLayerParamAlphaInfo* alpha_info : mParamAlphaInfoList)
-    {
-        LLTexLayerParamAlpha* param_alpha = new LLTexLayerParamAlpha(appearance);
-        if (!param_alpha->setInfo(alpha_info, TRUE))
-        {
-            LL_WARNS() << "NULL TexLayer Alpha Param could not be added to visual param list. Deleting." << LL_ENDL;
-            delete param_alpha;
-            success = FALSE;
-        }
-    }
-
-    return success;
-}
-
-LLTexLayerInterface::LLTexLayerInterface(LLTexLayerSet* const layer_set):
-    mTexLayerSet( layer_set ),
-    mMorphMasksValid( FALSE ),
-    mInfo(NULL),
-    mHasMorph(FALSE)
->>>>>>> e1623bb2
-{
-}
-
-LLTexLayerInterface::LLTexLayerInterface(const LLTexLayerInterface &layer, LLWearable *wearable):
-    mTexLayerSet( layer.mTexLayerSet ),
-    mInfo(NULL)
-{
-    // don't add visual params for cloned layers
-    setInfo(layer.getInfo(), wearable);
-
-    mHasMorph = layer.mHasMorph;
-}
-
-bool LLTexLayerInterface::setInfo(const LLTexLayerInfo *info, LLWearable* wearable  ) // This sets mInfo and calls initialization functions
-{
-<<<<<<< HEAD
-	// setInfo should only be called once. Code is not robust enough to handle redefinition of a texlayer.
-	// Not a critical warning, but could be useful for debugging later issues. -Nyx
-	if (mInfo != NULL) 
-	{
-			LL_WARNS() << "mInfo != NULL" << LL_ENDL;
-	}
-	mInfo = info;
-	//mID = info->mID; // No ID
-
-	mParamColorList.reserve(mInfo->mParamColorInfoList.size());
-	for (LLTexLayerParamColorInfo* color_info : mInfo->mParamColorInfoList)
-	{
-		LLTexLayerParamColor* param_color;
-		if (!wearable)
-			{
-				param_color = new LLTexLayerParamColor(this);
-				if (!param_color->setInfo(color_info, true))
-				{
-					mInfo = NULL;
-					return false;
-				}
-			}
-			else
-			{
-				param_color = (LLTexLayerParamColor*)wearable->getVisualParam(color_info->getID());
-				if (!param_color)
-				{
-					mInfo = NULL;
-					return false;
-				}
-			}
-			mParamColorList.push_back( param_color );
-		}
-
-	mParamAlphaList.reserve(mInfo->mParamAlphaInfoList.size());
-	for (LLTexLayerParamAlphaInfo* alpha_info : mInfo->mParamAlphaInfoList)
-		{
-			LLTexLayerParamAlpha* param_alpha;
-			if (!wearable)
-			{
-				param_alpha = new LLTexLayerParamAlpha( this );
-				if (!param_alpha->setInfo(alpha_info, true))
-				{
-					mInfo = NULL;
-					return false;
-				}
-			}
-			else
-			{
-				param_alpha = (LLTexLayerParamAlpha*) wearable->getVisualParam(alpha_info->getID());
-				if (!param_alpha)
-				{
-					mInfo = NULL;
-					return false;
-				}
-			}
-			mParamAlphaList.push_back( param_alpha );
-		}
-
-	return true;
-=======
-    // setInfo should only be called once. Code is not robust enough to handle redefinition of a texlayer.
-    // Not a critical warning, but could be useful for debugging later issues. -Nyx
-    if (mInfo != NULL)
-    {
-            LL_WARNS() << "mInfo != NULL" << LL_ENDL;
-    }
-    mInfo = info;
-    //mID = info->mID; // No ID
-
-    mParamColorList.reserve(mInfo->mParamColorInfoList.size());
-    for (LLTexLayerParamColorInfo* color_info : mInfo->mParamColorInfoList)
-    {
-        LLTexLayerParamColor* param_color;
-        if (!wearable)
-            {
-                param_color = new LLTexLayerParamColor(this);
-                if (!param_color->setInfo(color_info, TRUE))
-                {
-                    mInfo = NULL;
-                    return FALSE;
-                }
-            }
-            else
-            {
-                param_color = (LLTexLayerParamColor*)wearable->getVisualParam(color_info->getID());
-                if (!param_color)
-                {
-                    mInfo = NULL;
-                    return FALSE;
-                }
-            }
-            mParamColorList.push_back( param_color );
-        }
-
-    mParamAlphaList.reserve(mInfo->mParamAlphaInfoList.size());
-    for (LLTexLayerParamAlphaInfo* alpha_info : mInfo->mParamAlphaInfoList)
-        {
-            LLTexLayerParamAlpha* param_alpha;
-            if (!wearable)
-            {
-                param_alpha = new LLTexLayerParamAlpha( this );
-                if (!param_alpha->setInfo(alpha_info, TRUE))
-                {
-                    mInfo = NULL;
-                    return FALSE;
-                }
-            }
-            else
-            {
-                param_alpha = (LLTexLayerParamAlpha*) wearable->getVisualParam(alpha_info->getID());
-                if (!param_alpha)
-                {
-                    mInfo = NULL;
-                    return FALSE;
-                }
-            }
-            mParamAlphaList.push_back( param_alpha );
-        }
-
-    return TRUE;
->>>>>>> e1623bb2
-}
-
-/*virtual*/ void LLTexLayerInterface::requestUpdate()
-{
-    mTexLayerSet->requestUpdate();
-}
-
-const std::string& LLTexLayerInterface::getName() const
-{
-    return mInfo->mName;
-}
-
-ETextureIndex LLTexLayerInterface::getLocalTextureIndex() const
-{
-    return (ETextureIndex) mInfo->mLocalTexture;
-}
-
-LLWearableType::EType LLTexLayerInterface::getWearableType() const
-{
-    ETextureIndex te = getLocalTextureIndex();
-    if (TEX_INVALID == te)
-    {
-        LLWearableType::EType type = LLWearableType::WT_INVALID;
-
-        for (LLTexLayerParamColor* param : mParamColorList)
-        {
-            if (param)
-            {
-                LLWearableType::EType new_type = (LLWearableType::EType)param->getWearableType();
-                if (new_type != LLWearableType::WT_INVALID && new_type != type)
-                {
-                    if (type != LLWearableType::WT_INVALID)
-                    {
-                        return LLWearableType::WT_INVALID;
-                    }
-                    type = new_type;
-                }
-            }
-        }
-
-        for (LLTexLayerParamAlpha* param : mParamAlphaList)
-        {
-            if (param)
-            {
-                LLWearableType::EType new_type = (LLWearableType::EType)param->getWearableType();
-                if (new_type != LLWearableType::WT_INVALID && new_type != type)
-                {
-                    if (type != LLWearableType::WT_INVALID)
-                    {
-                        return LLWearableType::WT_INVALID;
-                    }
-                    type = new_type;
-                }
-            }
-        }
-
-        return type;
-    }
-    return LLAvatarAppearance::getDictionary()->getTEWearableType(te);
-}
-
-LLTexLayerInterface::ERenderPass LLTexLayerInterface::getRenderPass() const
-{
-    return mInfo->mRenderPass;
-}
-
-const std::string& LLTexLayerInterface::getGlobalColor() const
-{
-    return mInfo->mGlobalColor;
-}
-
-bool LLTexLayerInterface::isVisibilityMask() const
-{
-    return mInfo->mIsVisibilityMask;
-}
-
-void LLTexLayerInterface::invalidateMorphMasks()
-{
-<<<<<<< HEAD
-	mMorphMasksValid = false;
-=======
-    mMorphMasksValid = FALSE;
->>>>>>> e1623bb2
-}
-
-LLViewerVisualParam* LLTexLayerInterface::getVisualParamPtr(S32 index) const
-{
-    LLViewerVisualParam *result = NULL;
-    for (LLTexLayerParamColor* param : mParamColorList)
-    {
-        if (param->getID() == index)
-        {
-            result = param;
-        }
-    }
-    for (LLTexLayerParamAlpha* param : mParamAlphaList)
-    {
-        if (param->getID() == index)
-        {
-            result = param;
-        }
-    }
-
-    return result;
-}
-
-//-----------------------------------------------------------------------------
-// LLTexLayer
-// A single texture layer, consisting of:
-//      * color, consisting of either
-//          * one or more color parameters (weighted colors)
-//          * a reference to a global color
-//          * a fixed color with non-zero alpha
-//          * opaque white (the default)
-//      * (optional) a texture defined by either
-//          * a GUID
-//          * a texture entry index (TE)
-//      * (optional) one or more alpha parameters (weighted alpha textures)
-//-----------------------------------------------------------------------------
-LLTexLayer::LLTexLayer(LLTexLayerSet* const layer_set) :
-    LLTexLayerInterface( layer_set ),
-    mLocalTextureObject(NULL)
-{
-}
-
-LLTexLayer::LLTexLayer(const LLTexLayer &layer, LLWearable *wearable) :
-    LLTexLayerInterface( layer, wearable ),
-    mLocalTextureObject(NULL)
-{
-}
-
-LLTexLayer::LLTexLayer(const LLTexLayerTemplate &layer_template, LLLocalTextureObject *lto, LLWearable *wearable) :
-    LLTexLayerInterface( layer_template, wearable ),
-    mLocalTextureObject(lto)
-{
-}
-
-LLTexLayer::~LLTexLayer()
-{
-    // mParamAlphaList and mParamColorList are LLViewerVisualParam's and get
-    // deleted with ~LLCharacter()
-    //std::for_each(mParamAlphaList.begin(), mParamAlphaList.end(), DeletePointer());
-    //std::for_each(mParamColorList.begin(), mParamColorList.end(), DeletePointer());
-
-    for (alpha_cache_t::value_type& alpha_pair : mAlphaCache)
-    {
-        U8* alpha_data = alpha_pair.second;
-        ll_aligned_free_32(alpha_data);
-    }
-
-}
-
-void LLTexLayer::asLLSD(LLSD& sd) const
-{
-    // *TODO: Finish
-    sd["id"] = getUUID();
-}
-
-//-----------------------------------------------------------------------------
-// setInfo
-//-----------------------------------------------------------------------------
-
-bool LLTexLayer::setInfo(const LLTexLayerInfo* info, LLWearable* wearable  )
-{
-    return LLTexLayerInterface::setInfo(info, wearable);
-}
-
-//static
-void LLTexLayer::calculateTexLayerColor(const param_color_list_t &param_list, LLColor4 &net_color)
-{
-    for (const LLTexLayerParamColor* param : param_list)
-    {
-        LLColor4 param_net = param->getNetColor();
-        const LLTexLayerParamColorInfo *info = (LLTexLayerParamColorInfo *)param->getInfo();
-        switch(info->getOperation())
-        {
-            case LLTexLayerParamColor::OP_ADD:
-                net_color += param_net;
-                break;
-            case LLTexLayerParamColor::OP_MULTIPLY:
-                net_color = net_color * param_net;
-                break;
-            case LLTexLayerParamColor::OP_BLEND:
-                net_color = lerp(net_color, param_net, param->getWeight());
-                break;
-            default:
-                llassert(0);
-                break;
-        }
-    }
-    net_color.clamp();
-}
-
-/*virtual*/ void LLTexLayer::deleteCaches()
-{
-    // Only need to delete caches for alpha params. Color params don't hold extra memory
-    for (LLTexLayerParamAlpha* param : mParamAlphaList)
-    {
-        param->deleteCaches();
-    }
-}
-
-bool LLTexLayer::render(S32 x, S32 y, S32 width, S32 height, LLRenderTarget* bound_target)
-{
-<<<<<<< HEAD
-	// *TODO: Is this correct?
-	//gPipeline.disableLights();
-	stop_glerror();
-
-	LLColor4 net_color;
-	bool color_specified = findNetColor(&net_color);
-	
-	if (mTexLayerSet->getAvatarAppearance()->mIsDummy)
-	{
-		color_specified = true;
-		net_color = LLAvatarAppearance::getDummyColor();
-	}
-
-	bool success = true;
-	
-	// If you can't see the layer, don't render it.
-	if( is_approx_zero( net_color.mV[VW] ) )
-	{
-		return success;
-	}
-
-	bool alpha_mask_specified = false;
-	param_alpha_list_t::const_iterator iter = mParamAlphaList.begin();
-	if( iter != mParamAlphaList.end() )
-	{
-		// If we have alpha masks, but we're skipping all of them, skip the whole layer.
-		// However, we can't do this optimization if we have morph masks that need updating.
-/*		if (!mHasMorph)
-		{
-			bool skip_layer = true;
-
-			while( iter != mParamAlphaList.end() )
-			{
-				const LLTexLayerParamAlpha* param = *iter;
-		
-				if( !param->getSkip() )
-				{
-					skip_layer = false;
-					break;
-				}
-
-				iter++;
-			} 
-
-			if( skip_layer )
-			{
-				return success;
-			}
-		}//*/
-
-		const bool force_render = true;
-		renderMorphMasks(x, y, width, height, net_color, bound_target, force_render);
-		alpha_mask_specified = true;
-		gGL.flush();
-		gGL.blendFunc(LLRender::BF_DEST_ALPHA, LLRender::BF_ONE_MINUS_DEST_ALPHA);
-	}
-
-	gGL.color4fv( net_color.mV);
-
-	if( getInfo()->mWriteAllChannels )
-	{
-		gGL.flush();
-		gGL.setSceneBlendType(LLRender::BT_REPLACE);
-	}
-
-	if( (getInfo()->mLocalTexture != -1) && !getInfo()->mUseLocalTextureAlphaOnly )
-	{
-		{
-			LLGLTexture* tex = NULL;
-			if (mLocalTextureObject && mLocalTextureObject->getImage())
-			{
-				tex = mLocalTextureObject->getImage();
-				if (mLocalTextureObject->getID() == IMG_DEFAULT_AVATAR)
-				{
-					tex = NULL;
-				}
-			}
-			else
-			{
-				LL_INFOS() << "lto not defined or image not defined: " << getInfo()->getLocalTexture() << " lto: " << mLocalTextureObject << LL_ENDL;
-			}
-//			if( mTexLayerSet->getAvatarAppearance()->getLocalTextureGL((ETextureIndex)getInfo()->mLocalTexture, &image_gl ) )
-			{
-				if( tex )
-				{
-					bool no_alpha_test = getInfo()->mWriteAllChannels;
-					if (no_alpha_test)
-					{
-						gAlphaMaskProgram.setMinimumAlpha(0.f);
-					}
-					
-					LLTexUnit::eTextureAddressMode old_mode = tex->getAddressMode();
-					
-					gGL.getTexUnit(0)->bind(tex, true);
-					gGL.getTexUnit(0)->setTextureAddressMode(LLTexUnit::TAM_CLAMP);
-
-					gl_rect_2d_simple_tex( width, height );
-
-					gGL.getTexUnit(0)->setTextureAddressMode(old_mode);
-					gGL.getTexUnit(0)->unbind(LLTexUnit::TT_TEXTURE);
-					if (no_alpha_test)
-					{
-						gAlphaMaskProgram.setMinimumAlpha(0.004f);
-					}
-				}
-			}
-//			else
-//			{
-//				success = false;
-//			}
-		}
-	}
-
-	if( !getInfo()->mStaticImageFileName.empty() )
-	{
-		{
-			LLGLTexture* tex = LLTexLayerStaticImageList::getInstance()->getTexture(getInfo()->mStaticImageFileName, getInfo()->mStaticImageIsMask);
-			if( tex )
-			{
-				gGL.getTexUnit(0)->bind(tex, true);
-				gl_rect_2d_simple_tex( width, height );
-				gGL.getTexUnit(0)->unbind(LLTexUnit::TT_TEXTURE);
-			}
-			else
-			{
-				success = false;
-			}
-		}
-	}
-
-	if(((-1 == getInfo()->mLocalTexture) ||
-		 getInfo()->mUseLocalTextureAlphaOnly) &&
-		getInfo()->mStaticImageFileName.empty() &&
-		color_specified )
-	{
-		gAlphaMaskProgram.setMinimumAlpha(0.000f);
-
-		gGL.getTexUnit(0)->unbind(LLTexUnit::TT_TEXTURE);
-		gGL.color4fv( net_color.mV );
-		gl_rect_2d_simple( width, height );
-		gAlphaMaskProgram.setMinimumAlpha(0.004f);
-	}
-
-	if( alpha_mask_specified || getInfo()->mWriteAllChannels )
-	{
-		// Restore standard blend func value
-		gGL.flush();
-		gGL.setSceneBlendType(LLRender::BT_ALPHA);
-		stop_glerror();
-	}
-
-	if( !success )
-	{
-		LL_INFOS() << "LLTexLayer::render() partial: " << getInfo()->mName << LL_ENDL;
-	}
-	return success;
-}
-
-const U8*	LLTexLayer::getAlphaData() const
-{
-	LLCRC alpha_mask_crc;
-	const LLUUID& uuid = getUUID();
-	alpha_mask_crc.update((U8*)(&uuid.mData), UUID_BYTES);
-
-	for (const LLTexLayerParamAlpha* param : mParamAlphaList)
-	{
-		// MULTI-WEARABLE: verify visual parameters used here
-		F32 param_weight = param->getWeight();
-		alpha_mask_crc.update((U8*)&param_weight, sizeof(F32));
-	}
-
-	U32 cache_index = alpha_mask_crc.getCRC();
-
-	alpha_cache_t::const_iterator iter2 = mAlphaCache.find(cache_index);
-	return (iter2 == mAlphaCache.end()) ? 0 : iter2->second;
-=======
-    // *TODO: Is this correct?
-    //gPipeline.disableLights();
-    stop_glerror();
-
-    LLColor4 net_color;
-    BOOL color_specified = findNetColor(&net_color);
-
-    if (mTexLayerSet->getAvatarAppearance()->mIsDummy)
-    {
-        color_specified = true;
-        net_color = LLAvatarAppearance::getDummyColor();
-    }
-
-    BOOL success = TRUE;
-
-    // If you can't see the layer, don't render it.
-    if( is_approx_zero( net_color.mV[VW] ) )
-    {
-        return success;
-    }
-
-    BOOL alpha_mask_specified = FALSE;
-    param_alpha_list_t::const_iterator iter = mParamAlphaList.begin();
-    if( iter != mParamAlphaList.end() )
-    {
-        // If we have alpha masks, but we're skipping all of them, skip the whole layer.
-        // However, we can't do this optimization if we have morph masks that need updating.
-/*      if (!mHasMorph)
-        {
-            BOOL skip_layer = TRUE;
-
-            while( iter != mParamAlphaList.end() )
-            {
-                const LLTexLayerParamAlpha* param = *iter;
-
-                if( !param->getSkip() )
-                {
-                    skip_layer = FALSE;
-                    break;
-                }
-
-                iter++;
-            }
-
-            if( skip_layer )
-            {
-                return success;
-            }
-        }//*/
-
-        const bool force_render = true;
-        renderMorphMasks(x, y, width, height, net_color, bound_target, force_render);
-        alpha_mask_specified = TRUE;
-        gGL.flush();
-        gGL.blendFunc(LLRender::BF_DEST_ALPHA, LLRender::BF_ONE_MINUS_DEST_ALPHA);
-    }
-
-    gGL.color4fv( net_color.mV);
-
-    if( getInfo()->mWriteAllChannels )
-    {
-        gGL.flush();
-        gGL.setSceneBlendType(LLRender::BT_REPLACE);
-    }
-
-    if( (getInfo()->mLocalTexture != -1) && !getInfo()->mUseLocalTextureAlphaOnly )
-    {
-        {
-            LLGLTexture* tex = NULL;
-            if (mLocalTextureObject && mLocalTextureObject->getImage())
-            {
-                tex = mLocalTextureObject->getImage();
-                if (mLocalTextureObject->getID() == IMG_DEFAULT_AVATAR)
-                {
-                    tex = NULL;
-                }
-            }
-            else
-            {
-                LL_INFOS() << "lto not defined or image not defined: " << getInfo()->getLocalTexture() << " lto: " << mLocalTextureObject << LL_ENDL;
-            }
-//          if( mTexLayerSet->getAvatarAppearance()->getLocalTextureGL((ETextureIndex)getInfo()->mLocalTexture, &image_gl ) )
-            {
-                if( tex )
-                {
-                    bool no_alpha_test = getInfo()->mWriteAllChannels;
-                    if (no_alpha_test)
-                    {
-                        gAlphaMaskProgram.setMinimumAlpha(0.f);
-                    }
-
-                    LLTexUnit::eTextureAddressMode old_mode = tex->getAddressMode();
-
-                    gGL.getTexUnit(0)->bind(tex, TRUE);
-                    gGL.getTexUnit(0)->setTextureAddressMode(LLTexUnit::TAM_CLAMP);
-
-                    gl_rect_2d_simple_tex( width, height );
-
-                    gGL.getTexUnit(0)->setTextureAddressMode(old_mode);
-                    gGL.getTexUnit(0)->unbind(LLTexUnit::TT_TEXTURE);
-                    if (no_alpha_test)
-                    {
-                        gAlphaMaskProgram.setMinimumAlpha(0.004f);
-                    }
-                }
-            }
-//          else
-//          {
-//              success = FALSE;
-//          }
-        }
-    }
-
-    if( !getInfo()->mStaticImageFileName.empty() )
-    {
-        {
-            LLGLTexture* tex = LLTexLayerStaticImageList::getInstance()->getTexture(getInfo()->mStaticImageFileName, getInfo()->mStaticImageIsMask);
-            if( tex )
-            {
-                gGL.getTexUnit(0)->bind(tex, TRUE);
-                gl_rect_2d_simple_tex( width, height );
-                gGL.getTexUnit(0)->unbind(LLTexUnit::TT_TEXTURE);
-            }
-            else
-            {
-                success = FALSE;
-            }
-        }
-    }
-
-    if(((-1 == getInfo()->mLocalTexture) ||
-         getInfo()->mUseLocalTextureAlphaOnly) &&
-        getInfo()->mStaticImageFileName.empty() &&
-        color_specified )
-    {
-        gAlphaMaskProgram.setMinimumAlpha(0.000f);
-
-        gGL.getTexUnit(0)->unbind(LLTexUnit::TT_TEXTURE);
-        gGL.color4fv( net_color.mV );
-        gl_rect_2d_simple( width, height );
-        gAlphaMaskProgram.setMinimumAlpha(0.004f);
-    }
-
-    if( alpha_mask_specified || getInfo()->mWriteAllChannels )
-    {
-        // Restore standard blend func value
-        gGL.flush();
-        gGL.setSceneBlendType(LLRender::BT_ALPHA);
-        stop_glerror();
-    }
-
-    if( !success )
-    {
-        LL_INFOS() << "LLTexLayer::render() partial: " << getInfo()->mName << LL_ENDL;
-    }
-    return success;
-}
-
-const U8*   LLTexLayer::getAlphaData() const
-{
-    LLCRC alpha_mask_crc;
-    const LLUUID& uuid = getUUID();
-    alpha_mask_crc.update((U8*)(&uuid.mData), UUID_BYTES);
-
-    for (const LLTexLayerParamAlpha* param : mParamAlphaList)
-    {
-        // MULTI-WEARABLE: verify visual parameters used here
-        F32 param_weight = param->getWeight();
-        alpha_mask_crc.update((U8*)&param_weight, sizeof(F32));
-    }
-
-    U32 cache_index = alpha_mask_crc.getCRC();
-
-    alpha_cache_t::const_iterator iter2 = mAlphaCache.find(cache_index);
-    return (iter2 == mAlphaCache.end()) ? 0 : iter2->second;
->>>>>>> e1623bb2
-}
-
-bool LLTexLayer::findNetColor(LLColor4* net_color) const
-{
-<<<<<<< HEAD
-	// Color is either:
-	//	* one or more color parameters (weighted colors)  (which may make use of a global color or fixed color)
-	//	* a reference to a global color
-	//	* a fixed color with non-zero alpha
-	//	* opaque white (the default)
-
-	if( !mParamColorList.empty() )
-	{
-		if( !getGlobalColor().empty() )
-		{
-			net_color->setVec( mTexLayerSet->getAvatarAppearance()->getGlobalColor( getInfo()->mGlobalColor ) );
-		}
-		else if (getInfo()->mFixedColor.mV[VW])
-		{
-			net_color->setVec( getInfo()->mFixedColor );
-		}
-		else
-		{
-			net_color->setVec( 0.f, 0.f, 0.f, 0.f );
-		}
-		
-		calculateTexLayerColor(mParamColorList, *net_color);
-		return true;
-	}
-
-	if( !getGlobalColor().empty() )
-	{
-		net_color->setVec( mTexLayerSet->getAvatarAppearance()->getGlobalColor( getGlobalColor() ) );
-		return true;
-	}
-
-	if( getInfo()->mFixedColor.mV[VW] )
-	{
-		net_color->setVec( getInfo()->mFixedColor );
-		return true;
-	}
-
-	net_color->setToWhite();
-
-	return false; // No need to draw a separate colored polygon
-=======
-    // Color is either:
-    //  * one or more color parameters (weighted colors)  (which may make use of a global color or fixed color)
-    //  * a reference to a global color
-    //  * a fixed color with non-zero alpha
-    //  * opaque white (the default)
-
-    if( !mParamColorList.empty() )
-    {
-        if( !getGlobalColor().empty() )
-        {
-            net_color->setVec( mTexLayerSet->getAvatarAppearance()->getGlobalColor( getInfo()->mGlobalColor ) );
-        }
-        else if (getInfo()->mFixedColor.mV[VW])
-        {
-            net_color->setVec( getInfo()->mFixedColor );
-        }
-        else
-        {
-            net_color->setVec( 0.f, 0.f, 0.f, 0.f );
-        }
-
-        calculateTexLayerColor(mParamColorList, *net_color);
-        return TRUE;
-    }
-
-    if( !getGlobalColor().empty() )
-    {
-        net_color->setVec( mTexLayerSet->getAvatarAppearance()->getGlobalColor( getGlobalColor() ) );
-        return TRUE;
-    }
-
-    if( getInfo()->mFixedColor.mV[VW] )
-    {
-        net_color->setVec( getInfo()->mFixedColor );
-        return TRUE;
-    }
-
-    net_color->setToWhite();
-
-    return FALSE; // No need to draw a separate colored polygon
->>>>>>> e1623bb2
-}
-
-bool LLTexLayer::blendAlphaTexture(S32 x, S32 y, S32 width, S32 height)
-{
-<<<<<<< HEAD
-	bool success = true;
-
-	gGL.flush();
-	
-	if( !getInfo()->mStaticImageFileName.empty() )
-	{
-		LLGLTexture* tex = LLTexLayerStaticImageList::getInstance()->getTexture( getInfo()->mStaticImageFileName, getInfo()->mStaticImageIsMask );
-		if( tex )
-		{
-			gAlphaMaskProgram.setMinimumAlpha(0.f);
-			gGL.getTexUnit(0)->bind(tex, true);
-			gl_rect_2d_simple_tex( width, height );
-			gGL.getTexUnit(0)->unbind(LLTexUnit::TT_TEXTURE);
-			gAlphaMaskProgram.setMinimumAlpha(0.004f);
-		}
-		else
-		{
-			success = false;
-		}
-	}
-	else
-	{
-		if (getInfo()->mLocalTexture >=0 && getInfo()->mLocalTexture < TEX_NUM_INDICES)
-		{
-			LLGLTexture* tex = mLocalTextureObject->getImage();
-			if (tex)
-			{
-				gAlphaMaskProgram.setMinimumAlpha(0.f);
-				gGL.getTexUnit(0)->bind(tex);
-				gl_rect_2d_simple_tex( width, height );
-				gGL.getTexUnit(0)->unbind(LLTexUnit::TT_TEXTURE);
-				gAlphaMaskProgram.setMinimumAlpha(0.004f);
-			}
-		}
-	}
-	
-	return success;
-=======
-    BOOL success = TRUE;
-
-    gGL.flush();
-
-    if( !getInfo()->mStaticImageFileName.empty() )
-    {
-        LLGLTexture* tex = LLTexLayerStaticImageList::getInstance()->getTexture( getInfo()->mStaticImageFileName, getInfo()->mStaticImageIsMask );
-        if( tex )
-        {
-            gAlphaMaskProgram.setMinimumAlpha(0.f);
-            gGL.getTexUnit(0)->bind(tex, TRUE);
-            gl_rect_2d_simple_tex( width, height );
-            gGL.getTexUnit(0)->unbind(LLTexUnit::TT_TEXTURE);
-            gAlphaMaskProgram.setMinimumAlpha(0.004f);
-        }
-        else
-        {
-            success = FALSE;
-        }
-    }
-    else
-    {
-        if (getInfo()->mLocalTexture >=0 && getInfo()->mLocalTexture < TEX_NUM_INDICES)
-        {
-            LLGLTexture* tex = mLocalTextureObject->getImage();
-            if (tex)
-            {
-                gAlphaMaskProgram.setMinimumAlpha(0.f);
-                gGL.getTexUnit(0)->bind(tex);
-                gl_rect_2d_simple_tex( width, height );
-                gGL.getTexUnit(0)->unbind(LLTexUnit::TT_TEXTURE);
-                gAlphaMaskProgram.setMinimumAlpha(0.004f);
-            }
-        }
-    }
-
-    return success;
->>>>>>> e1623bb2
-}
-
-/*virtual*/ void LLTexLayer::gatherAlphaMasks(U8 *data, S32 originX, S32 originY, S32 width, S32 height, LLRenderTarget* bound_target)
-{
-    addAlphaMask(data, originX, originY, width, height, bound_target);
-}
-
-void LLTexLayer::renderMorphMasks(S32 x, S32 y, S32 width, S32 height, const LLColor4 &layer_color, LLRenderTarget* bound_target, bool force_render)
-{
-    if (!force_render && !hasMorph())
-    {
-        LL_DEBUGS() << "skipping renderMorphMasks for " << getUUID() << LL_ENDL;
-        return;
-    }
-    LL_PROFILE_ZONE_SCOPED;
-<<<<<<< HEAD
-	bool success = true;
-
-	llassert( !mParamAlphaList.empty() );
-
-	gAlphaMaskProgram.setMinimumAlpha(0.f);
-	gGL.setColorMask(false, true);
-
-	LLTexLayerParamAlpha* first_param = *mParamAlphaList.begin();
-	// Note: if the first param is a mulitply, multiply against the current buffer's alpha
-	if( !first_param || !first_param->getMultiplyBlend() )
-	{
-		gGL.getTexUnit(0)->unbind(LLTexUnit::TT_TEXTURE);
-	
-		// Clear the alpha
-		gGL.flush();
-		gGL.setSceneBlendType(LLRender::BT_REPLACE);
-
-		gGL.color4f( 0.f, 0.f, 0.f, 0.f );
-		gl_rect_2d_simple( width, height );
-	}
-
-	// Accumulate alphas
-	gGL.color4f( 1.f, 1.f, 1.f, 1.f );
-	for (LLTexLayerParamAlpha* param : mParamAlphaList)
-	{
-		success &= param->render( x, y, width, height );
-		if (!success && !force_render)
-		{
-			LL_DEBUGS() << "Failed to render param " << param->getID() << " ; skipping morph mask." << LL_ENDL;
-			return;
-		}
-	}
-
-	// Approximates a min() function
-	gGL.flush();
-	gGL.setSceneBlendType(LLRender::BT_MULT_ALPHA);
-
-	// Accumulate the alpha component of the texture
-	if( getInfo()->mLocalTexture != -1 )
-	{
-		LLGLTexture* tex = mLocalTextureObject->getImage();
-		if( tex && (tex->getComponents() == 4) )
-		{
-			LLTexUnit::eTextureAddressMode old_mode = tex->getAddressMode();
-			
-			gGL.getTexUnit(0)->bind(tex, true);
-			gGL.getTexUnit(0)->setTextureAddressMode(LLTexUnit::TAM_CLAMP);
-
-			gl_rect_2d_simple_tex( width, height );
-
-			gGL.getTexUnit(0)->setTextureAddressMode(old_mode);
-			gGL.getTexUnit(0)->unbind(LLTexUnit::TT_TEXTURE);
-		}
-	}
-
-	if( !getInfo()->mStaticImageFileName.empty() && getInfo()->mStaticImageIsMask )
-	{
-		LLGLTexture* tex = LLTexLayerStaticImageList::getInstance()->getTexture(getInfo()->mStaticImageFileName, getInfo()->mStaticImageIsMask);
-		if( tex )
-		{
-			if(	(tex->getComponents() == 4) || (tex->getComponents() == 1) )
-			{
-				gGL.getTexUnit(0)->bind(tex, true);
-				gl_rect_2d_simple_tex( width, height );
-				gGL.getTexUnit(0)->unbind(LLTexUnit::TT_TEXTURE);
-			}
-			else
-			{
-				LL_WARNS() << "Skipping rendering of " << getInfo()->mStaticImageFileName 
-						<< "; expected 1 or 4 components." << LL_ENDL;
-			}
-		}
-	}
-
-	// Draw a rectangle with the layer color to multiply the alpha by that color's alpha.
-	// Note: we're still using gGL.blendFunc( GL_DST_ALPHA, GL_ZERO );
-	if ( !is_approx_equal(layer_color.mV[VW], 1.f) )
-	{
-		gGL.getTexUnit(0)->unbind(LLTexUnit::TT_TEXTURE);
-		gGL.color4fv(layer_color.mV);
-		gl_rect_2d_simple( width, height );
-	}
-
-	gAlphaMaskProgram.setMinimumAlpha(0.004f);
-
-	LLGLSUIDefault gls_ui;
-
-	gGL.setColorMask(true, true);
-	
-	if (hasMorph() && success)
-	{
-		LLCRC alpha_mask_crc;
-		const LLUUID& uuid = getUUID();
-		alpha_mask_crc.update((U8*)(&uuid.mData), UUID_BYTES);
-		
-		for (const LLTexLayerParamAlpha* param : mParamAlphaList)
-		{
-			F32 param_weight = param->getWeight();
-			alpha_mask_crc.update((U8*)&param_weight, sizeof(F32));
-		}
-
-		U32 cache_index = alpha_mask_crc.getCRC();
-		U8* alpha_data = NULL; 
-=======
-    BOOL success = TRUE;
-
-    llassert( !mParamAlphaList.empty() );
-
-    gAlphaMaskProgram.setMinimumAlpha(0.f);
-    gGL.setColorMask(false, true);
-
-    LLTexLayerParamAlpha* first_param = *mParamAlphaList.begin();
-    // Note: if the first param is a mulitply, multiply against the current buffer's alpha
-    if( !first_param || !first_param->getMultiplyBlend() )
-    {
-        gGL.getTexUnit(0)->unbind(LLTexUnit::TT_TEXTURE);
-
-        // Clear the alpha
-        gGL.flush();
-        gGL.setSceneBlendType(LLRender::BT_REPLACE);
-
-        gGL.color4f( 0.f, 0.f, 0.f, 0.f );
-        gl_rect_2d_simple( width, height );
-    }
-
-    // Accumulate alphas
-    gGL.color4f( 1.f, 1.f, 1.f, 1.f );
-    for (LLTexLayerParamAlpha* param : mParamAlphaList)
-    {
-        success &= param->render( x, y, width, height );
-        if (!success && !force_render)
-        {
-            LL_DEBUGS() << "Failed to render param " << param->getID() << " ; skipping morph mask." << LL_ENDL;
-            return;
-        }
-    }
-
-    // Approximates a min() function
-    gGL.flush();
-    gGL.setSceneBlendType(LLRender::BT_MULT_ALPHA);
-
-    // Accumulate the alpha component of the texture
-    if( getInfo()->mLocalTexture != -1 )
-    {
-        LLGLTexture* tex = mLocalTextureObject->getImage();
-        if( tex && (tex->getComponents() == 4) )
-        {
-            LLTexUnit::eTextureAddressMode old_mode = tex->getAddressMode();
-
-            gGL.getTexUnit(0)->bind(tex, TRUE);
-            gGL.getTexUnit(0)->setTextureAddressMode(LLTexUnit::TAM_CLAMP);
-
-            gl_rect_2d_simple_tex( width, height );
-
-            gGL.getTexUnit(0)->setTextureAddressMode(old_mode);
-            gGL.getTexUnit(0)->unbind(LLTexUnit::TT_TEXTURE);
-        }
-    }
-
-    if( !getInfo()->mStaticImageFileName.empty() && getInfo()->mStaticImageIsMask )
-    {
-        LLGLTexture* tex = LLTexLayerStaticImageList::getInstance()->getTexture(getInfo()->mStaticImageFileName, getInfo()->mStaticImageIsMask);
-        if( tex )
-        {
-            if( (tex->getComponents() == 4) || (tex->getComponents() == 1) )
-            {
-                gGL.getTexUnit(0)->bind(tex, TRUE);
-                gl_rect_2d_simple_tex( width, height );
-                gGL.getTexUnit(0)->unbind(LLTexUnit::TT_TEXTURE);
-            }
-            else
-            {
-                LL_WARNS() << "Skipping rendering of " << getInfo()->mStaticImageFileName
-                        << "; expected 1 or 4 components." << LL_ENDL;
-            }
-        }
-    }
-
-    // Draw a rectangle with the layer color to multiply the alpha by that color's alpha.
-    // Note: we're still using gGL.blendFunc( GL_DST_ALPHA, GL_ZERO );
-    if ( !is_approx_equal(layer_color.mV[VW], 1.f) )
-    {
-        gGL.getTexUnit(0)->unbind(LLTexUnit::TT_TEXTURE);
-        gGL.color4fv(layer_color.mV);
-        gl_rect_2d_simple( width, height );
-    }
-
-    gAlphaMaskProgram.setMinimumAlpha(0.004f);
-
-    LLGLSUIDefault gls_ui;
-
-    gGL.setColorMask(true, true);
-
-    if (hasMorph() && success)
-    {
-        LLCRC alpha_mask_crc;
-        const LLUUID& uuid = getUUID();
-        alpha_mask_crc.update((U8*)(&uuid.mData), UUID_BYTES);
-
-        for (const LLTexLayerParamAlpha* param : mParamAlphaList)
-        {
-            F32 param_weight = param->getWeight();
-            alpha_mask_crc.update((U8*)&param_weight, sizeof(F32));
-        }
-
-        U32 cache_index = alpha_mask_crc.getCRC();
-        U8* alpha_data = NULL;
->>>>>>> e1623bb2
-                // We believe we need to generate morph masks, do not assume that the cached version is accurate.
-                // We can get bad morph masks during login, on minimize, and occasional gl errors.
-                // We should only be doing this when we believe something has changed with respect to the user's appearance.
-        {
-                       LL_DEBUGS("Avatar") << "gl alpha cache of morph mask not found, doing readback: " << getName() << LL_ENDL;
-                        // clear out a slot if we have filled our cache
-            S32 max_cache_entries = getTexLayerSet()->getAvatarAppearance()->isSelf() ? 4 : 1;
-            while ((S32)mAlphaCache.size() >= max_cache_entries)
-            {
-                alpha_cache_t::iterator iter2 = mAlphaCache.begin(); // arbitrarily grab the first entry
-                alpha_data = iter2->second;
-                ll_aligned_free_32(alpha_data);
-                mAlphaCache.erase(iter2);
-            }
-
-            // GPUs tend to be very uptight about memory alignment as the DMA used to convey
-            // said data to the card works better when well-aligned so plain old default-aligned heap mem is a no-no
-            //new U8[width * height];
-            size_t bytes_per_pixel = 1; // unsigned byte alpha channel only...
-            size_t row_size        = (width + 3) & ~0x3; // OpenGL 4-byte row align (even for things < 4 bpp...)
-            size_t pixels          = (row_size * height);
-            size_t mem_size        = pixels * bytes_per_pixel;
-
-            alpha_data = (U8*)ll_aligned_malloc_32(mem_size);
-
-            bool skip_readback = LLRender::sNsightDebugSupport; // nSight doesn't support use of glReadPixels
-
-            if (!skip_readback)
-            {
-                if (gGLManager.mIsIntel)
-                { // work-around for broken intel drivers which cannot do glReadPixels on an RGBA FBO
-                  // returning only the alpha portion without locking up downstream
-                    U8* temp = (U8*)ll_aligned_malloc_32(mem_size << 2); // allocate same size, but RGBA
-
-                    if (bound_target)
-                    {
-                        gGL.getTexUnit(0)->bind(bound_target);
-                    }
-                    else
-                    {
-                        gGL.getTexUnit(0)->bindManual(LLTexUnit::TT_TEXTURE, 0);
-                    }
-
-                    glGetTexImage(LLTexUnit::getInternalType(LLTexUnit::TT_TEXTURE), 0, GL_RGBA, GL_UNSIGNED_BYTE, temp);
-
-                    U8* alpha_cursor = alpha_data;
-                    U8* pixel        = temp;
-                    for (int i = 0; i < pixels; i++)
-                    {
-                        *alpha_cursor++ = pixel[3];
-                        pixel += 4;
-                    }
-
-                    gGL.getTexUnit(0)->disable();
-
-                    ll_aligned_free_32(temp);
-                }
-                else
-                { // platforms with working drivers...
-                    // We just want GL_ALPHA, but that isn't supported in OGL core profile 4.
-                    static const size_t TEMP_BYTES_PER_PIXEL = 4;
-                    U8* temp_data = (U8*)ll_aligned_malloc_32(mem_size * TEMP_BYTES_PER_PIXEL);
-                    glReadPixels(x, y, width, height, GL_RGBA, GL_UNSIGNED_BYTE, temp_data);
-                    for (size_t pixel = 0; pixel < pixels; pixel++) {
-                        alpha_data[pixel] = temp_data[(pixel * TEMP_BYTES_PER_PIXEL) + 3];
-                    }
-                    ll_aligned_free_32(temp_data);
-                }
-            }
-            else
-            {
-                ll_aligned_free_32(alpha_data);
-                alpha_data = nullptr;
-            }
-
-            mAlphaCache[cache_index] = alpha_data;
-        }
-
-        getTexLayerSet()->getAvatarAppearance()->dirtyMesh();
-
-<<<<<<< HEAD
-		mMorphMasksValid = true;
-		getTexLayerSet()->applyMorphMask(alpha_data, width, height, 1);
-	}
-=======
-        mMorphMasksValid = TRUE;
-        getTexLayerSet()->applyMorphMask(alpha_data, width, height, 1);
-    }
->>>>>>> e1623bb2
-}
-
-void LLTexLayer::addAlphaMask(U8 *data, S32 originX, S32 originY, S32 width, S32 height, LLRenderTarget* bound_target)
-{
-    LL_PROFILE_ZONE_SCOPED;
-    S32 size = width * height;
-    const U8* alphaData = getAlphaData();
-    if (!alphaData && hasAlphaParams())
-    {
-        LLColor4 net_color;
-        findNetColor( &net_color );
-        // TODO: eliminate need for layer morph mask valid flag
-        invalidateMorphMasks();
-        const bool force_render = false;
-        renderMorphMasks(originX, originY, width, height, net_color, bound_target, force_render);
-        alphaData = getAlphaData();
-    }
-    if (alphaData)
-    {
-        for( S32 i = 0; i < size; i++ )
-        {
-            U8 curAlpha = data[i];
-            U16 resultAlpha = curAlpha;
-            resultAlpha *= ( ((U16)alphaData[i]) + 1);
-            resultAlpha = resultAlpha >> 8;
-            data[i] = (U8)resultAlpha;
-        }
-    }
-}
-
-/*virtual*/ bool LLTexLayer::isInvisibleAlphaMask() const
-{
-<<<<<<< HEAD
-	if (mLocalTextureObject)
-	{
-		if (mLocalTextureObject->getID() == IMG_INVISIBLE)
-		{
-			return true;
-		}
-	}
-
-	return false;
-=======
-    if (mLocalTextureObject)
-    {
-        if (mLocalTextureObject->getID() == IMG_INVISIBLE)
-        {
-            return TRUE;
-        }
-    }
-
-    return FALSE;
->>>>>>> e1623bb2
-}
-
-LLUUID LLTexLayer::getUUID() const
-{
-    LLUUID uuid;
-    if( getInfo()->mLocalTexture != -1 )
-    {
-            LLGLTexture* tex = mLocalTextureObject->getImage();
-            if (tex)
-            {
-                uuid = mLocalTextureObject->getID();
-            }
-    }
-    if( !getInfo()->mStaticImageFileName.empty() )
-    {
-            LLGLTexture* tex = LLTexLayerStaticImageList::getInstance()->getTexture(getInfo()->mStaticImageFileName, getInfo()->mStaticImageIsMask);
-            if( tex )
-            {
-                uuid = tex->getID();
-            }
-    }
-    return uuid;
-}
-
-
-//-----------------------------------------------------------------------------
-// LLTexLayerTemplate
-// A single texture layer, consisting of:
-//      * color, consisting of either
-//          * one or more color parameters (weighted colors)
-//          * a reference to a global color
-//          * a fixed color with non-zero alpha
-//          * opaque white (the default)
-//      * (optional) a texture defined by either
-//          * a GUID
-//          * a texture entry index (TE)
-//      * (optional) one or more alpha parameters (weighted alpha textures)
-//-----------------------------------------------------------------------------
-LLTexLayerTemplate::LLTexLayerTemplate(LLTexLayerSet* layer_set, LLAvatarAppearance* const appearance) :
-    LLTexLayerInterface(layer_set),
-    mAvatarAppearance( appearance )
-{
-}
-
-LLTexLayerTemplate::LLTexLayerTemplate(const LLTexLayerTemplate &layer) :
-    LLTexLayerInterface(layer),
-    mAvatarAppearance(layer.getAvatarAppearance())
-{
-}
-
-LLTexLayerTemplate::~LLTexLayerTemplate()
-{
-}
-
-//-----------------------------------------------------------------------------
-// setInfo
-//-----------------------------------------------------------------------------
-
-/*virtual*/ bool LLTexLayerTemplate::setInfo(const LLTexLayerInfo* info, LLWearable* wearable  )
-{
-    return LLTexLayerInterface::setInfo(info, wearable);
-}
-
-U32 LLTexLayerTemplate::updateWearableCache() const
-{
-    mWearableCache.clear();
-
-    LLWearableType::EType wearable_type = getWearableType();
-    if (LLWearableType::WT_INVALID == wearable_type)
-    {
-        //this isn't a cloneable layer
-        return 0;
-    }
-    U32 num_wearables = getAvatarAppearance()->getWearableData()->getWearableCount(wearable_type);
-    U32 added = 0;
-    for (U32 i = 0; i < num_wearables; i++)
-    {
-        LLWearable*  wearable = getAvatarAppearance()->getWearableData()->getWearable(wearable_type, i);
-        if (!wearable)
-        {
-            continue;
-        }
-        mWearableCache.push_back(wearable);
-        added++;
-    }
-    return added;
-}
-LLTexLayer* LLTexLayerTemplate::getLayer(U32 i) const
-{
-    if (mWearableCache.size() <= i)
-    {
-        return NULL;
-    }
-    LLWearable *wearable = mWearableCache[i];
-    LLLocalTextureObject *lto = NULL;
-    LLTexLayer *layer = NULL;
-    if (wearable)
-    {
-         lto = wearable->getLocalTextureObject(mInfo->mLocalTexture);
-    }
-    if (lto)
-    {
-        layer = lto->getTexLayer(getName());
-    }
-    return layer;
-}
-
-/*virtual*/ bool LLTexLayerTemplate::render(S32 x, S32 y, S32 width, S32 height, LLRenderTarget* bound_target)
-{
-<<<<<<< HEAD
-	if(!mInfo)
-	{
-		return false ;
-	}
-
-	bool success = true;
-	updateWearableCache();
-	for (LLWearable* wearable : mWearableCache)
-	{
-		LLLocalTextureObject *lto = NULL;
-		LLTexLayer *layer = NULL;
-		if (wearable)
-		{
-			lto = wearable->getLocalTextureObject(mInfo->mLocalTexture);
-		}
-		if (lto)
-		{
-			layer = lto->getTexLayer(getName());
-		}
-		if (layer)
-		{
-			wearable->writeToAvatar(mAvatarAppearance);
-			layer->setLTO(lto);
-			success &= layer->render(x, y, width, height, bound_target);
-		}
-	}
-
-	return success;
-=======
-    if(!mInfo)
-    {
-        return FALSE ;
-    }
-
-    BOOL success = TRUE;
-    updateWearableCache();
-    for (LLWearable* wearable : mWearableCache)
-    {
-        LLLocalTextureObject *lto = NULL;
-        LLTexLayer *layer = NULL;
-        if (wearable)
-        {
-            lto = wearable->getLocalTextureObject(mInfo->mLocalTexture);
-        }
-        if (lto)
-        {
-            layer = lto->getTexLayer(getName());
-        }
-        if (layer)
-        {
-            wearable->writeToAvatar(mAvatarAppearance);
-            layer->setLTO(lto);
-            success &= layer->render(x, y, width, height, bound_target);
-        }
-    }
-
-    return success;
->>>>>>> e1623bb2
-}
-
-/*virtual*/ bool LLTexLayerTemplate::blendAlphaTexture( S32 x, S32 y, S32 width, S32 height) // Multiplies a single alpha texture against the frame buffer
-{
-<<<<<<< HEAD
-	bool success = true;
-	U32 num_wearables = updateWearableCache();
-	for (U32 i = 0; i < num_wearables; i++)
-	{
-		LLTexLayer *layer = getLayer(i);
-		if (layer)
-		{
-			success &= layer->blendAlphaTexture(x,y,width,height);
-		}
-	}
-	return success;
-=======
-    BOOL success = TRUE;
-    U32 num_wearables = updateWearableCache();
-    for (U32 i = 0; i < num_wearables; i++)
-    {
-        LLTexLayer *layer = getLayer(i);
-        if (layer)
-        {
-            success &= layer->blendAlphaTexture(x,y,width,height);
-        }
-    }
-    return success;
->>>>>>> e1623bb2
-}
-
-/*virtual*/ void LLTexLayerTemplate::gatherAlphaMasks(U8 *data, S32 originX, S32 originY, S32 width, S32 height, LLRenderTarget* bound_target)
-{
-    U32 num_wearables = updateWearableCache();
-    U32 i = num_wearables - 1; // For rendering morph masks, we only want to use the top wearable
-    LLTexLayer *layer = getLayer(i);
-    if (layer)
-    {
-        layer->addAlphaMask(data, originX, originY, width, height, bound_target);
-    }
-}
-
-<<<<<<< HEAD
-/*virtual*/ void LLTexLayerTemplate::setHasMorph(bool newval)
-{
-	mHasMorph = newval;
-	U32 num_wearables = updateWearableCache();
-	for (U32 i = 0; i < num_wearables; i++)
-	{
-		LLTexLayer *layer = getLayer(i);
-		if (layer)
-		{	
-			layer->setHasMorph(newval);
-		}
-	}
-=======
-/*virtual*/ void LLTexLayerTemplate::setHasMorph(BOOL newval)
-{
-    mHasMorph = newval;
-    U32 num_wearables = updateWearableCache();
-    for (U32 i = 0; i < num_wearables; i++)
-    {
-        LLTexLayer *layer = getLayer(i);
-        if (layer)
-        {
-            layer->setHasMorph(newval);
-        }
-    }
->>>>>>> e1623bb2
-}
-
-/*virtual*/ void LLTexLayerTemplate::deleteCaches()
-{
-    U32 num_wearables = updateWearableCache();
-    for (U32 i = 0; i < num_wearables; i++)
-    {
-        LLTexLayer *layer = getLayer(i);
-        if (layer)
-        {
-            layer->deleteCaches();
-        }
-    }
-}
-
-/*virtual*/ bool LLTexLayerTemplate::isInvisibleAlphaMask() const
-{
-<<<<<<< HEAD
-	U32 num_wearables = updateWearableCache();
-	for (U32 i = 0; i < num_wearables; i++)
-	{
-		LLTexLayer *layer = getLayer(i);
-		if (layer)
-		{
-			 if (layer->isInvisibleAlphaMask())
-			 {
-				 return true;
-			 }
-		}
-	}
-
-	return false;
-=======
-    U32 num_wearables = updateWearableCache();
-    for (U32 i = 0; i < num_wearables; i++)
-    {
-        LLTexLayer *layer = getLayer(i);
-        if (layer)
-        {
-             if (layer->isInvisibleAlphaMask())
-             {
-                 return TRUE;
-             }
-        }
-    }
-
-    return FALSE;
->>>>>>> e1623bb2
-}
-
-
-//-----------------------------------------------------------------------------
-// finds a specific layer based on a passed in name
-//-----------------------------------------------------------------------------
-LLTexLayerInterface*  LLTexLayerSet::findLayerByName(const std::string& name)
-{
-    for (LLTexLayerInterface* layer : mLayerList)
-    {
-        if (layer->getName() == name)
-        {
-            return layer;
-        }
-    }
-    for (LLTexLayerInterface* layer : mMaskLayerList)
-    {
-        if (layer->getName() == name)
-        {
-            return layer;
-        }
-    }
-    return NULL;
-}
-
-void LLTexLayerSet::cloneTemplates(LLLocalTextureObject *lto, LLAvatarAppearanceDefines::ETextureIndex tex_index, LLWearable *wearable)
-{
-    // initialize all texlayers with this texture type for this LTO
-    for(LLTexLayerInterface* layer : mLayerList)
-    {
-        LLTexLayerTemplate* layer_template = (LLTexLayerTemplate*)layer;
-        if (layer_template->getInfo()->getLocalTexture() == (S32)tex_index)
-        {
-            lto->addTexLayer(layer_template, wearable);
-        }
-    }
-    for(LLTexLayerInterface* layer : mMaskLayerList)
-    {
-        LLTexLayerTemplate* layer_template = (LLTexLayerTemplate*)layer;
-        if (layer_template->getInfo()->getLocalTexture() == (S32)tex_index)
-        {
-            lto->addTexLayer(layer_template, wearable);
-        }
-    }
-}
-//-----------------------------------------------------------------------------
-// LLTexLayerStaticImageList
-//-----------------------------------------------------------------------------
-
-LLTexLayerStaticImageList::LLTexLayerStaticImageList() :
-    mGLBytes(0),
-    mTGABytes(0),
-    mImageNames(16384)
-{
-}
-
-LLTexLayerStaticImageList::~LLTexLayerStaticImageList()
-{
-    deleteCachedImages();
-}
-
-void LLTexLayerStaticImageList::dumpByteCount() const
-{
-    LL_INFOS() << "Avatar Static Textures " <<
-        "KB GL:" << (mGLBytes / 1024) <<
-        "KB TGA:" << (mTGABytes / 1024) << "KB" << LL_ENDL;
-}
-
-void LLTexLayerStaticImageList::deleteCachedImages()
-{
-    if( mGLBytes || mTGABytes )
-    {
-        LL_INFOS() << "Clearing Static Textures " <<
-            "KB GL:" << (mGLBytes / 1024) <<
-            "KB TGA:" << (mTGABytes / 1024) << "KB" << LL_ENDL;
-
-        //mStaticImageLists uses LLPointers, clear() will cause deletion
-
-        mStaticImageListTGA.clear();
-        mStaticImageList.clear();
-
-        mGLBytes = 0;
-        mTGABytes = 0;
-    }
-}
-
-// Note: in general, for a given image image we'll call either getImageTga() or getTexture().
-// We call getImageTga() if the image is used as an alpha gradient.
-// Otherwise, we call getTexture()
-
-// Returns an LLImageTGA that contains the encoded data from a tga file named file_name.
-// Caches the result to speed identical subsequent requests.
-LLImageTGA* LLTexLayerStaticImageList::getImageTGA(const std::string& file_name)
-{
-    LL_PROFILE_ZONE_SCOPED;
-    const char *namekey = mImageNames.addString(file_name);
-    image_tga_map_t::const_iterator iter = mStaticImageListTGA.find(namekey);
-    if( iter != mStaticImageListTGA.end() )
-    {
-        return iter->second;
-    }
-    else
-    {
-        std::string path;
-        path = gDirUtilp->getExpandedFilename(LL_PATH_CHARACTER,file_name);
-        LLPointer<LLImageTGA> image_tga = new LLImageTGA( path );
-        if( image_tga->getDataSize() > 0 )
-        {
-            mStaticImageListTGA[ namekey ] = image_tga;
-            mTGABytes += image_tga->getDataSize();
-            return image_tga;
-        }
-        else
-        {
-            return NULL;
-        }
-    }
-}
-
-// Returns a GL Image (without a backing ImageRaw) that contains the decoded data from a tga file named file_name.
-// Caches the result to speed identical subsequent requests.
-LLGLTexture* LLTexLayerStaticImageList::getTexture(const std::string& file_name, bool is_mask)
-{
-    LL_PROFILE_ZONE_SCOPED;
-<<<<<<< HEAD
-	LLPointer<LLGLTexture> tex;
-	const char *namekey = mImageNames.addString(file_name);
-
-	texture_map_t::const_iterator iter = mStaticImageList.find(namekey);
-	if( iter != mStaticImageList.end() )
-	{
-		tex = iter->second;
-	}
-	else
-	{
-		llassert(gTextureManagerBridgep);
-		tex = gTextureManagerBridgep->getLocalTexture( false );
-		LLPointer<LLImageRaw> image_raw = new LLImageRaw;
-		if( loadImageRaw( file_name, image_raw ) )
-		{
-			if( (image_raw->getComponents() == 1) && is_mask )
-			{
-				// Convert grayscale alpha masks from single channel into RGBA.
-				// Fill RGB with black to allow fixed function gl calls
-				// to match shader implementation.
-				LLPointer<LLImageRaw> alpha_image_raw = image_raw;
-				image_raw = new LLImageRaw(image_raw->getWidth(),
-										   image_raw->getHeight(),
-										   4);
-
-				image_raw->copyUnscaledAlphaMask(alpha_image_raw, LLColor4U::black);
-			}
-			tex->createGLTexture(0, image_raw, 0, true, LLGLTexture::LOCAL);
-
-			gGL.getTexUnit(0)->bind(tex);
-			tex->setAddressMode(LLTexUnit::TAM_CLAMP);
-
-			mStaticImageList [ namekey ] = tex;
-			mGLBytes += (S32)tex->getWidth() * tex->getHeight() * tex->getComponents();
-		}
-		else
-		{
-			tex = NULL;
-		}
-	}
-
-	return tex;
-=======
-    LLPointer<LLGLTexture> tex;
-    const char *namekey = mImageNames.addString(file_name);
-
-    texture_map_t::const_iterator iter = mStaticImageList.find(namekey);
-    if( iter != mStaticImageList.end() )
-    {
-        tex = iter->second;
-    }
-    else
-    {
-        llassert(gTextureManagerBridgep);
-        tex = gTextureManagerBridgep->getLocalTexture( FALSE );
-        LLPointer<LLImageRaw> image_raw = new LLImageRaw;
-        if( loadImageRaw( file_name, image_raw ) )
-        {
-            if( (image_raw->getComponents() == 1) && is_mask )
-            {
-                // Convert grayscale alpha masks from single channel into RGBA.
-                // Fill RGB with black to allow fixed function gl calls
-                // to match shader implementation.
-                LLPointer<LLImageRaw> alpha_image_raw = image_raw;
-                image_raw = new LLImageRaw(image_raw->getWidth(),
-                                           image_raw->getHeight(),
-                                           4);
-
-                image_raw->copyUnscaledAlphaMask(alpha_image_raw, LLColor4U::black);
-            }
-            tex->createGLTexture(0, image_raw, 0, TRUE, LLGLTexture::LOCAL);
-
-            gGL.getTexUnit(0)->bind(tex);
-            tex->setAddressMode(LLTexUnit::TAM_CLAMP);
-
-            mStaticImageList [ namekey ] = tex;
-            mGLBytes += (S32)tex->getWidth() * tex->getHeight() * tex->getComponents();
-        }
-        else
-        {
-            tex = NULL;
-        }
-    }
-
-    return tex;
->>>>>>> e1623bb2
-}
-
-// Reads a .tga file, decodes it, and puts the decoded data in image_raw.
-// Returns true if successful.
-bool LLTexLayerStaticImageList::loadImageRaw(const std::string& file_name, LLImageRaw* image_raw)
-{
-    LL_PROFILE_ZONE_SCOPED;
-<<<<<<< HEAD
-	bool success = false;
-	std::string path;
-	path = gDirUtilp->getExpandedFilename(LL_PATH_CHARACTER,file_name);
-	LLPointer<LLImageTGA> image_tga = new LLImageTGA( path );
-	if( image_tga->getDataSize() > 0 )
-	{
-		// Copy data from tga to raw.
-		success = image_tga->decode( image_raw );
-	}
-
-	return success;
-=======
-    BOOL success = FALSE;
-    std::string path;
-    path = gDirUtilp->getExpandedFilename(LL_PATH_CHARACTER,file_name);
-    LLPointer<LLImageTGA> image_tga = new LLImageTGA( path );
-    if( image_tga->getDataSize() > 0 )
-    {
-        // Copy data from tga to raw.
-        success = image_tga->decode( image_raw );
-    }
-
-    return success;
->>>>>>> e1623bb2
-}
+/**
+ * @file lltexlayer.cpp
+ * @brief A texture layer. Used for avatars.
+ *
+ * $LicenseInfo:firstyear=2002&license=viewerlgpl$
+ * Second Life Viewer Source Code
+ * Copyright (C) 2010, Linden Research, Inc.
+ *
+ * This library is free software; you can redistribute it and/or
+ * modify it under the terms of the GNU Lesser General Public
+ * License as published by the Free Software Foundation;
+ * version 2.1 of the License only.
+ *
+ * This library is distributed in the hope that it will be useful,
+ * but WITHOUT ANY WARRANTY; without even the implied warranty of
+ * MERCHANTABILITY or FITNESS FOR A PARTICULAR PURPOSE.  See the GNU
+ * Lesser General Public License for more details.
+ *
+ * You should have received a copy of the GNU Lesser General Public
+ * License along with this library; if not, write to the Free Software
+ * Foundation, Inc., 51 Franklin Street, Fifth Floor, Boston, MA  02110-1301  USA
+ *
+ * Linden Research, Inc., 945 Battery Street, San Francisco, CA  94111  USA
+ * $/LicenseInfo$
+ */
+
+#include "linden_common.h"
+
+#include "lltexlayer.h"
+
+#include "llavatarappearance.h"
+#include "llcrc.h"
+#include "llimagej2c.h"
+#include "llimagetga.h"
+#include "lldir.h"
+#include "lltexlayerparams.h"
+#include "lltexturemanagerbridge.h"
+#include "lllocaltextureobject.h"
+#include "../llui/llui.h"
+#include "llwearable.h"
+#include "llwearabledata.h"
+#include "llvertexbuffer.h"
+#include "llviewervisualparam.h"
+#include "llfasttimer.h"
+
+//#include "../tools/imdebug/imdebug.h"
+
+using namespace LLAvatarAppearanceDefines;
+
+// runway consolidate
+extern std::string self_av_string();
+
+class LLTexLayerInfo
+{
+    friend class LLTexLayer;
+    friend class LLTexLayerTemplate;
+    friend class LLTexLayerInterface;
+public:
+    LLTexLayerInfo();
+    ~LLTexLayerInfo();
+
+    bool parseXml(LLXmlTreeNode* node);
+    bool createVisualParams(LLAvatarAppearance *appearance);
+    bool isUserSettable() { return mLocalTexture != -1; }
+    S32  getLocalTexture() const { return mLocalTexture; }
+    bool getOnlyAlpha() const { return mUseLocalTextureAlphaOnly; }
+    std::string getName() const { return mName; }
+
+private:
+    std::string             mName;
+
+    bool                    mWriteAllChannels; // Don't use masking.  Just write RGBA into buffer,
+    LLTexLayerInterface::ERenderPass mRenderPass;
+
+    std::string             mGlobalColor;
+    LLColor4                mFixedColor;
+
+    S32                     mLocalTexture;
+    std::string             mStaticImageFileName;
+    bool                    mStaticImageIsMask;
+    bool                    mUseLocalTextureAlphaOnly; // Ignore RGB channels from the input texture.  Use alpha as a mask
+    bool                    mIsVisibilityMask;
+
+    typedef std::vector< std::pair< std::string,bool > > morph_name_list_t;
+    morph_name_list_t           mMorphNameList;
+    param_color_info_list_t     mParamColorInfoList;
+    param_alpha_info_list_t     mParamAlphaInfoList;
+};
+
+//-----------------------------------------------------------------------------
+// LLTexLayerSetBuffer
+// The composite image that a LLViewerTexLayerSet writes to.  Each LLViewerTexLayerSet has one.
+//-----------------------------------------------------------------------------
+
+LLTexLayerSetBuffer::LLTexLayerSetBuffer(LLTexLayerSet* const owner) :
+    mTexLayerSet(owner)
+{
+}
+
+LLTexLayerSetBuffer::~LLTexLayerSetBuffer()
+{
+}
+
+void LLTexLayerSetBuffer::pushProjection() const
+{
+    gGL.matrixMode(LLRender::MM_PROJECTION);
+    gGL.pushMatrix();
+    gGL.loadIdentity();
+    gGL.ortho(0.0f, getCompositeWidth(), 0.0f, getCompositeHeight(), -1.0f, 1.0f);
+
+    gGL.matrixMode(LLRender::MM_MODELVIEW);
+    gGL.pushMatrix();
+    gGL.loadIdentity();
+}
+
+void LLTexLayerSetBuffer::popProjection() const
+{
+    gGL.matrixMode(LLRender::MM_PROJECTION);
+    gGL.popMatrix();
+
+    gGL.matrixMode(LLRender::MM_MODELVIEW);
+    gGL.popMatrix();
+}
+
+// virtual
+void LLTexLayerSetBuffer::preRenderTexLayerSet()
+{
+    // Set up an ortho projection
+    pushProjection();
+}
+
+// virtual
+void LLTexLayerSetBuffer::postRenderTexLayerSet(bool success)
+{
+    popProjection();
+}
+
+bool LLTexLayerSetBuffer::renderTexLayerSet(LLRenderTarget* bound_target)
+{
+    // Default color mask for tex layer render
+    gGL.setColorMask(true, true);
+
+    bool success = true;
+
+    gAlphaMaskProgram.bind();
+    gAlphaMaskProgram.setMinimumAlpha(0.004f);
+
+    LLVertexBuffer::unbind();
+
+    // Composite the color data
+    LLGLSUIDefault gls_ui;
+    success &= mTexLayerSet->render( getCompositeOriginX(), getCompositeOriginY(),
+                                     getCompositeWidth(), getCompositeHeight(), bound_target );
+    gGL.flush();
+
+    midRenderTexLayerSet(success);
+
+    gAlphaMaskProgram.unbind();
+
+    LLVertexBuffer::unbind();
+
+    // reset GL state
+    gGL.setColorMask(true, true);
+    gGL.setSceneBlendType(LLRender::BT_ALPHA);
+
+    return success;
+}
+
+//-----------------------------------------------------------------------------
+// LLTexLayerSetInfo
+// An ordered set of texture layers that get composited into a single texture.
+//-----------------------------------------------------------------------------
+
+LLTexLayerSetInfo::LLTexLayerSetInfo() :
+    mBodyRegion( "" ),
+    mWidth( 512 ),
+    mHeight( 512 ),
+    mClearAlpha( true )
+{
+}
+
+LLTexLayerSetInfo::~LLTexLayerSetInfo( )
+{
+    std::for_each(mLayerInfoList.begin(), mLayerInfoList.end(), DeletePointer());
+    mLayerInfoList.clear();
+}
+
+bool LLTexLayerSetInfo::parseXml(LLXmlTreeNode* node)
+{
+    llassert( node->hasName( "layer_set" ) );
+    if( !node->hasName( "layer_set" ) )
+    {
+        return false;
+    }
+
+    // body_region
+    static LLStdStringHandle body_region_string = LLXmlTree::addAttributeString("body_region");
+    if( !node->getFastAttributeString( body_region_string, mBodyRegion ) )
+    {
+        LL_WARNS() << "<layer_set> is missing body_region attribute" << LL_ENDL;
+        return false;
+    }
+
+    // width, height
+    static LLStdStringHandle width_string = LLXmlTree::addAttributeString("width");
+    if( !node->getFastAttributeS32( width_string, mWidth ) )
+    {
+        return false;
+    }
+
+    static LLStdStringHandle height_string = LLXmlTree::addAttributeString("height");
+    if( !node->getFastAttributeS32( height_string, mHeight ) )
+    {
+        return false;
+    }
+
+    // Optional alpha component to apply after all compositing is complete.
+    static LLStdStringHandle alpha_tga_file_string = LLXmlTree::addAttributeString("alpha_tga_file");
+    node->getFastAttributeString( alpha_tga_file_string, mStaticAlphaFileName );
+
+    static LLStdStringHandle clear_alpha_string = LLXmlTree::addAttributeString("clear_alpha");
+    node->getFastAttributeBOOL( clear_alpha_string, mClearAlpha );
+
+    // <layer>
+    for (LLXmlTreeNode* child = node->getChildByName( "layer" );
+         child;
+         child = node->getNextNamedChild())
+    {
+        LLTexLayerInfo* info = new LLTexLayerInfo();
+        if( !info->parseXml( child ))
+        {
+            delete info;
+            return false;
+        }
+        mLayerInfoList.push_back( info );
+    }
+    return true;
+}
+
+// creates visual params without generating layersets or layers
+void LLTexLayerSetInfo::createVisualParams(LLAvatarAppearance *appearance)
+{
+    //layer_info_list_t     mLayerInfoList;
+    for (LLTexLayerInfo* layer_info : mLayerInfoList)
+    {
+        layer_info->createVisualParams(appearance);
+    }
+}
+
+//-----------------------------------------------------------------------------
+// LLTexLayerSet
+// An ordered set of texture layers that get composited into a single texture.
+//-----------------------------------------------------------------------------
+
+bool LLTexLayerSet::sHasCaches = false;
+
+LLTexLayerSet::LLTexLayerSet(LLAvatarAppearance* const appearance) :
+    mAvatarAppearance( appearance ),
+    mIsVisible( true ),
+    mBakedTexIndex(LLAvatarAppearanceDefines::BAKED_HEAD),
+    mInfo( NULL )
+{
+}
+
+// virtual
+LLTexLayerSet::~LLTexLayerSet()
+{
+    deleteCaches();
+    std::for_each(mLayerList.begin(), mLayerList.end(), DeletePointer());
+    mLayerList.clear();
+
+    std::for_each(mMaskLayerList.begin(), mMaskLayerList.end(), DeletePointer());
+    mMaskLayerList.clear();
+}
+
+//-----------------------------------------------------------------------------
+// setInfo
+//-----------------------------------------------------------------------------
+
+bool LLTexLayerSet::setInfo(const LLTexLayerSetInfo *info)
+{
+    llassert(mInfo == NULL);
+    mInfo = info;
+    //mID = info->mID; // No ID
+
+    mLayerList.reserve(info->mLayerInfoList.size());
+    for (LLTexLayerInfo* layer_info : info->mLayerInfoList)
+    {
+        LLTexLayerInterface *layer = NULL;
+        if (layer_info->isUserSettable())
+        {
+            layer = new LLTexLayerTemplate( this, getAvatarAppearance() );
+        }
+        else
+        {
+            layer = new LLTexLayer(this);
+        }
+        // this is the first time this layer (of either type) is being created - make sure you add the parameters to the avatar appearance
+        if (!layer->setInfo(layer_info, NULL))
+        {
+            mInfo = NULL;
+            return false;
+        }
+        if (!layer->isVisibilityMask())
+        {
+            mLayerList.push_back( layer );
+        }
+        else
+        {
+            mMaskLayerList.push_back(layer);
+        }
+    }
+
+    requestUpdate();
+
+    stop_glerror();
+
+    return true;
+}
+
+#if 0 // obsolete
+//-----------------------------------------------------------------------------
+// parseData
+//-----------------------------------------------------------------------------
+
+bool LLTexLayerSet::parseData(LLXmlTreeNode* node)
+{
+    LLTexLayerSetInfo *info = new LLTexLayerSetInfo;
+
+    if (!info->parseXml(node))
+    {
+        delete info;
+        return false;
+    }
+    if (!setInfo(info))
+    {
+        delete info;
+        return false;
+    }
+    return true;
+}
+#endif
+
+void LLTexLayerSet::deleteCaches()
+{
+    for(LLTexLayerInterface* layer : mLayerList)
+    {
+        layer->deleteCaches();
+    }
+    for (LLTexLayerInterface* layer : mMaskLayerList)
+    {
+        layer->deleteCaches();
+    }
+}
+
+
+bool LLTexLayerSet::render( S32 x, S32 y, S32 width, S32 height, LLRenderTarget* bound_target )
+{
+    bool success = true;
+    mIsVisible = true;
+
+    if (mMaskLayerList.size() > 0)
+    {
+        for (LLTexLayerInterface* layer : mMaskLayerList)
+        {
+            if (layer->isInvisibleAlphaMask())
+            {
+                mIsVisible = false;
+            }
+        }
+    }
+
+    LLGLSUIDefault gls_ui;
+    LLGLDepthTest gls_depth(GL_FALSE, GL_FALSE);
+    gGL.setColorMask(true, true);
+
+    // clear buffer area to ensure we don't pick up UI elements
+    {
+        gGL.flush();
+        gAlphaMaskProgram.setMinimumAlpha(0.0f);
+        gGL.getTexUnit(0)->unbind(LLTexUnit::TT_TEXTURE);
+        gGL.color4f( 0.f, 0.f, 0.f, 1.f );
+
+        gl_rect_2d_simple( width, height );
+
+        gGL.flush();
+        gAlphaMaskProgram.setMinimumAlpha(0.004f);
+    }
+
+    if (mIsVisible)
+    {
+        // composite color layers
+        for(LLTexLayerInterface* layer : mLayerList)
+        {
+            if (layer->getRenderPass() == LLTexLayer::RP_COLOR)
+            {
+                gGL.flush();
+                success &= layer->render(x, y, width, height, bound_target);
+                gGL.flush();
+            }
+        }
+
+        renderAlphaMaskTextures(x, y, width, height, bound_target, false);
+
+        stop_glerror();
+    }
+    else
+    {
+        gGL.flush();
+
+        gGL.setSceneBlendType(LLRender::BT_REPLACE);
+        gAlphaMaskProgram.setMinimumAlpha(0.f);
+
+        gGL.getTexUnit(0)->unbind(LLTexUnit::TT_TEXTURE);
+        gGL.color4f( 0.f, 0.f, 0.f, 0.f );
+
+        gl_rect_2d_simple( width, height );
+        gGL.setSceneBlendType(LLRender::BT_ALPHA);
+
+        gGL.flush();
+        gAlphaMaskProgram.setMinimumAlpha(0.004f);
+    }
+
+    return success;
+}
+
+
+bool LLTexLayerSet::isBodyRegion(const std::string& region) const
+{
+    return mInfo->mBodyRegion == region;
+}
+
+const std::string LLTexLayerSet::getBodyRegionName() const
+{
+    return mInfo->mBodyRegion;
+}
+
+void LLTexLayerSet::destroyComposite()
+{
+    if( mComposite )
+    {
+        mComposite = NULL;
+    }
+}
+
+LLTexLayerSetBuffer* LLTexLayerSet::getComposite()
+{
+    if (!mComposite)
+    {
+        createComposite();
+    }
+    return mComposite;
+}
+
+const LLTexLayerSetBuffer* LLTexLayerSet::getComposite() const
+{
+    return mComposite;
+}
+
+void LLTexLayerSet::gatherMorphMaskAlpha(U8 *data, S32 origin_x, S32 origin_y, S32 width, S32 height, LLRenderTarget* bound_target)
+{
+    LL_PROFILE_ZONE_SCOPED;
+    memset(data, 255, width * height);
+
+    for(LLTexLayerInterface* layer : mLayerList)
+    {
+        layer->gatherAlphaMasks(data, origin_x, origin_y, width, height, bound_target);
+    }
+
+    // Set alpha back to that of our alpha masks.
+    renderAlphaMaskTextures(origin_x, origin_y, width, height, bound_target, true);
+}
+
+void LLTexLayerSet::renderAlphaMaskTextures(S32 x, S32 y, S32 width, S32 height, LLRenderTarget* bound_target, bool forceClear)
+{
+    LL_PROFILE_ZONE_SCOPED;
+    const LLTexLayerSetInfo *info = getInfo();
+
+    gGL.setColorMask(false, true);
+    gGL.setSceneBlendType(LLRender::BT_REPLACE);
+
+    // (Optionally) replace alpha with a single component image from a tga file.
+    if (!info->mStaticAlphaFileName.empty())
+    {
+        gGL.flush();
+        {
+            LLGLTexture* tex = LLTexLayerStaticImageList::getInstance()->getTexture(info->mStaticAlphaFileName, true);
+            if( tex )
+            {
+                LLGLSUIDefault gls_ui;
+                gGL.getTexUnit(0)->bind(tex);
+                gl_rect_2d_simple_tex( width, height );
+            }
+        }
+        gGL.flush();
+    }
+    else if (forceClear || info->mClearAlpha || (mMaskLayerList.size() > 0))
+    {
+        // Set the alpha channel to one (clean up after previous blending)
+        gGL.flush();
+        gAlphaMaskProgram.setMinimumAlpha(0.f);
+        gGL.getTexUnit(0)->unbind(LLTexUnit::TT_TEXTURE);
+        gGL.color4f( 0.f, 0.f, 0.f, 1.f );
+
+        gl_rect_2d_simple( width, height );
+
+        gGL.flush();
+        gAlphaMaskProgram.setMinimumAlpha(0.004f);
+    }
+
+    // (Optional) Mask out part of the baked texture with alpha masks
+    // will still have an effect even if mClearAlpha is set or the alpha component was replaced
+    if (mMaskLayerList.size() > 0)
+    {
+        gGL.setSceneBlendType(LLRender::BT_MULT_ALPHA);
+        for (LLTexLayerInterface* layer : mMaskLayerList)
+        {
+            gGL.flush();
+            layer->blendAlphaTexture(x,y,width, height);
+            gGL.flush();
+        }
+
+    }
+
+    gGL.getTexUnit(0)->unbind(LLTexUnit::TT_TEXTURE);
+
+    gGL.setColorMask(true, true);
+    gGL.setSceneBlendType(LLRender::BT_ALPHA);
+}
+
+void LLTexLayerSet::applyMorphMask(const U8* tex_data, S32 width, S32 height, S32 num_components)
+{
+    mAvatarAppearance->applyMorphMask(tex_data, width, height, num_components, mBakedTexIndex);
+}
+
+bool LLTexLayerSet::isMorphValid() const
+{
+    for(const LLTexLayerInterface* layer : mLayerList)
+    {
+        if (layer && !layer->isMorphValid())
+        {
+            return false;
+        }
+    }
+    return true;
+}
+
+void LLTexLayerSet::invalidateMorphMasks()
+{
+    for(LLTexLayerInterface* layer : mLayerList)
+    {
+        if (layer)
+        {
+            layer->invalidateMorphMasks();
+        }
+    }
+}
+
+
+//-----------------------------------------------------------------------------
+// LLTexLayerInfo
+//-----------------------------------------------------------------------------
+LLTexLayerInfo::LLTexLayerInfo() :
+    mWriteAllChannels( false ),
+    mRenderPass(LLTexLayer::RP_COLOR),
+    mFixedColor( 0.f, 0.f, 0.f, 0.f ),
+    mLocalTexture( -1 ),
+    mStaticImageIsMask( false ),
+    mUseLocalTextureAlphaOnly(false),
+    mIsVisibilityMask(false)
+{
+}
+
+LLTexLayerInfo::~LLTexLayerInfo( )
+{
+    std::for_each(mParamColorInfoList.begin(), mParamColorInfoList.end(), DeletePointer());
+    mParamColorInfoList.clear();
+    std::for_each(mParamAlphaInfoList.begin(), mParamAlphaInfoList.end(), DeletePointer());
+    mParamAlphaInfoList.clear();
+}
+
+bool LLTexLayerInfo::parseXml(LLXmlTreeNode* node)
+{
+    llassert( node->hasName( "layer" ) );
+
+    // name attribute
+    static LLStdStringHandle name_string = LLXmlTree::addAttributeString("name");
+    if( !node->getFastAttributeString( name_string, mName ) )
+    {
+        return false;
+    }
+
+    static LLStdStringHandle write_all_channels_string = LLXmlTree::addAttributeString("write_all_channels");
+    node->getFastAttributeBOOL( write_all_channels_string, mWriteAllChannels );
+
+    std::string render_pass_name;
+    static LLStdStringHandle render_pass_string = LLXmlTree::addAttributeString("render_pass");
+    if( node->getFastAttributeString( render_pass_string, render_pass_name ) )
+    {
+        if( render_pass_name == "bump" )
+        {
+            mRenderPass = LLTexLayer::RP_BUMP;
+        }
+    }
+
+    // Note: layers can have either a "global_color" attrib, a "fixed_color" attrib, or a <param_color> child.
+    // global color attribute (optional)
+    static LLStdStringHandle global_color_string = LLXmlTree::addAttributeString("global_color");
+    node->getFastAttributeString( global_color_string, mGlobalColor );
+
+    // Visibility mask (optional)
+    bool is_visibility;
+    static LLStdStringHandle visibility_mask_string = LLXmlTree::addAttributeString("visibility_mask");
+    if (node->getFastAttributeBOOL(visibility_mask_string, is_visibility))
+    {
+        mIsVisibilityMask = is_visibility;
+    }
+
+    // color attribute (optional)
+    LLColor4U color4u;
+    static LLStdStringHandle fixed_color_string = LLXmlTree::addAttributeString("fixed_color");
+    if( node->getFastAttributeColor4U( fixed_color_string, color4u ) )
+    {
+        mFixedColor.setVec( color4u );
+    }
+
+        // <texture> optional sub-element
+    for (LLXmlTreeNode* texture_node = node->getChildByName( "texture" );
+         texture_node;
+         texture_node = node->getNextNamedChild())
+    {
+        std::string local_texture_name;
+        static LLStdStringHandle tga_file_string = LLXmlTree::addAttributeString("tga_file");
+        static LLStdStringHandle local_texture_string = LLXmlTree::addAttributeString("local_texture");
+        static LLStdStringHandle file_is_mask_string = LLXmlTree::addAttributeString("file_is_mask");
+        static LLStdStringHandle local_texture_alpha_only_string = LLXmlTree::addAttributeString("local_texture_alpha_only");
+        if( texture_node->getFastAttributeString( tga_file_string, mStaticImageFileName ) )
+        {
+            texture_node->getFastAttributeBOOL( file_is_mask_string, mStaticImageIsMask );
+        }
+        else if (texture_node->getFastAttributeString(local_texture_string, local_texture_name))
+        {
+            texture_node->getFastAttributeBOOL( local_texture_alpha_only_string, mUseLocalTextureAlphaOnly );
+
+            /* if ("upper_shirt" == local_texture_name)
+                mLocalTexture = TEX_UPPER_SHIRT; */
+            mLocalTexture = TEX_NUM_INDICES;
+            for (const LLAvatarAppearanceDictionary::Textures::value_type& dict_pair : LLAvatarAppearance::getDictionary()->getTextures())
+            {
+                const LLAvatarAppearanceDictionary::TextureEntry *texture_dict = dict_pair.second;
+                if (local_texture_name == texture_dict->mName)
+            {
+                    mLocalTexture = dict_pair.first;
+                    break;
+            }
+            }
+            if (mLocalTexture == TEX_NUM_INDICES)
+            {
+                LL_WARNS() << "<texture> element has invalid local_texture attribute: " << mName << " " << local_texture_name << LL_ENDL;
+                return false;
+            }
+        }
+        else
+        {
+            LL_WARNS() << "<texture> element is missing a required attribute. " << mName << LL_ENDL;
+            return false;
+        }
+    }
+
+    for (LLXmlTreeNode* maskNode = node->getChildByName( "morph_mask" );
+         maskNode;
+         maskNode = node->getNextNamedChild())
+    {
+        std::string morph_name;
+        static LLStdStringHandle morph_name_string = LLXmlTree::addAttributeString("morph_name");
+        if (maskNode->getFastAttributeString(morph_name_string, morph_name))
+        {
+            bool invert = false;
+            static LLStdStringHandle invert_string = LLXmlTree::addAttributeString("invert");
+            maskNode->getFastAttributeBOOL(invert_string, invert);
+            mMorphNameList.push_back(std::pair<std::string,bool>(morph_name,invert));
+        }
+    }
+
+    // <param> optional sub-element (color or alpha params)
+    for (LLXmlTreeNode* child = node->getChildByName( "param" );
+         child;
+         child = node->getNextNamedChild())
+    {
+        if( child->getChildByName( "param_color" ) )
+        {
+            // <param><param_color/></param>
+            LLTexLayerParamColorInfo* info = new LLTexLayerParamColorInfo();
+            if (!info->parseXml(child))
+            {
+                delete info;
+                return false;
+            }
+            mParamColorInfoList.push_back(info);
+        }
+        else if( child->getChildByName( "param_alpha" ) )
+        {
+            // <param><param_alpha/></param>
+            LLTexLayerParamAlphaInfo* info = new LLTexLayerParamAlphaInfo( );
+            if (!info->parseXml(child))
+            {
+                delete info;
+                return false;
+            }
+            mParamAlphaInfoList.push_back(info);
+        }
+    }
+
+    return true;
+}
+
+bool LLTexLayerInfo::createVisualParams(LLAvatarAppearance *appearance)
+{
+    bool success = true;
+    for (LLTexLayerParamColorInfo* color_info : mParamColorInfoList)
+    {
+        LLTexLayerParamColor* param_color = new LLTexLayerParamColor(appearance);
+        if (!param_color->setInfo(color_info, true))
+        {
+            LL_WARNS() << "NULL TexLayer Color Param could not be added to visual param list. Deleting." << LL_ENDL;
+            delete param_color;
+            success = false;
+        }
+    }
+
+    for (LLTexLayerParamAlphaInfo* alpha_info : mParamAlphaInfoList)
+    {
+        LLTexLayerParamAlpha* param_alpha = new LLTexLayerParamAlpha(appearance);
+        if (!param_alpha->setInfo(alpha_info, true))
+        {
+            LL_WARNS() << "NULL TexLayer Alpha Param could not be added to visual param list. Deleting." << LL_ENDL;
+            delete param_alpha;
+            success = false;
+        }
+    }
+
+    return success;
+}
+
+LLTexLayerInterface::LLTexLayerInterface(LLTexLayerSet* const layer_set):
+    mTexLayerSet( layer_set ),
+    mMorphMasksValid( false ),
+    mInfo(NULL),
+    mHasMorph(false)
+{
+}
+
+LLTexLayerInterface::LLTexLayerInterface(const LLTexLayerInterface &layer, LLWearable *wearable):
+    mTexLayerSet( layer.mTexLayerSet ),
+    mInfo(NULL)
+{
+    // don't add visual params for cloned layers
+    setInfo(layer.getInfo(), wearable);
+
+    mHasMorph = layer.mHasMorph;
+}
+
+bool LLTexLayerInterface::setInfo(const LLTexLayerInfo *info, LLWearable* wearable  ) // This sets mInfo and calls initialization functions
+{
+    // setInfo should only be called once. Code is not robust enough to handle redefinition of a texlayer.
+    // Not a critical warning, but could be useful for debugging later issues. -Nyx
+    if (mInfo != NULL)
+    {
+            LL_WARNS() << "mInfo != NULL" << LL_ENDL;
+    }
+    mInfo = info;
+    //mID = info->mID; // No ID
+
+    mParamColorList.reserve(mInfo->mParamColorInfoList.size());
+    for (LLTexLayerParamColorInfo* color_info : mInfo->mParamColorInfoList)
+    {
+        LLTexLayerParamColor* param_color;
+        if (!wearable)
+            {
+                param_color = new LLTexLayerParamColor(this);
+                if (!param_color->setInfo(color_info, true))
+                {
+                    mInfo = NULL;
+                    return false;
+                }
+            }
+            else
+            {
+                param_color = (LLTexLayerParamColor*)wearable->getVisualParam(color_info->getID());
+                if (!param_color)
+                {
+                    mInfo = NULL;
+                    return false;
+                }
+            }
+            mParamColorList.push_back( param_color );
+        }
+
+    mParamAlphaList.reserve(mInfo->mParamAlphaInfoList.size());
+    for (LLTexLayerParamAlphaInfo* alpha_info : mInfo->mParamAlphaInfoList)
+        {
+            LLTexLayerParamAlpha* param_alpha;
+            if (!wearable)
+            {
+                param_alpha = new LLTexLayerParamAlpha( this );
+                if (!param_alpha->setInfo(alpha_info, true))
+                {
+                    mInfo = NULL;
+                    return false;
+                }
+            }
+            else
+            {
+                param_alpha = (LLTexLayerParamAlpha*) wearable->getVisualParam(alpha_info->getID());
+                if (!param_alpha)
+                {
+                    mInfo = NULL;
+                    return false;
+                }
+            }
+            mParamAlphaList.push_back( param_alpha );
+        }
+
+    return true;
+}
+
+/*virtual*/ void LLTexLayerInterface::requestUpdate()
+{
+    mTexLayerSet->requestUpdate();
+}
+
+const std::string& LLTexLayerInterface::getName() const
+{
+    return mInfo->mName;
+}
+
+ETextureIndex LLTexLayerInterface::getLocalTextureIndex() const
+{
+    return (ETextureIndex) mInfo->mLocalTexture;
+}
+
+LLWearableType::EType LLTexLayerInterface::getWearableType() const
+{
+    ETextureIndex te = getLocalTextureIndex();
+    if (TEX_INVALID == te)
+    {
+        LLWearableType::EType type = LLWearableType::WT_INVALID;
+
+        for (LLTexLayerParamColor* param : mParamColorList)
+        {
+            if (param)
+            {
+                LLWearableType::EType new_type = (LLWearableType::EType)param->getWearableType();
+                if (new_type != LLWearableType::WT_INVALID && new_type != type)
+                {
+                    if (type != LLWearableType::WT_INVALID)
+                    {
+                        return LLWearableType::WT_INVALID;
+                    }
+                    type = new_type;
+                }
+            }
+        }
+
+        for (LLTexLayerParamAlpha* param : mParamAlphaList)
+        {
+            if (param)
+            {
+                LLWearableType::EType new_type = (LLWearableType::EType)param->getWearableType();
+                if (new_type != LLWearableType::WT_INVALID && new_type != type)
+                {
+                    if (type != LLWearableType::WT_INVALID)
+                    {
+                        return LLWearableType::WT_INVALID;
+                    }
+                    type = new_type;
+                }
+            }
+        }
+
+        return type;
+    }
+    return LLAvatarAppearance::getDictionary()->getTEWearableType(te);
+}
+
+LLTexLayerInterface::ERenderPass LLTexLayerInterface::getRenderPass() const
+{
+    return mInfo->mRenderPass;
+}
+
+const std::string& LLTexLayerInterface::getGlobalColor() const
+{
+    return mInfo->mGlobalColor;
+}
+
+bool LLTexLayerInterface::isVisibilityMask() const
+{
+    return mInfo->mIsVisibilityMask;
+}
+
+void LLTexLayerInterface::invalidateMorphMasks()
+{
+    mMorphMasksValid = false;
+}
+
+LLViewerVisualParam* LLTexLayerInterface::getVisualParamPtr(S32 index) const
+{
+    LLViewerVisualParam *result = NULL;
+    for (LLTexLayerParamColor* param : mParamColorList)
+    {
+        if (param->getID() == index)
+        {
+            result = param;
+        }
+    }
+    for (LLTexLayerParamAlpha* param : mParamAlphaList)
+    {
+        if (param->getID() == index)
+        {
+            result = param;
+        }
+    }
+
+    return result;
+}
+
+//-----------------------------------------------------------------------------
+// LLTexLayer
+// A single texture layer, consisting of:
+//      * color, consisting of either
+//          * one or more color parameters (weighted colors)
+//          * a reference to a global color
+//          * a fixed color with non-zero alpha
+//          * opaque white (the default)
+//      * (optional) a texture defined by either
+//          * a GUID
+//          * a texture entry index (TE)
+//      * (optional) one or more alpha parameters (weighted alpha textures)
+//-----------------------------------------------------------------------------
+LLTexLayer::LLTexLayer(LLTexLayerSet* const layer_set) :
+    LLTexLayerInterface( layer_set ),
+    mLocalTextureObject(NULL)
+{
+}
+
+LLTexLayer::LLTexLayer(const LLTexLayer &layer, LLWearable *wearable) :
+    LLTexLayerInterface( layer, wearable ),
+    mLocalTextureObject(NULL)
+{
+}
+
+LLTexLayer::LLTexLayer(const LLTexLayerTemplate &layer_template, LLLocalTextureObject *lto, LLWearable *wearable) :
+    LLTexLayerInterface( layer_template, wearable ),
+    mLocalTextureObject(lto)
+{
+}
+
+LLTexLayer::~LLTexLayer()
+{
+    // mParamAlphaList and mParamColorList are LLViewerVisualParam's and get
+    // deleted with ~LLCharacter()
+    //std::for_each(mParamAlphaList.begin(), mParamAlphaList.end(), DeletePointer());
+    //std::for_each(mParamColorList.begin(), mParamColorList.end(), DeletePointer());
+
+    for (alpha_cache_t::value_type& alpha_pair : mAlphaCache)
+    {
+        U8* alpha_data = alpha_pair.second;
+        ll_aligned_free_32(alpha_data);
+    }
+
+}
+
+void LLTexLayer::asLLSD(LLSD& sd) const
+{
+    // *TODO: Finish
+    sd["id"] = getUUID();
+}
+
+//-----------------------------------------------------------------------------
+// setInfo
+//-----------------------------------------------------------------------------
+
+bool LLTexLayer::setInfo(const LLTexLayerInfo* info, LLWearable* wearable  )
+{
+    return LLTexLayerInterface::setInfo(info, wearable);
+}
+
+//static
+void LLTexLayer::calculateTexLayerColor(const param_color_list_t &param_list, LLColor4 &net_color)
+{
+    for (const LLTexLayerParamColor* param : param_list)
+    {
+        LLColor4 param_net = param->getNetColor();
+        const LLTexLayerParamColorInfo *info = (LLTexLayerParamColorInfo *)param->getInfo();
+        switch(info->getOperation())
+        {
+            case LLTexLayerParamColor::OP_ADD:
+                net_color += param_net;
+                break;
+            case LLTexLayerParamColor::OP_MULTIPLY:
+                net_color = net_color * param_net;
+                break;
+            case LLTexLayerParamColor::OP_BLEND:
+                net_color = lerp(net_color, param_net, param->getWeight());
+                break;
+            default:
+                llassert(0);
+                break;
+        }
+    }
+    net_color.clamp();
+}
+
+/*virtual*/ void LLTexLayer::deleteCaches()
+{
+    // Only need to delete caches for alpha params. Color params don't hold extra memory
+    for (LLTexLayerParamAlpha* param : mParamAlphaList)
+    {
+        param->deleteCaches();
+    }
+}
+
+bool LLTexLayer::render(S32 x, S32 y, S32 width, S32 height, LLRenderTarget* bound_target)
+{
+    // *TODO: Is this correct?
+    //gPipeline.disableLights();
+    stop_glerror();
+
+    LLColor4 net_color;
+    bool color_specified = findNetColor(&net_color);
+
+    if (mTexLayerSet->getAvatarAppearance()->mIsDummy)
+    {
+        color_specified = true;
+        net_color = LLAvatarAppearance::getDummyColor();
+    }
+
+    bool success = true;
+
+    // If you can't see the layer, don't render it.
+    if( is_approx_zero( net_color.mV[VW] ) )
+    {
+        return success;
+    }
+
+    bool alpha_mask_specified = false;
+    param_alpha_list_t::const_iterator iter = mParamAlphaList.begin();
+    if( iter != mParamAlphaList.end() )
+    {
+        // If we have alpha masks, but we're skipping all of them, skip the whole layer.
+        // However, we can't do this optimization if we have morph masks that need updating.
+/*      if (!mHasMorph)
+        {
+            bool skip_layer = true;
+
+            while( iter != mParamAlphaList.end() )
+            {
+                const LLTexLayerParamAlpha* param = *iter;
+
+                if( !param->getSkip() )
+                {
+                    skip_layer = false;
+                    break;
+                }
+
+                iter++;
+            }
+
+            if( skip_layer )
+            {
+                return success;
+            }
+        }//*/
+
+        const bool force_render = true;
+        renderMorphMasks(x, y, width, height, net_color, bound_target, force_render);
+        alpha_mask_specified = true;
+        gGL.flush();
+        gGL.blendFunc(LLRender::BF_DEST_ALPHA, LLRender::BF_ONE_MINUS_DEST_ALPHA);
+    }
+
+    gGL.color4fv( net_color.mV);
+
+    if( getInfo()->mWriteAllChannels )
+    {
+        gGL.flush();
+        gGL.setSceneBlendType(LLRender::BT_REPLACE);
+    }
+
+    if( (getInfo()->mLocalTexture != -1) && !getInfo()->mUseLocalTextureAlphaOnly )
+    {
+        {
+            LLGLTexture* tex = NULL;
+            if (mLocalTextureObject && mLocalTextureObject->getImage())
+            {
+                tex = mLocalTextureObject->getImage();
+                if (mLocalTextureObject->getID() == IMG_DEFAULT_AVATAR)
+                {
+                    tex = NULL;
+                }
+            }
+            else
+            {
+                LL_INFOS() << "lto not defined or image not defined: " << getInfo()->getLocalTexture() << " lto: " << mLocalTextureObject << LL_ENDL;
+            }
+//          if( mTexLayerSet->getAvatarAppearance()->getLocalTextureGL((ETextureIndex)getInfo()->mLocalTexture, &image_gl ) )
+            {
+                if( tex )
+                {
+                    bool no_alpha_test = getInfo()->mWriteAllChannels;
+                    if (no_alpha_test)
+                    {
+                        gAlphaMaskProgram.setMinimumAlpha(0.f);
+                    }
+
+                    LLTexUnit::eTextureAddressMode old_mode = tex->getAddressMode();
+
+                    gGL.getTexUnit(0)->bind(tex, true);
+                    gGL.getTexUnit(0)->setTextureAddressMode(LLTexUnit::TAM_CLAMP);
+
+                    gl_rect_2d_simple_tex( width, height );
+
+                    gGL.getTexUnit(0)->setTextureAddressMode(old_mode);
+                    gGL.getTexUnit(0)->unbind(LLTexUnit::TT_TEXTURE);
+                    if (no_alpha_test)
+                    {
+                        gAlphaMaskProgram.setMinimumAlpha(0.004f);
+                    }
+                }
+            }
+//          else
+//          {
+//              success = false;
+//          }
+        }
+    }
+
+    if( !getInfo()->mStaticImageFileName.empty() )
+    {
+        {
+            LLGLTexture* tex = LLTexLayerStaticImageList::getInstance()->getTexture(getInfo()->mStaticImageFileName, getInfo()->mStaticImageIsMask);
+            if( tex )
+            {
+                gGL.getTexUnit(0)->bind(tex, true);
+                gl_rect_2d_simple_tex( width, height );
+                gGL.getTexUnit(0)->unbind(LLTexUnit::TT_TEXTURE);
+            }
+            else
+            {
+                success = false;
+            }
+        }
+    }
+
+    if(((-1 == getInfo()->mLocalTexture) ||
+         getInfo()->mUseLocalTextureAlphaOnly) &&
+        getInfo()->mStaticImageFileName.empty() &&
+        color_specified )
+    {
+        gAlphaMaskProgram.setMinimumAlpha(0.000f);
+
+        gGL.getTexUnit(0)->unbind(LLTexUnit::TT_TEXTURE);
+        gGL.color4fv( net_color.mV );
+        gl_rect_2d_simple( width, height );
+        gAlphaMaskProgram.setMinimumAlpha(0.004f);
+    }
+
+    if( alpha_mask_specified || getInfo()->mWriteAllChannels )
+    {
+        // Restore standard blend func value
+        gGL.flush();
+        gGL.setSceneBlendType(LLRender::BT_ALPHA);
+        stop_glerror();
+    }
+
+    if( !success )
+    {
+        LL_INFOS() << "LLTexLayer::render() partial: " << getInfo()->mName << LL_ENDL;
+    }
+    return success;
+}
+
+const U8*   LLTexLayer::getAlphaData() const
+{
+    LLCRC alpha_mask_crc;
+    const LLUUID& uuid = getUUID();
+    alpha_mask_crc.update((U8*)(&uuid.mData), UUID_BYTES);
+
+    for (const LLTexLayerParamAlpha* param : mParamAlphaList)
+    {
+        // MULTI-WEARABLE: verify visual parameters used here
+        F32 param_weight = param->getWeight();
+        alpha_mask_crc.update((U8*)&param_weight, sizeof(F32));
+    }
+
+    U32 cache_index = alpha_mask_crc.getCRC();
+
+    alpha_cache_t::const_iterator iter2 = mAlphaCache.find(cache_index);
+    return (iter2 == mAlphaCache.end()) ? 0 : iter2->second;
+}
+
+bool LLTexLayer::findNetColor(LLColor4* net_color) const
+{
+    // Color is either:
+    //  * one or more color parameters (weighted colors)  (which may make use of a global color or fixed color)
+    //  * a reference to a global color
+    //  * a fixed color with non-zero alpha
+    //  * opaque white (the default)
+
+    if( !mParamColorList.empty() )
+    {
+        if( !getGlobalColor().empty() )
+        {
+            net_color->setVec( mTexLayerSet->getAvatarAppearance()->getGlobalColor( getInfo()->mGlobalColor ) );
+        }
+        else if (getInfo()->mFixedColor.mV[VW])
+        {
+            net_color->setVec( getInfo()->mFixedColor );
+        }
+        else
+        {
+            net_color->setVec( 0.f, 0.f, 0.f, 0.f );
+        }
+
+        calculateTexLayerColor(mParamColorList, *net_color);
+        return true;
+    }
+
+    if( !getGlobalColor().empty() )
+    {
+        net_color->setVec( mTexLayerSet->getAvatarAppearance()->getGlobalColor( getGlobalColor() ) );
+        return true;
+    }
+
+    if( getInfo()->mFixedColor.mV[VW] )
+    {
+        net_color->setVec( getInfo()->mFixedColor );
+        return true;
+    }
+
+    net_color->setToWhite();
+
+    return false; // No need to draw a separate colored polygon
+}
+
+bool LLTexLayer::blendAlphaTexture(S32 x, S32 y, S32 width, S32 height)
+{
+    bool success = true;
+
+    gGL.flush();
+
+    if( !getInfo()->mStaticImageFileName.empty() )
+    {
+        LLGLTexture* tex = LLTexLayerStaticImageList::getInstance()->getTexture( getInfo()->mStaticImageFileName, getInfo()->mStaticImageIsMask );
+        if( tex )
+        {
+            gAlphaMaskProgram.setMinimumAlpha(0.f);
+            gGL.getTexUnit(0)->bind(tex, true);
+            gl_rect_2d_simple_tex( width, height );
+            gGL.getTexUnit(0)->unbind(LLTexUnit::TT_TEXTURE);
+            gAlphaMaskProgram.setMinimumAlpha(0.004f);
+        }
+        else
+        {
+            success = false;
+        }
+    }
+    else
+    {
+        if (getInfo()->mLocalTexture >=0 && getInfo()->mLocalTexture < TEX_NUM_INDICES)
+        {
+            LLGLTexture* tex = mLocalTextureObject->getImage();
+            if (tex)
+            {
+                gAlphaMaskProgram.setMinimumAlpha(0.f);
+                gGL.getTexUnit(0)->bind(tex);
+                gl_rect_2d_simple_tex( width, height );
+                gGL.getTexUnit(0)->unbind(LLTexUnit::TT_TEXTURE);
+                gAlphaMaskProgram.setMinimumAlpha(0.004f);
+            }
+        }
+    }
+
+    return success;
+}
+
+/*virtual*/ void LLTexLayer::gatherAlphaMasks(U8 *data, S32 originX, S32 originY, S32 width, S32 height, LLRenderTarget* bound_target)
+{
+    addAlphaMask(data, originX, originY, width, height, bound_target);
+}
+
+void LLTexLayer::renderMorphMasks(S32 x, S32 y, S32 width, S32 height, const LLColor4 &layer_color, LLRenderTarget* bound_target, bool force_render)
+{
+    if (!force_render && !hasMorph())
+    {
+        LL_DEBUGS() << "skipping renderMorphMasks for " << getUUID() << LL_ENDL;
+        return;
+    }
+    LL_PROFILE_ZONE_SCOPED;
+    bool success = true;
+
+    llassert( !mParamAlphaList.empty() );
+
+    gAlphaMaskProgram.setMinimumAlpha(0.f);
+    gGL.setColorMask(false, true);
+
+    LLTexLayerParamAlpha* first_param = *mParamAlphaList.begin();
+    // Note: if the first param is a mulitply, multiply against the current buffer's alpha
+    if( !first_param || !first_param->getMultiplyBlend() )
+    {
+        gGL.getTexUnit(0)->unbind(LLTexUnit::TT_TEXTURE);
+
+        // Clear the alpha
+        gGL.flush();
+        gGL.setSceneBlendType(LLRender::BT_REPLACE);
+
+        gGL.color4f( 0.f, 0.f, 0.f, 0.f );
+        gl_rect_2d_simple( width, height );
+    }
+
+    // Accumulate alphas
+    gGL.color4f( 1.f, 1.f, 1.f, 1.f );
+    for (LLTexLayerParamAlpha* param : mParamAlphaList)
+    {
+        success &= param->render( x, y, width, height );
+        if (!success && !force_render)
+        {
+            LL_DEBUGS() << "Failed to render param " << param->getID() << " ; skipping morph mask." << LL_ENDL;
+            return;
+        }
+    }
+
+    // Approximates a min() function
+    gGL.flush();
+    gGL.setSceneBlendType(LLRender::BT_MULT_ALPHA);
+
+    // Accumulate the alpha component of the texture
+    if( getInfo()->mLocalTexture != -1 )
+    {
+        LLGLTexture* tex = mLocalTextureObject->getImage();
+        if( tex && (tex->getComponents() == 4) )
+        {
+            LLTexUnit::eTextureAddressMode old_mode = tex->getAddressMode();
+
+            gGL.getTexUnit(0)->bind(tex, true);
+            gGL.getTexUnit(0)->setTextureAddressMode(LLTexUnit::TAM_CLAMP);
+
+            gl_rect_2d_simple_tex( width, height );
+
+            gGL.getTexUnit(0)->setTextureAddressMode(old_mode);
+            gGL.getTexUnit(0)->unbind(LLTexUnit::TT_TEXTURE);
+        }
+    }
+
+    if( !getInfo()->mStaticImageFileName.empty() && getInfo()->mStaticImageIsMask )
+    {
+        LLGLTexture* tex = LLTexLayerStaticImageList::getInstance()->getTexture(getInfo()->mStaticImageFileName, getInfo()->mStaticImageIsMask);
+        if( tex )
+        {
+            if( (tex->getComponents() == 4) || (tex->getComponents() == 1) )
+            {
+                gGL.getTexUnit(0)->bind(tex, true);
+                gl_rect_2d_simple_tex( width, height );
+                gGL.getTexUnit(0)->unbind(LLTexUnit::TT_TEXTURE);
+            }
+            else
+            {
+                LL_WARNS() << "Skipping rendering of " << getInfo()->mStaticImageFileName
+                        << "; expected 1 or 4 components." << LL_ENDL;
+            }
+        }
+    }
+
+    // Draw a rectangle with the layer color to multiply the alpha by that color's alpha.
+    // Note: we're still using gGL.blendFunc( GL_DST_ALPHA, GL_ZERO );
+    if ( !is_approx_equal(layer_color.mV[VW], 1.f) )
+    {
+        gGL.getTexUnit(0)->unbind(LLTexUnit::TT_TEXTURE);
+        gGL.color4fv(layer_color.mV);
+        gl_rect_2d_simple( width, height );
+    }
+
+    gAlphaMaskProgram.setMinimumAlpha(0.004f);
+
+    LLGLSUIDefault gls_ui;
+
+    gGL.setColorMask(true, true);
+
+    if (hasMorph() && success)
+    {
+        LLCRC alpha_mask_crc;
+        const LLUUID& uuid = getUUID();
+        alpha_mask_crc.update((U8*)(&uuid.mData), UUID_BYTES);
+
+        for (const LLTexLayerParamAlpha* param : mParamAlphaList)
+        {
+            F32 param_weight = param->getWeight();
+            alpha_mask_crc.update((U8*)&param_weight, sizeof(F32));
+        }
+
+        U32 cache_index = alpha_mask_crc.getCRC();
+        U8* alpha_data = NULL;
+                // We believe we need to generate morph masks, do not assume that the cached version is accurate.
+                // We can get bad morph masks during login, on minimize, and occasional gl errors.
+                // We should only be doing this when we believe something has changed with respect to the user's appearance.
+        {
+                       LL_DEBUGS("Avatar") << "gl alpha cache of morph mask not found, doing readback: " << getName() << LL_ENDL;
+                        // clear out a slot if we have filled our cache
+            S32 max_cache_entries = getTexLayerSet()->getAvatarAppearance()->isSelf() ? 4 : 1;
+            while ((S32)mAlphaCache.size() >= max_cache_entries)
+            {
+                alpha_cache_t::iterator iter2 = mAlphaCache.begin(); // arbitrarily grab the first entry
+                alpha_data = iter2->second;
+                ll_aligned_free_32(alpha_data);
+                mAlphaCache.erase(iter2);
+            }
+
+            // GPUs tend to be very uptight about memory alignment as the DMA used to convey
+            // said data to the card works better when well-aligned so plain old default-aligned heap mem is a no-no
+            //new U8[width * height];
+            size_t bytes_per_pixel = 1; // unsigned byte alpha channel only...
+            size_t row_size        = (width + 3) & ~0x3; // OpenGL 4-byte row align (even for things < 4 bpp...)
+            size_t pixels          = (row_size * height);
+            size_t mem_size        = pixels * bytes_per_pixel;
+
+            alpha_data = (U8*)ll_aligned_malloc_32(mem_size);
+
+            bool skip_readback = LLRender::sNsightDebugSupport; // nSight doesn't support use of glReadPixels
+
+            if (!skip_readback)
+            {
+                if (gGLManager.mIsIntel)
+                { // work-around for broken intel drivers which cannot do glReadPixels on an RGBA FBO
+                  // returning only the alpha portion without locking up downstream
+                    U8* temp = (U8*)ll_aligned_malloc_32(mem_size << 2); // allocate same size, but RGBA
+
+                    if (bound_target)
+                    {
+                        gGL.getTexUnit(0)->bind(bound_target);
+                    }
+                    else
+                    {
+                        gGL.getTexUnit(0)->bindManual(LLTexUnit::TT_TEXTURE, 0);
+                    }
+
+                    glGetTexImage(LLTexUnit::getInternalType(LLTexUnit::TT_TEXTURE), 0, GL_RGBA, GL_UNSIGNED_BYTE, temp);
+
+                    U8* alpha_cursor = alpha_data;
+                    U8* pixel        = temp;
+                    for (int i = 0; i < pixels; i++)
+                    {
+                        *alpha_cursor++ = pixel[3];
+                        pixel += 4;
+                    }
+
+                    gGL.getTexUnit(0)->disable();
+
+                    ll_aligned_free_32(temp);
+                }
+                else
+                { // platforms with working drivers...
+                    // We just want GL_ALPHA, but that isn't supported in OGL core profile 4.
+                    static const size_t TEMP_BYTES_PER_PIXEL = 4;
+                    U8* temp_data = (U8*)ll_aligned_malloc_32(mem_size * TEMP_BYTES_PER_PIXEL);
+                    glReadPixels(x, y, width, height, GL_RGBA, GL_UNSIGNED_BYTE, temp_data);
+                    for (size_t pixel = 0; pixel < pixels; pixel++) {
+                        alpha_data[pixel] = temp_data[(pixel * TEMP_BYTES_PER_PIXEL) + 3];
+                    }
+                    ll_aligned_free_32(temp_data);
+                }
+            }
+            else
+            {
+                ll_aligned_free_32(alpha_data);
+                alpha_data = nullptr;
+            }
+
+            mAlphaCache[cache_index] = alpha_data;
+        }
+
+        getTexLayerSet()->getAvatarAppearance()->dirtyMesh();
+
+        mMorphMasksValid = true;
+        getTexLayerSet()->applyMorphMask(alpha_data, width, height, 1);
+    }
+}
+
+void LLTexLayer::addAlphaMask(U8 *data, S32 originX, S32 originY, S32 width, S32 height, LLRenderTarget* bound_target)
+{
+    LL_PROFILE_ZONE_SCOPED;
+    S32 size = width * height;
+    const U8* alphaData = getAlphaData();
+    if (!alphaData && hasAlphaParams())
+    {
+        LLColor4 net_color;
+        findNetColor( &net_color );
+        // TODO: eliminate need for layer morph mask valid flag
+        invalidateMorphMasks();
+        const bool force_render = false;
+        renderMorphMasks(originX, originY, width, height, net_color, bound_target, force_render);
+        alphaData = getAlphaData();
+    }
+    if (alphaData)
+    {
+        for( S32 i = 0; i < size; i++ )
+        {
+            U8 curAlpha = data[i];
+            U16 resultAlpha = curAlpha;
+            resultAlpha *= ( ((U16)alphaData[i]) + 1);
+            resultAlpha = resultAlpha >> 8;
+            data[i] = (U8)resultAlpha;
+        }
+    }
+}
+
+/*virtual*/ bool LLTexLayer::isInvisibleAlphaMask() const
+{
+    if (mLocalTextureObject)
+    {
+        if (mLocalTextureObject->getID() == IMG_INVISIBLE)
+        {
+            return true;
+        }
+    }
+
+    return false;
+}
+
+LLUUID LLTexLayer::getUUID() const
+{
+    LLUUID uuid;
+    if( getInfo()->mLocalTexture != -1 )
+    {
+            LLGLTexture* tex = mLocalTextureObject->getImage();
+            if (tex)
+            {
+                uuid = mLocalTextureObject->getID();
+            }
+    }
+    if( !getInfo()->mStaticImageFileName.empty() )
+    {
+            LLGLTexture* tex = LLTexLayerStaticImageList::getInstance()->getTexture(getInfo()->mStaticImageFileName, getInfo()->mStaticImageIsMask);
+            if( tex )
+            {
+                uuid = tex->getID();
+            }
+    }
+    return uuid;
+}
+
+
+//-----------------------------------------------------------------------------
+// LLTexLayerTemplate
+// A single texture layer, consisting of:
+//      * color, consisting of either
+//          * one or more color parameters (weighted colors)
+//          * a reference to a global color
+//          * a fixed color with non-zero alpha
+//          * opaque white (the default)
+//      * (optional) a texture defined by either
+//          * a GUID
+//          * a texture entry index (TE)
+//      * (optional) one or more alpha parameters (weighted alpha textures)
+//-----------------------------------------------------------------------------
+LLTexLayerTemplate::LLTexLayerTemplate(LLTexLayerSet* layer_set, LLAvatarAppearance* const appearance) :
+    LLTexLayerInterface(layer_set),
+    mAvatarAppearance( appearance )
+{
+}
+
+LLTexLayerTemplate::LLTexLayerTemplate(const LLTexLayerTemplate &layer) :
+    LLTexLayerInterface(layer),
+    mAvatarAppearance(layer.getAvatarAppearance())
+{
+}
+
+LLTexLayerTemplate::~LLTexLayerTemplate()
+{
+}
+
+//-----------------------------------------------------------------------------
+// setInfo
+//-----------------------------------------------------------------------------
+
+/*virtual*/ bool LLTexLayerTemplate::setInfo(const LLTexLayerInfo* info, LLWearable* wearable  )
+{
+    return LLTexLayerInterface::setInfo(info, wearable);
+}
+
+U32 LLTexLayerTemplate::updateWearableCache() const
+{
+    mWearableCache.clear();
+
+    LLWearableType::EType wearable_type = getWearableType();
+    if (LLWearableType::WT_INVALID == wearable_type)
+    {
+        //this isn't a cloneable layer
+        return 0;
+    }
+    U32 num_wearables = getAvatarAppearance()->getWearableData()->getWearableCount(wearable_type);
+    U32 added = 0;
+    for (U32 i = 0; i < num_wearables; i++)
+    {
+        LLWearable*  wearable = getAvatarAppearance()->getWearableData()->getWearable(wearable_type, i);
+        if (!wearable)
+        {
+            continue;
+        }
+        mWearableCache.push_back(wearable);
+        added++;
+    }
+    return added;
+}
+LLTexLayer* LLTexLayerTemplate::getLayer(U32 i) const
+{
+    if (mWearableCache.size() <= i)
+    {
+        return NULL;
+    }
+    LLWearable *wearable = mWearableCache[i];
+    LLLocalTextureObject *lto = NULL;
+    LLTexLayer *layer = NULL;
+    if (wearable)
+    {
+         lto = wearable->getLocalTextureObject(mInfo->mLocalTexture);
+    }
+    if (lto)
+    {
+        layer = lto->getTexLayer(getName());
+    }
+    return layer;
+}
+
+/*virtual*/ bool LLTexLayerTemplate::render(S32 x, S32 y, S32 width, S32 height, LLRenderTarget* bound_target)
+{
+    if(!mInfo)
+    {
+        return false ;
+    }
+
+    bool success = true;
+    updateWearableCache();
+    for (LLWearable* wearable : mWearableCache)
+    {
+        LLLocalTextureObject *lto = NULL;
+        LLTexLayer *layer = NULL;
+        if (wearable)
+        {
+            lto = wearable->getLocalTextureObject(mInfo->mLocalTexture);
+        }
+        if (lto)
+        {
+            layer = lto->getTexLayer(getName());
+        }
+        if (layer)
+        {
+            wearable->writeToAvatar(mAvatarAppearance);
+            layer->setLTO(lto);
+            success &= layer->render(x, y, width, height, bound_target);
+        }
+    }
+
+    return success;
+}
+
+/*virtual*/ bool LLTexLayerTemplate::blendAlphaTexture( S32 x, S32 y, S32 width, S32 height) // Multiplies a single alpha texture against the frame buffer
+{
+    bool success = true;
+    U32 num_wearables = updateWearableCache();
+    for (U32 i = 0; i < num_wearables; i++)
+    {
+        LLTexLayer *layer = getLayer(i);
+        if (layer)
+        {
+            success &= layer->blendAlphaTexture(x,y,width,height);
+        }
+    }
+    return success;
+}
+
+/*virtual*/ void LLTexLayerTemplate::gatherAlphaMasks(U8 *data, S32 originX, S32 originY, S32 width, S32 height, LLRenderTarget* bound_target)
+{
+    U32 num_wearables = updateWearableCache();
+    U32 i = num_wearables - 1; // For rendering morph masks, we only want to use the top wearable
+    LLTexLayer *layer = getLayer(i);
+    if (layer)
+    {
+        layer->addAlphaMask(data, originX, originY, width, height, bound_target);
+    }
+}
+
+/*virtual*/ void LLTexLayerTemplate::setHasMorph(bool newval)
+{
+    mHasMorph = newval;
+    U32 num_wearables = updateWearableCache();
+    for (U32 i = 0; i < num_wearables; i++)
+    {
+        LLTexLayer *layer = getLayer(i);
+        if (layer)
+        {
+            layer->setHasMorph(newval);
+        }
+    }
+}
+
+/*virtual*/ void LLTexLayerTemplate::deleteCaches()
+{
+    U32 num_wearables = updateWearableCache();
+    for (U32 i = 0; i < num_wearables; i++)
+    {
+        LLTexLayer *layer = getLayer(i);
+        if (layer)
+        {
+            layer->deleteCaches();
+        }
+    }
+}
+
+/*virtual*/ bool LLTexLayerTemplate::isInvisibleAlphaMask() const
+{
+    U32 num_wearables = updateWearableCache();
+    for (U32 i = 0; i < num_wearables; i++)
+    {
+        LLTexLayer *layer = getLayer(i);
+        if (layer)
+        {
+             if (layer->isInvisibleAlphaMask())
+             {
+                 return true;
+             }
+        }
+    }
+
+    return false;
+}
+
+
+//-----------------------------------------------------------------------------
+// finds a specific layer based on a passed in name
+//-----------------------------------------------------------------------------
+LLTexLayerInterface*  LLTexLayerSet::findLayerByName(const std::string& name)
+{
+    for (LLTexLayerInterface* layer : mLayerList)
+    {
+        if (layer->getName() == name)
+        {
+            return layer;
+        }
+    }
+    for (LLTexLayerInterface* layer : mMaskLayerList)
+    {
+        if (layer->getName() == name)
+        {
+            return layer;
+        }
+    }
+    return NULL;
+}
+
+void LLTexLayerSet::cloneTemplates(LLLocalTextureObject *lto, LLAvatarAppearanceDefines::ETextureIndex tex_index, LLWearable *wearable)
+{
+    // initialize all texlayers with this texture type for this LTO
+    for(LLTexLayerInterface* layer : mLayerList)
+    {
+        LLTexLayerTemplate* layer_template = (LLTexLayerTemplate*)layer;
+        if (layer_template->getInfo()->getLocalTexture() == (S32)tex_index)
+        {
+            lto->addTexLayer(layer_template, wearable);
+        }
+    }
+    for(LLTexLayerInterface* layer : mMaskLayerList)
+    {
+        LLTexLayerTemplate* layer_template = (LLTexLayerTemplate*)layer;
+        if (layer_template->getInfo()->getLocalTexture() == (S32)tex_index)
+        {
+            lto->addTexLayer(layer_template, wearable);
+        }
+    }
+}
+//-----------------------------------------------------------------------------
+// LLTexLayerStaticImageList
+//-----------------------------------------------------------------------------
+
+LLTexLayerStaticImageList::LLTexLayerStaticImageList() :
+    mGLBytes(0),
+    mTGABytes(0),
+    mImageNames(16384)
+{
+}
+
+LLTexLayerStaticImageList::~LLTexLayerStaticImageList()
+{
+    deleteCachedImages();
+}
+
+void LLTexLayerStaticImageList::dumpByteCount() const
+{
+    LL_INFOS() << "Avatar Static Textures " <<
+        "KB GL:" << (mGLBytes / 1024) <<
+        "KB TGA:" << (mTGABytes / 1024) << "KB" << LL_ENDL;
+}
+
+void LLTexLayerStaticImageList::deleteCachedImages()
+{
+    if( mGLBytes || mTGABytes )
+    {
+        LL_INFOS() << "Clearing Static Textures " <<
+            "KB GL:" << (mGLBytes / 1024) <<
+            "KB TGA:" << (mTGABytes / 1024) << "KB" << LL_ENDL;
+
+        //mStaticImageLists uses LLPointers, clear() will cause deletion
+
+        mStaticImageListTGA.clear();
+        mStaticImageList.clear();
+
+        mGLBytes = 0;
+        mTGABytes = 0;
+    }
+}
+
+// Note: in general, for a given image image we'll call either getImageTga() or getTexture().
+// We call getImageTga() if the image is used as an alpha gradient.
+// Otherwise, we call getTexture()
+
+// Returns an LLImageTGA that contains the encoded data from a tga file named file_name.
+// Caches the result to speed identical subsequent requests.
+LLImageTGA* LLTexLayerStaticImageList::getImageTGA(const std::string& file_name)
+{
+    LL_PROFILE_ZONE_SCOPED;
+    const char *namekey = mImageNames.addString(file_name);
+    image_tga_map_t::const_iterator iter = mStaticImageListTGA.find(namekey);
+    if( iter != mStaticImageListTGA.end() )
+    {
+        return iter->second;
+    }
+    else
+    {
+        std::string path;
+        path = gDirUtilp->getExpandedFilename(LL_PATH_CHARACTER,file_name);
+        LLPointer<LLImageTGA> image_tga = new LLImageTGA( path );
+        if( image_tga->getDataSize() > 0 )
+        {
+            mStaticImageListTGA[ namekey ] = image_tga;
+            mTGABytes += image_tga->getDataSize();
+            return image_tga;
+        }
+        else
+        {
+            return NULL;
+        }
+    }
+}
+
+// Returns a GL Image (without a backing ImageRaw) that contains the decoded data from a tga file named file_name.
+// Caches the result to speed identical subsequent requests.
+LLGLTexture* LLTexLayerStaticImageList::getTexture(const std::string& file_name, bool is_mask)
+{
+    LL_PROFILE_ZONE_SCOPED;
+    LLPointer<LLGLTexture> tex;
+    const char *namekey = mImageNames.addString(file_name);
+
+    texture_map_t::const_iterator iter = mStaticImageList.find(namekey);
+    if( iter != mStaticImageList.end() )
+    {
+        tex = iter->second;
+    }
+    else
+    {
+        llassert(gTextureManagerBridgep);
+        tex = gTextureManagerBridgep->getLocalTexture( false );
+        LLPointer<LLImageRaw> image_raw = new LLImageRaw;
+        if( loadImageRaw( file_name, image_raw ) )
+        {
+            if( (image_raw->getComponents() == 1) && is_mask )
+            {
+                // Convert grayscale alpha masks from single channel into RGBA.
+                // Fill RGB with black to allow fixed function gl calls
+                // to match shader implementation.
+                LLPointer<LLImageRaw> alpha_image_raw = image_raw;
+                image_raw = new LLImageRaw(image_raw->getWidth(),
+                                           image_raw->getHeight(),
+                                           4);
+
+                image_raw->copyUnscaledAlphaMask(alpha_image_raw, LLColor4U::black);
+            }
+            tex->createGLTexture(0, image_raw, 0, true, LLGLTexture::LOCAL);
+
+            gGL.getTexUnit(0)->bind(tex);
+            tex->setAddressMode(LLTexUnit::TAM_CLAMP);
+
+            mStaticImageList [ namekey ] = tex;
+            mGLBytes += (S32)tex->getWidth() * tex->getHeight() * tex->getComponents();
+        }
+        else
+        {
+            tex = NULL;
+        }
+    }
+
+    return tex;
+}
+
+// Reads a .tga file, decodes it, and puts the decoded data in image_raw.
+// Returns true if successful.
+bool LLTexLayerStaticImageList::loadImageRaw(const std::string& file_name, LLImageRaw* image_raw)
+{
+    LL_PROFILE_ZONE_SCOPED;
+    bool success = false;
+    std::string path;
+    path = gDirUtilp->getExpandedFilename(LL_PATH_CHARACTER,file_name);
+    LLPointer<LLImageTGA> image_tga = new LLImageTGA( path );
+    if( image_tga->getDataSize() > 0 )
+    {
+        // Copy data from tga to raw.
+        success = image_tga->decode( image_raw );
+    }
+
+    return success;
+}
+