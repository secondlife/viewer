--- conflicted
+++ resolved
@@ -47,15 +47,9 @@
 class LLSkinJoint
 {
 public:
-<<<<<<< HEAD
-	LLSkinJoint();
-	~LLSkinJoint();
-	bool setupSkinJoint( LLAvatarJoint *joint);
-=======
     LLSkinJoint();
     ~LLSkinJoint();
-    BOOL setupSkinJoint( LLAvatarJoint *joint);
->>>>>>> e7eced3c
+    bool setupSkinJoint( LLAvatarJoint *joint);
 
     LLAvatarJoint   *mJoint;
     LLVector3       mRootToJointSkinOffset;
@@ -68,29 +62,6 @@
 class LLAvatarJointMesh : public virtual LLAvatarJoint
 {
 protected:
-<<<<<<< HEAD
-	LLColor4					mColor;			// color value
-// 	LLColor4					mSpecular;		// specular color (always white for now)
-	F32							mShiny;			// shiny value
-	LLPointer<LLGLTexture>		mTexture;		// ptr to a global texture
-	LLTexLayerSet*				mLayerSet;		// ptr to a layer set owned by the avatar
-	U32 						mTestImageName;		// handle to a temporary texture for previewing uploads
-	LLPolyMesh*					mMesh;			// ptr to a global polymesh
-	bool						mCullBackFaces;	// true by default
-	LLFace*						mFace;			// ptr to a face w/ AGP copy of mesh
-
-	U32							mFaceIndexCount;
-
-	U32							mNumSkinJoints;
-	LLSkinJoint*				mSkinJoints;
-	S32							mMeshID;
-
-public:
-	static bool					sPipelineRender;
-	//RN: this is here for testing purposes
-	static U32					sClothingMaskImageName;
-	static LLColor4				sClothingInnerColor;
-=======
     LLColor4                    mColor;         // color value
 //  LLColor4                    mSpecular;      // specular color (always white for now)
     F32                         mShiny;         // shiny value
@@ -98,7 +69,7 @@
     LLTexLayerSet*              mLayerSet;      // ptr to a layer set owned by the avatar
     U32                         mTestImageName;     // handle to a temporary texture for previewing uploads
     LLPolyMesh*                 mMesh;          // ptr to a global polymesh
-    BOOL                        mCullBackFaces; // true by default
+    bool                        mCullBackFaces; // true by default
     LLFace*                     mFace;          // ptr to a face w/ AGP copy of mesh
 
     U32                         mFaceIndexCount;
@@ -108,11 +79,10 @@
     S32                         mMeshID;
 
 public:
-    static BOOL                 sPipelineRender;
+    static bool                 sPipelineRender;
     //RN: this is here for testing purposes
     static U32                  sClothingMaskImageName;
     static LLColor4             sClothingInnerColor;
->>>>>>> e7eced3c
 
 public:
     // Constructor
@@ -134,22 +104,14 @@
     // Sets the shape texture
     void setTexture( LLGLTexture *texture );
 
-<<<<<<< HEAD
-	bool hasGLTexture() const;
-=======
-    BOOL hasGLTexture() const;
->>>>>>> e7eced3c
+    bool hasGLTexture() const;
 
     void setTestTexture( U32 name ) { mTestImageName = name; }
 
     // Sets layer set responsible for a dynamic shape texture (takes precedence over normal texture)
     void setLayerSet( LLTexLayerSet* layer_set );
 
-<<<<<<< HEAD
-	bool hasComposite() const;
-=======
-    BOOL hasComposite() const;
->>>>>>> e7eced3c
+    bool hasComposite() const;
 
     // Gets the poly mesh
     LLPolyMesh *getMesh();
@@ -160,33 +122,17 @@
     // Sets up joint matrix data for rendering
     void setupJoint(LLAvatarJoint* current_joint);
 
-<<<<<<< HEAD
-	// Sets ID for picking
-	void setMeshID( S32 id ) {mMeshID = id;}
-=======
-    // Render time method to upload batches of joint matrices
-    void uploadJointMatrices();
-
     // Sets ID for picking
     void setMeshID( S32 id ) {mMeshID = id;}
->>>>>>> e7eced3c
 
     // Gets ID for picking
     S32 getMeshID() { return mMeshID; }
 
-<<<<<<< HEAD
-	void setIsTransparent(bool is_transparent) { mIsTransparent = is_transparent; }
-
-private:
-	// Allocate skin data
-	bool allocateSkinData( U32 numSkinJoints );
-=======
-    void setIsTransparent(BOOL is_transparent) { mIsTransparent = is_transparent; }
+    void setIsTransparent(bool is_transparent) { mIsTransparent = is_transparent; }
 
 private:
     // Allocate skin data
-    BOOL allocateSkinData( U32 numSkinJoints );
->>>>>>> e7eced3c
+    bool allocateSkinData( U32 numSkinJoints );
 
     // Free skin data
     void freeSkinData();
