/**
 * @file llavatarappearancedefines.h
 * @brief Various LLAvatarAppearance related definitions
 * LLViewerObject
 *
 * $LicenseInfo:firstyear=2001&license=viewerlgpl$
 * Second Life Viewer Source Code
 * Copyright (C) 2010, Linden Research, Inc.
 *
 * This library is free software; you can redistribute it and/or
 * modify it under the terms of the GNU Lesser General Public
 * License as published by the Free Software Foundation;
 * version 2.1 of the License only.
 *
 * This library is distributed in the hope that it will be useful,
 * but WITHOUT ANY WARRANTY; without even the implied warranty of
 * MERCHANTABILITY or FITNESS FOR A PARTICULAR PURPOSE.  See the GNU
 * Lesser General Public License for more details.
 *
 * You should have received a copy of the GNU Lesser General Public
 * License along with this library; if not, write to the Free Software
 * Foundation, Inc., 51 Franklin Street, Fifth Floor, Boston, MA  02110-1301  USA
 *
 * Linden Research, Inc., 945 Battery Street, San Francisco, CA  94111  USA
 * $/LicenseInfo$
 */

#ifndef LL_AVATARAPPEARANCE_DEFINES_H
#define LL_AVATARAPPEARANCE_DEFINES_H

#include <vector>
#include "lljointpickname.h"
#include "lldictionary.h"
#include "llwearabletype.h"
#include "lluuid.h"

namespace LLAvatarAppearanceDefines
{

extern const S32 SCRATCH_TEX_WIDTH;
extern const S32 SCRATCH_TEX_HEIGHT;

static constexpr U32 AVATAR_HOVER = 11001;

//--------------------------------------------------------------------
// Enums
//--------------------------------------------------------------------
enum ETextureIndex
{
    TEX_INVALID = -1,
    TEX_HEAD_BODYPAINT = 0,
    TEX_UPPER_SHIRT,
    TEX_LOWER_PANTS,
    TEX_EYES_IRIS,
    TEX_HAIR,
    TEX_UPPER_BODYPAINT,
    TEX_LOWER_BODYPAINT,
    TEX_LOWER_SHOES,
    TEX_HEAD_BAKED,     // Pre-composited
    TEX_UPPER_BAKED,    // Pre-composited
    TEX_LOWER_BAKED,    // Pre-composited
    TEX_EYES_BAKED,     // Pre-composited
    TEX_LOWER_SOCKS,
    TEX_UPPER_JACKET,
    TEX_LOWER_JACKET,
    TEX_UPPER_GLOVES,
    TEX_UPPER_UNDERSHIRT,
    TEX_LOWER_UNDERPANTS,
    TEX_SKIRT,
    TEX_SKIRT_BAKED,    // Pre-composited
    TEX_HAIR_BAKED,     // Pre-composited
    TEX_LOWER_ALPHA,
    TEX_UPPER_ALPHA,
    TEX_HEAD_ALPHA,
    TEX_EYES_ALPHA,
    TEX_HAIR_ALPHA,
    TEX_HEAD_TATTOO,
    TEX_UPPER_TATTOO,
    TEX_LOWER_TATTOO,
    TEX_HEAD_UNIVERSAL_TATTOO,
    TEX_UPPER_UNIVERSAL_TATTOO,
    TEX_LOWER_UNIVERSAL_TATTOO,
    TEX_SKIRT_TATTOO,
    TEX_HAIR_TATTOO,
    TEX_EYES_TATTOO,
    TEX_LEFT_ARM_TATTOO,
    TEX_LEFT_LEG_TATTOO,
    TEX_AUX1_TATTOO,
    TEX_AUX2_TATTOO,
    TEX_AUX3_TATTOO,
    TEX_LEFT_ARM_BAKED,      // Pre-composited
    TEX_LEFT_LEG_BAKED,     // Pre-composited
    TEX_AUX1_BAKED,          // Pre-composited
    TEX_AUX2_BAKED,          // Pre-composited
    TEX_AUX3_BAKED,          // Pre-composited
    TEX_NUM_INDICES
};

enum EBakedTextureIndex
{
    BAKED_HEAD = 0,
    BAKED_UPPER,
    BAKED_LOWER,
    BAKED_EYES,
    BAKED_SKIRT,
    BAKED_HAIR,
    BAKED_LEFT_ARM,
    BAKED_LEFT_LEG,
    BAKED_AUX1,
    BAKED_AUX2,
    BAKED_AUX3,
    BAKED_NUM_INDICES
};

// Reference IDs for each mesh. Used as indices for vector of joints
enum EMeshIndex
{
    MESH_ID_HAIR = 0,
    MESH_ID_HEAD,
    MESH_ID_EYELASH,
    MESH_ID_UPPER_BODY,
    MESH_ID_LOWER_BODY,
    MESH_ID_EYEBALL_LEFT,
    MESH_ID_EYEBALL_RIGHT,
    MESH_ID_SKIRT,
    MESH_ID_NUM_INDICES
};

//--------------------------------------------------------------------
// Vector Types
//--------------------------------------------------------------------
typedef std::vector<ETextureIndex> texture_vec_t;
typedef std::vector<EBakedTextureIndex> bakedtexture_vec_t;
typedef std::vector<EMeshIndex> mesh_vec_t;
typedef std::vector<LLWearableType::EType> wearables_vec_t;

//------------------------------------------------------------------------
// LLAvatarAppearanceDictionary
//
// Holds dictionary static entries for textures, baked textures, meshes, etc.; i.e.
// information that is common to all avatars.
//
// This holds const data - it is initialized once and the contents never change after that.
//------------------------------------------------------------------------
class LLAvatarAppearanceDictionary
{
    //--------------------------------------------------------------------
    // Constructors and Destructors
    //--------------------------------------------------------------------
public:
    LLAvatarAppearanceDictionary();
    ~LLAvatarAppearanceDictionary();
private:
    void createAssociations();

    //--------------------------------------------------------------------
    // Local and baked textures
    //--------------------------------------------------------------------
public:
<<<<<<< HEAD
	struct TextureEntry : public LLDictionaryEntry
	{
		TextureEntry(const std::string &name, // this must match the xml name used by LLTexLayerInfo::parseXml
					 bool is_local_texture, 
					 EBakedTextureIndex baked_texture_index = BAKED_NUM_INDICES,
					 const std::string& default_image_name = "",
					 LLWearableType::EType wearable_type = LLWearableType::WT_INVALID);
		const std::string 	mDefaultImageName;
		const LLWearableType::EType mWearableType;
		// It's either a local texture xor baked
		bool 				mIsLocalTexture;
		bool 				mIsBakedTexture;
		// If it's a local texture, it may be used by a baked texture
		bool 				mIsUsedByBakedTexture;
		EBakedTextureIndex 	mBakedTextureIndex;
	};

	struct Textures : public LLDictionary<ETextureIndex, TextureEntry>
	{
		Textures();
	} mTextures;
	const TextureEntry*		getTexture(ETextureIndex index) const { return mTextures.lookup(index); }
	const Textures&			getTextures() const { return mTextures; }
	
	//--------------------------------------------------------------------
	// Meshes
	//--------------------------------------------------------------------
=======
    struct TextureEntry : public LLDictionaryEntry
    {
        TextureEntry(const std::string &name, // this must match the xml name used by LLTexLayerInfo::parseXml
                     bool is_local_texture,
                     EBakedTextureIndex baked_texture_index = BAKED_NUM_INDICES,
                     const std::string& default_image_name = "",
                     LLWearableType::EType wearable_type = LLWearableType::WT_INVALID);
        const std::string   mDefaultImageName;
        const LLWearableType::EType mWearableType;
        // It's either a local texture xor baked
        BOOL                mIsLocalTexture;
        BOOL                mIsBakedTexture;
        // If it's a local texture, it may be used by a baked texture
        BOOL                mIsUsedByBakedTexture;
        EBakedTextureIndex  mBakedTextureIndex;
    };

    struct Textures : public LLDictionary<ETextureIndex, TextureEntry>
    {
        Textures();
    } mTextures;
    const TextureEntry*     getTexture(ETextureIndex index) const { return mTextures.lookup(index); }
    const Textures&         getTextures() const { return mTextures; }

    //--------------------------------------------------------------------
    // Meshes
    //--------------------------------------------------------------------
>>>>>>> e1623bb2
public:
    struct MeshEntry : public LLDictionaryEntry
    {
        MeshEntry(EBakedTextureIndex baked_index,
                  const std::string &name, // names of mesh types as they are used in avatar_lad.xml
                  U8 level,
                  LLJointPickName pick);
        // Levels of Detail for each mesh.  Must match levels of detail present in avatar_lad.xml
        // Otherwise meshes will be unable to be found, or levels of detail will be ignored
        const U8                        mLOD;
        const EBakedTextureIndex        mBakedID;
        const LLJointPickName   mPickName;
    };

    struct MeshEntries : public LLDictionary<EMeshIndex, MeshEntry>
    {
        MeshEntries();
    } mMeshEntries;
    const MeshEntry*        getMeshEntry(EMeshIndex index) const { return mMeshEntries.lookup(index); }
    const MeshEntries&      getMeshEntries() const { return mMeshEntries; }

    //--------------------------------------------------------------------
    // Baked Textures
    //--------------------------------------------------------------------
public:
    struct BakedEntry : public LLDictionaryEntry
    {
        BakedEntry(ETextureIndex tex_index,
                   const std::string &name, // unused, but necessary for templating.
                   const std::string &hash_name,
                   U32 num_local_textures, ... ); // # local textures, local texture list, # wearables, wearable list
        // Local Textures
        const ETextureIndex mTextureIndex;
        texture_vec_t       mLocalTextures;
        // Wearables
        const LLUUID        mWearablesHashID;
        wearables_vec_t     mWearables;
    };

    struct BakedTextures: public LLDictionary<EBakedTextureIndex, BakedEntry>
    {
        BakedTextures();
    } mBakedTextures;
    const BakedEntry*       getBakedTexture(EBakedTextureIndex index) const { return mBakedTextures.lookup(index); }
    const BakedTextures&    getBakedTextures() const { return mBakedTextures; }

    //--------------------------------------------------------------------
    // Convenience Functions
    //--------------------------------------------------------------------
public:
    // Convert from baked texture to associated texture; e.g. BAKED_HEAD -> TEX_HEAD_BAKED
    ETextureIndex       bakedToLocalTextureIndex(EBakedTextureIndex t) const;

    // find a baked texture index based on its name
    EBakedTextureIndex  findBakedByRegionName(std::string name);
    EBakedTextureIndex  findBakedByImageName(std::string name);

    // Given a texture entry, determine which wearable type owns it.
    LLWearableType::EType       getTEWearableType(ETextureIndex index) const;

<<<<<<< HEAD
	static bool							isBakedImageId(const LLUUID& id);
	static EBakedTextureIndex			assetIdToBakedTextureIndex(const LLUUID& id);
	static LLUUID						localTextureIndexToMagicId(ETextureIndex t);
=======
    static BOOL                         isBakedImageId(const LLUUID& id);
    static EBakedTextureIndex           assetIdToBakedTextureIndex(const LLUUID& id);
    static LLUUID                       localTextureIndexToMagicId(ETextureIndex t);
>>>>>>> e1623bb2

}; // End LLAvatarAppearanceDictionary

} // End namespace LLAvatarAppearanceDefines

#endif //LL_AVATARAPPEARANCE_DEFINES_H<|MERGE_RESOLUTION|>--- conflicted
+++ resolved
@@ -1,291 +1,255 @@
-/**
- * @file llavatarappearancedefines.h
- * @brief Various LLAvatarAppearance related definitions
- * LLViewerObject
- *
- * $LicenseInfo:firstyear=2001&license=viewerlgpl$
- * Second Life Viewer Source Code
- * Copyright (C) 2010, Linden Research, Inc.
- *
- * This library is free software; you can redistribute it and/or
- * modify it under the terms of the GNU Lesser General Public
- * License as published by the Free Software Foundation;
- * version 2.1 of the License only.
- *
- * This library is distributed in the hope that it will be useful,
- * but WITHOUT ANY WARRANTY; without even the implied warranty of
- * MERCHANTABILITY or FITNESS FOR A PARTICULAR PURPOSE.  See the GNU
- * Lesser General Public License for more details.
- *
- * You should have received a copy of the GNU Lesser General Public
- * License along with this library; if not, write to the Free Software
- * Foundation, Inc., 51 Franklin Street, Fifth Floor, Boston, MA  02110-1301  USA
- *
- * Linden Research, Inc., 945 Battery Street, San Francisco, CA  94111  USA
- * $/LicenseInfo$
- */
-
-#ifndef LL_AVATARAPPEARANCE_DEFINES_H
-#define LL_AVATARAPPEARANCE_DEFINES_H
-
-#include <vector>
-#include "lljointpickname.h"
-#include "lldictionary.h"
-#include "llwearabletype.h"
-#include "lluuid.h"
-
-namespace LLAvatarAppearanceDefines
-{
-
-extern const S32 SCRATCH_TEX_WIDTH;
-extern const S32 SCRATCH_TEX_HEIGHT;
-
-static constexpr U32 AVATAR_HOVER = 11001;
-
-//--------------------------------------------------------------------
-// Enums
-//--------------------------------------------------------------------
-enum ETextureIndex
-{
-    TEX_INVALID = -1,
-    TEX_HEAD_BODYPAINT = 0,
-    TEX_UPPER_SHIRT,
-    TEX_LOWER_PANTS,
-    TEX_EYES_IRIS,
-    TEX_HAIR,
-    TEX_UPPER_BODYPAINT,
-    TEX_LOWER_BODYPAINT,
-    TEX_LOWER_SHOES,
-    TEX_HEAD_BAKED,     // Pre-composited
-    TEX_UPPER_BAKED,    // Pre-composited
-    TEX_LOWER_BAKED,    // Pre-composited
-    TEX_EYES_BAKED,     // Pre-composited
-    TEX_LOWER_SOCKS,
-    TEX_UPPER_JACKET,
-    TEX_LOWER_JACKET,
-    TEX_UPPER_GLOVES,
-    TEX_UPPER_UNDERSHIRT,
-    TEX_LOWER_UNDERPANTS,
-    TEX_SKIRT,
-    TEX_SKIRT_BAKED,    // Pre-composited
-    TEX_HAIR_BAKED,     // Pre-composited
-    TEX_LOWER_ALPHA,
-    TEX_UPPER_ALPHA,
-    TEX_HEAD_ALPHA,
-    TEX_EYES_ALPHA,
-    TEX_HAIR_ALPHA,
-    TEX_HEAD_TATTOO,
-    TEX_UPPER_TATTOO,
-    TEX_LOWER_TATTOO,
-    TEX_HEAD_UNIVERSAL_TATTOO,
-    TEX_UPPER_UNIVERSAL_TATTOO,
-    TEX_LOWER_UNIVERSAL_TATTOO,
-    TEX_SKIRT_TATTOO,
-    TEX_HAIR_TATTOO,
-    TEX_EYES_TATTOO,
-    TEX_LEFT_ARM_TATTOO,
-    TEX_LEFT_LEG_TATTOO,
-    TEX_AUX1_TATTOO,
-    TEX_AUX2_TATTOO,
-    TEX_AUX3_TATTOO,
-    TEX_LEFT_ARM_BAKED,      // Pre-composited
-    TEX_LEFT_LEG_BAKED,     // Pre-composited
-    TEX_AUX1_BAKED,          // Pre-composited
-    TEX_AUX2_BAKED,          // Pre-composited
-    TEX_AUX3_BAKED,          // Pre-composited
-    TEX_NUM_INDICES
-};
-
-enum EBakedTextureIndex
-{
-    BAKED_HEAD = 0,
-    BAKED_UPPER,
-    BAKED_LOWER,
-    BAKED_EYES,
-    BAKED_SKIRT,
-    BAKED_HAIR,
-    BAKED_LEFT_ARM,
-    BAKED_LEFT_LEG,
-    BAKED_AUX1,
-    BAKED_AUX2,
-    BAKED_AUX3,
-    BAKED_NUM_INDICES
-};
-
-// Reference IDs for each mesh. Used as indices for vector of joints
-enum EMeshIndex
-{
-    MESH_ID_HAIR = 0,
-    MESH_ID_HEAD,
-    MESH_ID_EYELASH,
-    MESH_ID_UPPER_BODY,
-    MESH_ID_LOWER_BODY,
-    MESH_ID_EYEBALL_LEFT,
-    MESH_ID_EYEBALL_RIGHT,
-    MESH_ID_SKIRT,
-    MESH_ID_NUM_INDICES
-};
-
-//--------------------------------------------------------------------
-// Vector Types
-//--------------------------------------------------------------------
-typedef std::vector<ETextureIndex> texture_vec_t;
-typedef std::vector<EBakedTextureIndex> bakedtexture_vec_t;
-typedef std::vector<EMeshIndex> mesh_vec_t;
-typedef std::vector<LLWearableType::EType> wearables_vec_t;
-
-//------------------------------------------------------------------------
-// LLAvatarAppearanceDictionary
-//
-// Holds dictionary static entries for textures, baked textures, meshes, etc.; i.e.
-// information that is common to all avatars.
-//
-// This holds const data - it is initialized once and the contents never change after that.
-//------------------------------------------------------------------------
-class LLAvatarAppearanceDictionary
-{
-    //--------------------------------------------------------------------
-    // Constructors and Destructors
-    //--------------------------------------------------------------------
-public:
-    LLAvatarAppearanceDictionary();
-    ~LLAvatarAppearanceDictionary();
-private:
-    void createAssociations();
-
-    //--------------------------------------------------------------------
-    // Local and baked textures
-    //--------------------------------------------------------------------
-public:
-<<<<<<< HEAD
-	struct TextureEntry : public LLDictionaryEntry
-	{
-		TextureEntry(const std::string &name, // this must match the xml name used by LLTexLayerInfo::parseXml
-					 bool is_local_texture, 
-					 EBakedTextureIndex baked_texture_index = BAKED_NUM_INDICES,
-					 const std::string& default_image_name = "",
-					 LLWearableType::EType wearable_type = LLWearableType::WT_INVALID);
-		const std::string 	mDefaultImageName;
-		const LLWearableType::EType mWearableType;
-		// It's either a local texture xor baked
-		bool 				mIsLocalTexture;
-		bool 				mIsBakedTexture;
-		// If it's a local texture, it may be used by a baked texture
-		bool 				mIsUsedByBakedTexture;
-		EBakedTextureIndex 	mBakedTextureIndex;
-	};
-
-	struct Textures : public LLDictionary<ETextureIndex, TextureEntry>
-	{
-		Textures();
-	} mTextures;
-	const TextureEntry*		getTexture(ETextureIndex index) const { return mTextures.lookup(index); }
-	const Textures&			getTextures() const { return mTextures; }
-	
-	//--------------------------------------------------------------------
-	// Meshes
-	//--------------------------------------------------------------------
-=======
-    struct TextureEntry : public LLDictionaryEntry
-    {
-        TextureEntry(const std::string &name, // this must match the xml name used by LLTexLayerInfo::parseXml
-                     bool is_local_texture,
-                     EBakedTextureIndex baked_texture_index = BAKED_NUM_INDICES,
-                     const std::string& default_image_name = "",
-                     LLWearableType::EType wearable_type = LLWearableType::WT_INVALID);
-        const std::string   mDefaultImageName;
-        const LLWearableType::EType mWearableType;
-        // It's either a local texture xor baked
-        BOOL                mIsLocalTexture;
-        BOOL                mIsBakedTexture;
-        // If it's a local texture, it may be used by a baked texture
-        BOOL                mIsUsedByBakedTexture;
-        EBakedTextureIndex  mBakedTextureIndex;
-    };
-
-    struct Textures : public LLDictionary<ETextureIndex, TextureEntry>
-    {
-        Textures();
-    } mTextures;
-    const TextureEntry*     getTexture(ETextureIndex index) const { return mTextures.lookup(index); }
-    const Textures&         getTextures() const { return mTextures; }
-
-    //--------------------------------------------------------------------
-    // Meshes
-    //--------------------------------------------------------------------
->>>>>>> e1623bb2
-public:
-    struct MeshEntry : public LLDictionaryEntry
-    {
-        MeshEntry(EBakedTextureIndex baked_index,
-                  const std::string &name, // names of mesh types as they are used in avatar_lad.xml
-                  U8 level,
-                  LLJointPickName pick);
-        // Levels of Detail for each mesh.  Must match levels of detail present in avatar_lad.xml
-        // Otherwise meshes will be unable to be found, or levels of detail will be ignored
-        const U8                        mLOD;
-        const EBakedTextureIndex        mBakedID;
-        const LLJointPickName   mPickName;
-    };
-
-    struct MeshEntries : public LLDictionary<EMeshIndex, MeshEntry>
-    {
-        MeshEntries();
-    } mMeshEntries;
-    const MeshEntry*        getMeshEntry(EMeshIndex index) const { return mMeshEntries.lookup(index); }
-    const MeshEntries&      getMeshEntries() const { return mMeshEntries; }
-
-    //--------------------------------------------------------------------
-    // Baked Textures
-    //--------------------------------------------------------------------
-public:
-    struct BakedEntry : public LLDictionaryEntry
-    {
-        BakedEntry(ETextureIndex tex_index,
-                   const std::string &name, // unused, but necessary for templating.
-                   const std::string &hash_name,
-                   U32 num_local_textures, ... ); // # local textures, local texture list, # wearables, wearable list
-        // Local Textures
-        const ETextureIndex mTextureIndex;
-        texture_vec_t       mLocalTextures;
-        // Wearables
-        const LLUUID        mWearablesHashID;
-        wearables_vec_t     mWearables;
-    };
-
-    struct BakedTextures: public LLDictionary<EBakedTextureIndex, BakedEntry>
-    {
-        BakedTextures();
-    } mBakedTextures;
-    const BakedEntry*       getBakedTexture(EBakedTextureIndex index) const { return mBakedTextures.lookup(index); }
-    const BakedTextures&    getBakedTextures() const { return mBakedTextures; }
-
-    //--------------------------------------------------------------------
-    // Convenience Functions
-    //--------------------------------------------------------------------
-public:
-    // Convert from baked texture to associated texture; e.g. BAKED_HEAD -> TEX_HEAD_BAKED
-    ETextureIndex       bakedToLocalTextureIndex(EBakedTextureIndex t) const;
-
-    // find a baked texture index based on its name
-    EBakedTextureIndex  findBakedByRegionName(std::string name);
-    EBakedTextureIndex  findBakedByImageName(std::string name);
-
-    // Given a texture entry, determine which wearable type owns it.
-    LLWearableType::EType       getTEWearableType(ETextureIndex index) const;
-
-<<<<<<< HEAD
-	static bool							isBakedImageId(const LLUUID& id);
-	static EBakedTextureIndex			assetIdToBakedTextureIndex(const LLUUID& id);
-	static LLUUID						localTextureIndexToMagicId(ETextureIndex t);
-=======
-    static BOOL                         isBakedImageId(const LLUUID& id);
-    static EBakedTextureIndex           assetIdToBakedTextureIndex(const LLUUID& id);
-    static LLUUID                       localTextureIndexToMagicId(ETextureIndex t);
->>>>>>> e1623bb2
-
-}; // End LLAvatarAppearanceDictionary
-
-} // End namespace LLAvatarAppearanceDefines
-
-#endif //LL_AVATARAPPEARANCE_DEFINES_H+/**
+ * @file llavatarappearancedefines.h
+ * @brief Various LLAvatarAppearance related definitions
+ * LLViewerObject
+ *
+ * $LicenseInfo:firstyear=2001&license=viewerlgpl$
+ * Second Life Viewer Source Code
+ * Copyright (C) 2010, Linden Research, Inc.
+ *
+ * This library is free software; you can redistribute it and/or
+ * modify it under the terms of the GNU Lesser General Public
+ * License as published by the Free Software Foundation;
+ * version 2.1 of the License only.
+ *
+ * This library is distributed in the hope that it will be useful,
+ * but WITHOUT ANY WARRANTY; without even the implied warranty of
+ * MERCHANTABILITY or FITNESS FOR A PARTICULAR PURPOSE.  See the GNU
+ * Lesser General Public License for more details.
+ *
+ * You should have received a copy of the GNU Lesser General Public
+ * License along with this library; if not, write to the Free Software
+ * Foundation, Inc., 51 Franklin Street, Fifth Floor, Boston, MA  02110-1301  USA
+ *
+ * Linden Research, Inc., 945 Battery Street, San Francisco, CA  94111  USA
+ * $/LicenseInfo$
+ */
+
+#ifndef LL_AVATARAPPEARANCE_DEFINES_H
+#define LL_AVATARAPPEARANCE_DEFINES_H
+
+#include <vector>
+#include "lljointpickname.h"
+#include "lldictionary.h"
+#include "llwearabletype.h"
+#include "lluuid.h"
+
+namespace LLAvatarAppearanceDefines
+{
+
+extern const S32 SCRATCH_TEX_WIDTH;
+extern const S32 SCRATCH_TEX_HEIGHT;
+
+static constexpr U32 AVATAR_HOVER = 11001;
+
+//--------------------------------------------------------------------
+// Enums
+//--------------------------------------------------------------------
+enum ETextureIndex
+{
+    TEX_INVALID = -1,
+    TEX_HEAD_BODYPAINT = 0,
+    TEX_UPPER_SHIRT,
+    TEX_LOWER_PANTS,
+    TEX_EYES_IRIS,
+    TEX_HAIR,
+    TEX_UPPER_BODYPAINT,
+    TEX_LOWER_BODYPAINT,
+    TEX_LOWER_SHOES,
+    TEX_HEAD_BAKED,     // Pre-composited
+    TEX_UPPER_BAKED,    // Pre-composited
+    TEX_LOWER_BAKED,    // Pre-composited
+    TEX_EYES_BAKED,     // Pre-composited
+    TEX_LOWER_SOCKS,
+    TEX_UPPER_JACKET,
+    TEX_LOWER_JACKET,
+    TEX_UPPER_GLOVES,
+    TEX_UPPER_UNDERSHIRT,
+    TEX_LOWER_UNDERPANTS,
+    TEX_SKIRT,
+    TEX_SKIRT_BAKED,    // Pre-composited
+    TEX_HAIR_BAKED,     // Pre-composited
+    TEX_LOWER_ALPHA,
+    TEX_UPPER_ALPHA,
+    TEX_HEAD_ALPHA,
+    TEX_EYES_ALPHA,
+    TEX_HAIR_ALPHA,
+    TEX_HEAD_TATTOO,
+    TEX_UPPER_TATTOO,
+    TEX_LOWER_TATTOO,
+    TEX_HEAD_UNIVERSAL_TATTOO,
+    TEX_UPPER_UNIVERSAL_TATTOO,
+    TEX_LOWER_UNIVERSAL_TATTOO,
+    TEX_SKIRT_TATTOO,
+    TEX_HAIR_TATTOO,
+    TEX_EYES_TATTOO,
+    TEX_LEFT_ARM_TATTOO,
+    TEX_LEFT_LEG_TATTOO,
+    TEX_AUX1_TATTOO,
+    TEX_AUX2_TATTOO,
+    TEX_AUX3_TATTOO,
+    TEX_LEFT_ARM_BAKED,      // Pre-composited
+    TEX_LEFT_LEG_BAKED,     // Pre-composited
+    TEX_AUX1_BAKED,          // Pre-composited
+    TEX_AUX2_BAKED,          // Pre-composited
+    TEX_AUX3_BAKED,          // Pre-composited
+    TEX_NUM_INDICES
+};
+
+enum EBakedTextureIndex
+{
+    BAKED_HEAD = 0,
+    BAKED_UPPER,
+    BAKED_LOWER,
+    BAKED_EYES,
+    BAKED_SKIRT,
+    BAKED_HAIR,
+    BAKED_LEFT_ARM,
+    BAKED_LEFT_LEG,
+    BAKED_AUX1,
+    BAKED_AUX2,
+    BAKED_AUX3,
+    BAKED_NUM_INDICES
+};
+
+// Reference IDs for each mesh. Used as indices for vector of joints
+enum EMeshIndex
+{
+    MESH_ID_HAIR = 0,
+    MESH_ID_HEAD,
+    MESH_ID_EYELASH,
+    MESH_ID_UPPER_BODY,
+    MESH_ID_LOWER_BODY,
+    MESH_ID_EYEBALL_LEFT,
+    MESH_ID_EYEBALL_RIGHT,
+    MESH_ID_SKIRT,
+    MESH_ID_NUM_INDICES
+};
+
+//--------------------------------------------------------------------
+// Vector Types
+//--------------------------------------------------------------------
+typedef std::vector<ETextureIndex> texture_vec_t;
+typedef std::vector<EBakedTextureIndex> bakedtexture_vec_t;
+typedef std::vector<EMeshIndex> mesh_vec_t;
+typedef std::vector<LLWearableType::EType> wearables_vec_t;
+
+//------------------------------------------------------------------------
+// LLAvatarAppearanceDictionary
+//
+// Holds dictionary static entries for textures, baked textures, meshes, etc.; i.e.
+// information that is common to all avatars.
+//
+// This holds const data - it is initialized once and the contents never change after that.
+//------------------------------------------------------------------------
+class LLAvatarAppearanceDictionary
+{
+    //--------------------------------------------------------------------
+    // Constructors and Destructors
+    //--------------------------------------------------------------------
+public:
+    LLAvatarAppearanceDictionary();
+    ~LLAvatarAppearanceDictionary();
+private:
+    void createAssociations();
+
+    //--------------------------------------------------------------------
+    // Local and baked textures
+    //--------------------------------------------------------------------
+public:
+    struct TextureEntry : public LLDictionaryEntry
+    {
+        TextureEntry(const std::string &name, // this must match the xml name used by LLTexLayerInfo::parseXml
+                     bool is_local_texture,
+                     EBakedTextureIndex baked_texture_index = BAKED_NUM_INDICES,
+                     const std::string& default_image_name = "",
+                     LLWearableType::EType wearable_type = LLWearableType::WT_INVALID);
+        const std::string   mDefaultImageName;
+        const LLWearableType::EType mWearableType;
+        // It's either a local texture xor baked
+        bool                mIsLocalTexture;
+        bool                mIsBakedTexture;
+        // If it's a local texture, it may be used by a baked texture
+        bool                mIsUsedByBakedTexture;
+        EBakedTextureIndex  mBakedTextureIndex;
+    };
+
+    struct Textures : public LLDictionary<ETextureIndex, TextureEntry>
+    {
+        Textures();
+    } mTextures;
+    const TextureEntry*     getTexture(ETextureIndex index) const { return mTextures.lookup(index); }
+    const Textures&         getTextures() const { return mTextures; }
+
+    //--------------------------------------------------------------------
+    // Meshes
+    //--------------------------------------------------------------------
+public:
+    struct MeshEntry : public LLDictionaryEntry
+    {
+        MeshEntry(EBakedTextureIndex baked_index,
+                  const std::string &name, // names of mesh types as they are used in avatar_lad.xml
+                  U8 level,
+                  LLJointPickName pick);
+        // Levels of Detail for each mesh.  Must match levels of detail present in avatar_lad.xml
+        // Otherwise meshes will be unable to be found, or levels of detail will be ignored
+        const U8                        mLOD;
+        const EBakedTextureIndex        mBakedID;
+        const LLJointPickName   mPickName;
+    };
+
+    struct MeshEntries : public LLDictionary<EMeshIndex, MeshEntry>
+    {
+        MeshEntries();
+    } mMeshEntries;
+    const MeshEntry*        getMeshEntry(EMeshIndex index) const { return mMeshEntries.lookup(index); }
+    const MeshEntries&      getMeshEntries() const { return mMeshEntries; }
+
+    //--------------------------------------------------------------------
+    // Baked Textures
+    //--------------------------------------------------------------------
+public:
+    struct BakedEntry : public LLDictionaryEntry
+    {
+        BakedEntry(ETextureIndex tex_index,
+                   const std::string &name, // unused, but necessary for templating.
+                   const std::string &hash_name,
+                   U32 num_local_textures, ... ); // # local textures, local texture list, # wearables, wearable list
+        // Local Textures
+        const ETextureIndex mTextureIndex;
+        texture_vec_t       mLocalTextures;
+        // Wearables
+        const LLUUID        mWearablesHashID;
+        wearables_vec_t     mWearables;
+    };
+
+    struct BakedTextures: public LLDictionary<EBakedTextureIndex, BakedEntry>
+    {
+        BakedTextures();
+    } mBakedTextures;
+    const BakedEntry*       getBakedTexture(EBakedTextureIndex index) const { return mBakedTextures.lookup(index); }
+    const BakedTextures&    getBakedTextures() const { return mBakedTextures; }
+
+    //--------------------------------------------------------------------
+    // Convenience Functions
+    //--------------------------------------------------------------------
+public:
+    // Convert from baked texture to associated texture; e.g. BAKED_HEAD -> TEX_HEAD_BAKED
+    ETextureIndex       bakedToLocalTextureIndex(EBakedTextureIndex t) const;
+
+    // find a baked texture index based on its name
+    EBakedTextureIndex  findBakedByRegionName(std::string name);
+    EBakedTextureIndex  findBakedByImageName(std::string name);
+
+    // Given a texture entry, determine which wearable type owns it.
+    LLWearableType::EType       getTEWearableType(ETextureIndex index) const;
+
+    static bool                         isBakedImageId(const LLUUID& id);
+    static EBakedTextureIndex           assetIdToBakedTextureIndex(const LLUUID& id);
+    static LLUUID                       localTextureIndexToMagicId(ETextureIndex t);
+
+}; // End LLAvatarAppearanceDictionary
+
+} // End namespace LLAvatarAppearanceDefines
+
+#endif //LL_AVATARAPPEARANCE_DEFINES_H