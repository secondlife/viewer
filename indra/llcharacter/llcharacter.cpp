/**
 * @file llcharacter.cpp
 * @brief Implementation of LLCharacter class.
 *
 * $LicenseInfo:firstyear=2001&license=viewerlgpl$
 * Second Life Viewer Source Code
 * Copyright (C) 2010, Linden Research, Inc.
 *
 * This library is free software; you can redistribute it and/or
 * modify it under the terms of the GNU Lesser General Public
 * License as published by the Free Software Foundation;
 * version 2.1 of the License only.
 *
 * This library is distributed in the hope that it will be useful,
 * but WITHOUT ANY WARRANTY; without even the implied warranty of
 * MERCHANTABILITY or FITNESS FOR A PARTICULAR PURPOSE.  See the GNU
 * Lesser General Public License for more details.
 *
 * You should have received a copy of the GNU Lesser General Public
 * License along with this library; if not, write to the Free Software
 * Foundation, Inc., 51 Franklin Street, Fifth Floor, Boston, MA  02110-1301  USA
 *
 * Linden Research, Inc., 945 Battery Street, San Francisco, CA  94111  USA
 * $/LicenseInfo$
 */

//-----------------------------------------------------------------------------
// Header Files
//-----------------------------------------------------------------------------

#include "linden_common.h"

#include "llcharacter.h"
#include "llstring.h"
#include "llfasttimer.h"

#define SKEL_HEADER "Linden Skeleton 1.0"

LLStringTable LLCharacter::sVisualParamNames(1024);

std::vector< LLCharacter* > LLCharacter::sInstances;
bool LLCharacter::sAllowInstancesChange = true ;

//-----------------------------------------------------------------------------
// LLCharacter()
// Class Constructor
//-----------------------------------------------------------------------------
LLCharacter::LLCharacter()
    :
    mPreferredPelvisHeight( 0.f ),
    mSex( SEX_FEMALE ),
    mAppearanceSerialNum( 0 ),
    mSkeletonSerialNum( 0 )
{
    llassert_always(sAllowInstancesChange) ;
    sInstances.push_back(this);

    mMotionController.setCharacter( this );
    mPauseRequest = new LLPauseRequestHandle();
}


//-----------------------------------------------------------------------------
// ~LLCharacter()
// Class Destructor
//-----------------------------------------------------------------------------
LLCharacter::~LLCharacter()
{
    for (LLVisualParam *param = getFirstVisualParam();
        param;
        param = getNextVisualParam())
    {
        delete param;
    }

    U32 i ;
    U32 size = sInstances.size() ;
    for(i = 0 ; i < size ; i++)
    {
        if(sInstances[i] == this)
        {
            break ;
        }
    }

    llassert_always(i < size) ;

    llassert_always(sAllowInstancesChange) ;
    sInstances[i] = sInstances[size - 1] ;
    sInstances.pop_back() ;
}


//-----------------------------------------------------------------------------
// getJoint()
//-----------------------------------------------------------------------------
LLJoint *LLCharacter::getJoint( const std::string &name )
{
    LLJoint* joint = NULL;

    LLJoint *root = getRootJoint();
    if (root)
    {
        joint = root->findJoint(name);
    }

    if (!joint)
    {
        LL_WARNS() << "Failed to find joint." << LL_ENDL;
    }
    return joint;
}

//-----------------------------------------------------------------------------
// registerMotion()
//-----------------------------------------------------------------------------
bool LLCharacter::registerMotion( const LLUUID& id, LLMotionConstructor create )
{
    return mMotionController.registerMotion(id, create);
}

//-----------------------------------------------------------------------------
// removeMotion()
//-----------------------------------------------------------------------------
void LLCharacter::removeMotion( const LLUUID& id )
{
    mMotionController.removeMotion(id);
}

//-----------------------------------------------------------------------------
// findMotion()
//-----------------------------------------------------------------------------
LLMotion* LLCharacter::findMotion( const LLUUID &id )
{
    return mMotionController.findMotion( id );
}

//-----------------------------------------------------------------------------
// createMotion()
// NOTE: Always assign the result to a LLPointer!
//-----------------------------------------------------------------------------
LLMotion* LLCharacter::createMotion( const LLUUID &id )
{
    return mMotionController.createMotion( id );
}

//-----------------------------------------------------------------------------
// startMotion()
//-----------------------------------------------------------------------------
bool LLCharacter::startMotion(const LLUUID &id, F32 start_offset)
{
    return mMotionController.startMotion(id, start_offset);
}


//-----------------------------------------------------------------------------
// stopMotion()
//-----------------------------------------------------------------------------
bool LLCharacter::stopMotion(const LLUUID& id, bool stop_immediate)
{
    return mMotionController.stopMotionLocally(id, stop_immediate);
}

//-----------------------------------------------------------------------------
// isMotionActive()
//-----------------------------------------------------------------------------
bool LLCharacter::isMotionActive(const LLUUID& id)
{
    LLMotion *motionp = mMotionController.findMotion(id);
    if (motionp)
    {
        return mMotionController.isMotionActive(motionp);
    }

<<<<<<< HEAD
	return false;
=======
    return FALSE;
>>>>>>> e7eced3c
}


//-----------------------------------------------------------------------------
// onDeactivateMotion()
//-----------------------------------------------------------------------------
void LLCharacter::requestStopMotion( LLMotion* motion)
{
//  LL_INFOS() << "DEBUG: Char::onDeactivateMotion( " << motionName << " )" << LL_ENDL;
}


//-----------------------------------------------------------------------------
// updateMotions()
//-----------------------------------------------------------------------------
void LLCharacter::updateMotions(e_update_t update_type)
{
    LL_PROFILE_ZONE_SCOPED_CATEGORY_AVATAR;
    if (update_type == HIDDEN_UPDATE)
    {
        mMotionController.updateMotionsMinimal();
    }
    else
    {
        // unpause if the number of outstanding pause requests has dropped to the initial one
        if (mMotionController.isPaused() && mPauseRequest->getNumRefs() == 1)
        {
            mMotionController.unpauseAllMotions();
        }
        bool force_update = (update_type == FORCE_UPDATE);
        {
            mMotionController.updateMotions(force_update);
        }
    }
}


//-----------------------------------------------------------------------------
// deactivateAllMotions()
//-----------------------------------------------------------------------------
void LLCharacter::deactivateAllMotions()
{
    mMotionController.deactivateAllMotions();
}


//-----------------------------------------------------------------------------
// flushAllMotions()
//-----------------------------------------------------------------------------
void LLCharacter::flushAllMotions()
{
    mMotionController.flushAllMotions();
}


//-----------------------------------------------------------------------------
// dumpCharacter()
//-----------------------------------------------------------------------------
void LLCharacter::dumpCharacter( LLJoint* joint )
{
    // handle top level entry into recursion
    if (joint == NULL)
    {
        LL_INFOS() << "DEBUG: Dumping Character @" << this << LL_ENDL;
        dumpCharacter( getRootJoint() );
        LL_INFOS() << "DEBUG: Done." << LL_ENDL;
        return;
    }

    // print joint info
    LL_INFOS() << "DEBUG: " << joint->getName() << " (" << (joint->getParent()?joint->getParent()->getName():std::string("ROOT")) << ")" << LL_ENDL;

    // recurse
    for (LLJoint* child_joint : joint->mChildren)
    {
        dumpCharacter(child_joint);
    }
}

//-----------------------------------------------------------------------------
// setAnimationData()
//-----------------------------------------------------------------------------
void LLCharacter::setAnimationData(std::string name, void *data)
{
    mAnimationData[name] = data;
}

//-----------------------------------------------------------------------------
// getAnimationData()
//-----------------------------------------------------------------------------
void* LLCharacter::getAnimationData(std::string name)
{
    return get_if_there(mAnimationData, name, (void*)NULL);
}

//-----------------------------------------------------------------------------
// removeAnimationData()
//-----------------------------------------------------------------------------
void LLCharacter::removeAnimationData(std::string name)
{
    mAnimationData.erase(name);
}

//-----------------------------------------------------------------------------
// setVisualParamWeight()
//-----------------------------------------------------------------------------
bool LLCharacter::setVisualParamWeight(const LLVisualParam* which_param, F32 weight)
{
<<<<<<< HEAD
	S32 index = which_param->getID();
	visual_param_index_map_t::iterator index_iter = mVisualParamIndexMap.find(index);
	if (index_iter != mVisualParamIndexMap.end())
	{
		index_iter->second->setWeight(weight);
		return true;
	}
	return false;
=======
    S32 index = which_param->getID();
    visual_param_index_map_t::iterator index_iter = mVisualParamIndexMap.find(index);
    if (index_iter != mVisualParamIndexMap.end())
    {
        index_iter->second->setWeight(weight);
        return TRUE;
    }
    return FALSE;
>>>>>>> e7eced3c
}

//-----------------------------------------------------------------------------
// setVisualParamWeight()
//-----------------------------------------------------------------------------
bool LLCharacter::setVisualParamWeight(const char* param_name, F32 weight)
{
<<<<<<< HEAD
	std::string tname(param_name);
	LLStringUtil::toLower(tname);
	char *tableptr = sVisualParamNames.checkString(tname);
	visual_param_name_map_t::iterator name_iter = mVisualParamNameMap.find(tableptr);
	if (name_iter != mVisualParamNameMap.end())
	{
		name_iter->second->setWeight(weight);
		return true;
	}
	LL_WARNS() << "LLCharacter::setVisualParamWeight() Invalid visual parameter: " << param_name << LL_ENDL;
	return false;
=======
    std::string tname(param_name);
    LLStringUtil::toLower(tname);
    char *tableptr = sVisualParamNames.checkString(tname);
    visual_param_name_map_t::iterator name_iter = mVisualParamNameMap.find(tableptr);
    if (name_iter != mVisualParamNameMap.end())
    {
        name_iter->second->setWeight(weight);
        return TRUE;
    }
    LL_WARNS() << "LLCharacter::setVisualParamWeight() Invalid visual parameter: " << param_name << LL_ENDL;
    return FALSE;
>>>>>>> e7eced3c
}

//-----------------------------------------------------------------------------
// setVisualParamWeight()
//-----------------------------------------------------------------------------
bool LLCharacter::setVisualParamWeight(S32 index, F32 weight)
{
<<<<<<< HEAD
	visual_param_index_map_t::iterator index_iter = mVisualParamIndexMap.find(index);
	if (index_iter != mVisualParamIndexMap.end())
	{
		index_iter->second->setWeight(weight);
		return true;
	}
	LL_WARNS() << "LLCharacter::setVisualParamWeight() Invalid visual parameter index: " << index << LL_ENDL;
	return false;
=======
    visual_param_index_map_t::iterator index_iter = mVisualParamIndexMap.find(index);
    if (index_iter != mVisualParamIndexMap.end())
    {
        index_iter->second->setWeight(weight);
        return TRUE;
    }
    LL_WARNS() << "LLCharacter::setVisualParamWeight() Invalid visual parameter index: " << index << LL_ENDL;
    return FALSE;
>>>>>>> e7eced3c
}

//-----------------------------------------------------------------------------
// getVisualParamWeight()
//-----------------------------------------------------------------------------
F32 LLCharacter::getVisualParamWeight(LLVisualParam *which_param)
{
    S32 index = which_param->getID();
    visual_param_index_map_t::iterator index_iter = mVisualParamIndexMap.find(index);
    if (index_iter != mVisualParamIndexMap.end())
    {
        return index_iter->second->getWeight();
    }
    else
    {
        LL_WARNS() << "LLCharacter::getVisualParamWeight() Invalid visual parameter*, index= " << index << LL_ENDL;
        return 0.f;
    }
}

//-----------------------------------------------------------------------------
// getVisualParamWeight()
//-----------------------------------------------------------------------------
F32 LLCharacter::getVisualParamWeight(const char* param_name)
{
    std::string tname(param_name);
    LLStringUtil::toLower(tname);
    char *tableptr = sVisualParamNames.checkString(tname);
    visual_param_name_map_t::iterator name_iter = mVisualParamNameMap.find(tableptr);
    if (name_iter != mVisualParamNameMap.end())
    {
        return name_iter->second->getWeight();
    }
    LL_WARNS() << "LLCharacter::getVisualParamWeight() Invalid visual parameter: " << param_name << LL_ENDL;
    return 0.f;
}

//-----------------------------------------------------------------------------
// getVisualParamWeight()
//-----------------------------------------------------------------------------
F32 LLCharacter::getVisualParamWeight(S32 index)
{
    visual_param_index_map_t::iterator index_iter = mVisualParamIndexMap.find(index);
    if (index_iter != mVisualParamIndexMap.end())
    {
        return index_iter->second->getWeight();
    }
    else
    {
        LL_WARNS() << "LLCharacter::getVisualParamWeight() Invalid visual parameter index: " << index << LL_ENDL;
        return 0.f;
    }
}

//-----------------------------------------------------------------------------
// clearVisualParamWeights()
//-----------------------------------------------------------------------------
void LLCharacter::clearVisualParamWeights()
{
    for (LLVisualParam *param = getFirstVisualParam();
        param;
        param = getNextVisualParam())
    {
        if (param->isTweakable())
        {
            param->setWeight( param->getDefaultWeight());
        }
    }
}

//-----------------------------------------------------------------------------
// getVisualParam()
//-----------------------------------------------------------------------------
LLVisualParam*  LLCharacter::getVisualParam(const char *param_name)
{
    std::string tname(param_name);
    LLStringUtil::toLower(tname);
    char *tableptr = sVisualParamNames.checkString(tname);
    visual_param_name_map_t::iterator name_iter = mVisualParamNameMap.find(tableptr);
    if (name_iter != mVisualParamNameMap.end())
    {
        return name_iter->second;
    }
    LL_WARNS() << "LLCharacter::getVisualParam() Invalid visual parameter: " << param_name << LL_ENDL;
    return NULL;
}

//-----------------------------------------------------------------------------
// addSharedVisualParam()
//-----------------------------------------------------------------------------
void LLCharacter::addSharedVisualParam(LLVisualParam *param)
{
    S32 index = param->getID();
    visual_param_index_map_t::iterator index_iter = mVisualParamIndexMap.find(index);
    LLVisualParam* current_param = 0;
    if (index_iter != mVisualParamIndexMap.end())
        current_param = index_iter->second;
    if( current_param )
    {
        LLVisualParam* next_param = current_param;
        while(next_param->getNextParam())
        {
            next_param = next_param->getNextParam();
        }
        next_param->setNextParam(param);
    }
    else
    {
        LL_WARNS() << "Shared visual parameter " << param->getName() << " does not already exist with ID " <<
            param->getID() << LL_ENDL;
    }
}

//-----------------------------------------------------------------------------
// addVisualParam()
//-----------------------------------------------------------------------------
void LLCharacter::addVisualParam(LLVisualParam *param)
{
    S32 index = param->getID();
    // Add Index map
    std::pair<visual_param_index_map_t::iterator, bool> idxres;
    idxres = mVisualParamIndexMap.insert(visual_param_index_map_t::value_type(index, param));
    if (!idxres.second)
    {
        LL_WARNS() << "Visual parameter " << param->getName() << " already exists with same ID as " <<
            param->getName() << LL_ENDL;
        visual_param_index_map_t::iterator index_iter = idxres.first;
        index_iter->second = param;
    }

    if (param->getInfo())
    {
        // Add name map
        std::string tname(param->getName());
        LLStringUtil::toLower(tname);
        char *tableptr = sVisualParamNames.addString(tname);
        std::pair<visual_param_name_map_t::iterator, bool> nameres;
        nameres = mVisualParamNameMap.insert(visual_param_name_map_t::value_type(tableptr, param));
        if (!nameres.second)
        {
            // Already exists, copy param
            visual_param_name_map_t::iterator name_iter = nameres.first;
            name_iter->second = param;
        }
    }
    //LL_INFOS() << "Adding Visual Param '" << param->getName() << "' ( " << index << " )" << LL_ENDL;
}

//-----------------------------------------------------------------------------
// updateVisualParams()
//-----------------------------------------------------------------------------
void LLCharacter::updateVisualParams()
{
    for (LLVisualParam *param = getFirstVisualParam();
        param;
        param = getNextVisualParam())
    {
        if (param->isAnimating())
        {
            continue;
        }
        // only apply parameters whose effective weight has changed
        F32 effective_weight = ( param->getSex() & mSex ) ? param->getWeight() : param->getDefaultWeight();
        if (effective_weight != param->getLastWeight())
        {
            param->apply( mSex );
        }
    }
}

LLAnimPauseRequest LLCharacter::requestPause()
{
    mMotionController.pauseAllMotions();
    return mPauseRequest;
}
<|MERGE_RESOLUTION|>--- conflicted
+++ resolved
@@ -172,11 +172,7 @@
         return mMotionController.isMotionActive(motionp);
     }
 
-<<<<<<< HEAD
-	return false;
-=======
-    return FALSE;
->>>>>>> e7eced3c
+    return false;
 }
 
 
@@ -285,25 +281,14 @@
 //-----------------------------------------------------------------------------
 bool LLCharacter::setVisualParamWeight(const LLVisualParam* which_param, F32 weight)
 {
-<<<<<<< HEAD
-	S32 index = which_param->getID();
-	visual_param_index_map_t::iterator index_iter = mVisualParamIndexMap.find(index);
-	if (index_iter != mVisualParamIndexMap.end())
-	{
-		index_iter->second->setWeight(weight);
-		return true;
-	}
-	return false;
-=======
     S32 index = which_param->getID();
     visual_param_index_map_t::iterator index_iter = mVisualParamIndexMap.find(index);
     if (index_iter != mVisualParamIndexMap.end())
     {
         index_iter->second->setWeight(weight);
-        return TRUE;
-    }
-    return FALSE;
->>>>>>> e7eced3c
+        return true;
+    }
+    return false;
 }
 
 //-----------------------------------------------------------------------------
@@ -311,19 +296,6 @@
 //-----------------------------------------------------------------------------
 bool LLCharacter::setVisualParamWeight(const char* param_name, F32 weight)
 {
-<<<<<<< HEAD
-	std::string tname(param_name);
-	LLStringUtil::toLower(tname);
-	char *tableptr = sVisualParamNames.checkString(tname);
-	visual_param_name_map_t::iterator name_iter = mVisualParamNameMap.find(tableptr);
-	if (name_iter != mVisualParamNameMap.end())
-	{
-		name_iter->second->setWeight(weight);
-		return true;
-	}
-	LL_WARNS() << "LLCharacter::setVisualParamWeight() Invalid visual parameter: " << param_name << LL_ENDL;
-	return false;
-=======
     std::string tname(param_name);
     LLStringUtil::toLower(tname);
     char *tableptr = sVisualParamNames.checkString(tname);
@@ -331,11 +303,10 @@
     if (name_iter != mVisualParamNameMap.end())
     {
         name_iter->second->setWeight(weight);
-        return TRUE;
+        return true;
     }
     LL_WARNS() << "LLCharacter::setVisualParamWeight() Invalid visual parameter: " << param_name << LL_ENDL;
-    return FALSE;
->>>>>>> e7eced3c
+    return false;
 }
 
 //-----------------------------------------------------------------------------
@@ -343,25 +314,14 @@
 //-----------------------------------------------------------------------------
 bool LLCharacter::setVisualParamWeight(S32 index, F32 weight)
 {
-<<<<<<< HEAD
-	visual_param_index_map_t::iterator index_iter = mVisualParamIndexMap.find(index);
-	if (index_iter != mVisualParamIndexMap.end())
-	{
-		index_iter->second->setWeight(weight);
-		return true;
-	}
-	LL_WARNS() << "LLCharacter::setVisualParamWeight() Invalid visual parameter index: " << index << LL_ENDL;
-	return false;
-=======
     visual_param_index_map_t::iterator index_iter = mVisualParamIndexMap.find(index);
     if (index_iter != mVisualParamIndexMap.end())
     {
         index_iter->second->setWeight(weight);
-        return TRUE;
+        return true;
     }
     LL_WARNS() << "LLCharacter::setVisualParamWeight() Invalid visual parameter index: " << index << LL_ENDL;
-    return FALSE;
->>>>>>> e7eced3c
+    return false;
 }
 
 //-----------------------------------------------------------------------------
