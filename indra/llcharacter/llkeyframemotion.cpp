--- conflicted
+++ resolved
@@ -1747,7 +1747,7 @@
         if (joint_motion->mRotationCurve.mNumKeys > joint_motion->mRotationCurve.mKeys.size())
         {
             rotation_dupplicates++;
-            LL_INFOS() << "Motion: " << asset_id << " had dupplicate rotation keys that were removed" << LL_ENDL;
+            LL_INFOS() << "Motion: " << asset_id << " had duplicate rotation keys that were removed" << LL_ENDL;
         }
 
 		//---------------------------------------------------------------------
@@ -2151,19 +2151,13 @@
 		success &= dp.packS32(joint_motionp->mPriority, "joint_priority");
         success &= dp.packS32(joint_motionp->mRotationCurve.mKeys.size(), "num_rot_keys");
 
-<<<<<<< HEAD
-		LL_DEBUGS("KFMserialize") << "Joint " << joint_motionp->mJointName << LL_ENDL;
-		for (RotationCurve::key_map_t::iterator iter = joint_motionp->mRotationCurve.mKeys.begin();
-			 iter != joint_motionp->mRotationCurve.mKeys.end(); ++iter)
-=======
-        LL_DEBUGS("BVH") << "Joint " << i
+        LL_DEBUGS("KFMserialize") << "Joint " << i
             << " name: " << joint_motionp->mJointName
             << " Rotation keys: " << joint_motionp->mRotationCurve.mKeys.size()
             << " Position keys: " << joint_motionp->mPositionCurve.mKeys.size() << LL_ENDL;
         for (RotationCurve::key_map_t::value_type& rot_pair : joint_motionp->mRotationCurve.mKeys)
->>>>>>> ec4135da
-		{
-			RotationKey& rot_key = iter->second;
+		{
+            RotationKey &rot_key = rot_pair.second;
 			U16 time_short = F32_to_U16(rot_key.mTime, 0.f, mJointMotionList->mDuration);
 			success &= dp.packU16(time_short, "time");
 
@@ -2188,16 +2182,10 @@
                 << rot_key.mRotation.mQ[VZ] << LL_ENDL;
 		}
 
-<<<<<<< HEAD
-		success &= dp.packS32(joint_motionp->mPositionCurve.mNumKeys, "num_pos_keys");
-		for (PositionCurve::key_map_t::iterator iter = joint_motionp->mPositionCurve.mKeys.begin();
-			 iter != joint_motionp->mPositionCurve.mKeys.end(); ++iter)
-=======
 		success &= dp.packS32(joint_motionp->mPositionCurve.mKeys.size(), "num_pos_keys");
 		for (PositionCurve::key_map_t::value_type& pos_pair : joint_motionp->mPositionCurve.mKeys)
->>>>>>> ec4135da
-		{
-			PositionKey& pos_key = iter->second;
+		{
+            PositionKey &pos_key = pos_pair.second;
 			U16 time_short = F32_to_U16(pos_key.mTime, 0.f, mJointMotionList->mDuration);
 			success &= dp.packU16(time_short, "time");
 
