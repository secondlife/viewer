--- conflicted
+++ resolved
@@ -1430,15 +1430,9 @@
 
 	for(U32 i=0; i<num_motions; ++i)
 	{
-<<<<<<< HEAD
 		JointMotion* joint_motion = new JointMotion;
-		mJointMotionList->mJointMotionArray.push_back(joint_motion);
-
-=======
-		JointMotion* joint_motion = new JointMotion;		
 		joint_motion_list->mJointMotionArray.push_back(joint_motion);
-		
->>>>>>> 8d21d29b
+
 		std::string joint_name;
 		if (!dp.unpackString(joint_name, "joint_name"))
 		{
@@ -1625,18 +1619,7 @@
 				rot_key.mRotation.unpackFromVector3(rot_vec);
 			}
 
-<<<<<<< HEAD
-			if( !(rot_key.mRotation.isFinite()) )
-			{
-				LL_WARNS() << "non-finite angle in rotation key"
-                           << " for animation " << asset_id << LL_ENDL;
-				success = FALSE;
-			}
-
-            if (!success)
-=======
 			if(!rot_key.mRotation.isFinite())
->>>>>>> 8d21d29b
 			{
 				LL_WARNS() << "non-finite angle in rotation key (" << k << ")"
                            << " for animation " << asset_id << LL_ENDL;
@@ -1997,7 +1980,7 @@
 {
 	BOOL success = TRUE;
 
-	LL_DEBUGS("BVH") << "serializing" << LL_ENDL;
+	LL_DEBUGS("KFMserialize") << "serializing" << LL_ENDL;
 
 	success &= dp.packU16(KEYFRAME_MOTION_VERSION, "version");
 	success &= dp.packU16(KEYFRAME_MOTION_SUBVERSION, "sub_version");
@@ -2012,18 +1995,18 @@
 	success &= dp.packU32(mJointMotionList->mHandPose, "hand_pose");
 	success &= dp.packU32(mJointMotionList->getNumJointMotions(), "num_joints");
 
-    LL_DEBUGS("BVH") << "version " << KEYFRAME_MOTION_VERSION << LL_ENDL;
-    LL_DEBUGS("BVH") << "sub_version " << KEYFRAME_MOTION_SUBVERSION << LL_ENDL;
-    LL_DEBUGS("BVH") << "base_priority " << mJointMotionList->mBasePriority << LL_ENDL;
-	LL_DEBUGS("BVH") << "duration " << mJointMotionList->mDuration << LL_ENDL;
-	LL_DEBUGS("BVH") << "emote_name " << mJointMotionList->mEmoteName << LL_ENDL;
-	LL_DEBUGS("BVH") << "loop_in_point " << mJointMotionList->mLoopInPoint << LL_ENDL;
-	LL_DEBUGS("BVH") << "loop_out_point " << mJointMotionList->mLoopOutPoint << LL_ENDL;
-	LL_DEBUGS("BVH") << "loop " << mJointMotionList->mLoop << LL_ENDL;
-	LL_DEBUGS("BVH") << "ease_in_duration " << mJointMotionList->mEaseInDuration << LL_ENDL;
-	LL_DEBUGS("BVH") << "ease_out_duration " << mJointMotionList->mEaseOutDuration << LL_ENDL;
-	LL_DEBUGS("BVH") << "hand_pose " << mJointMotionList->mHandPose << LL_ENDL;
-	LL_DEBUGS("BVH") << "num_joints " << mJointMotionList->getNumJointMotions() << LL_ENDL;
+    LL_DEBUGS("KFMserialize") << "version " << KEYFRAME_MOTION_VERSION << LL_ENDL;
+    LL_DEBUGS("KFMserialize") << "sub_version " << KEYFRAME_MOTION_SUBVERSION << LL_ENDL;
+    LL_DEBUGS("KFMserialize") << "base_priority " << mJointMotionList->mBasePriority << LL_ENDL;
+	LL_DEBUGS("KFMserialize") << "duration " << mJointMotionList->mDuration << LL_ENDL;
+	LL_DEBUGS("KFMserialize") << "emote_name " << mJointMotionList->mEmoteName << LL_ENDL;
+	LL_DEBUGS("KFMserialize") << "loop_in_point " << mJointMotionList->mLoopInPoint << LL_ENDL;
+	LL_DEBUGS("KFMserialize") << "loop_out_point " << mJointMotionList->mLoopOutPoint << LL_ENDL;
+	LL_DEBUGS("KFMserialize") << "loop " << mJointMotionList->mLoop << LL_ENDL;
+	LL_DEBUGS("KFMserialize") << "ease_in_duration " << mJointMotionList->mEaseInDuration << LL_ENDL;
+	LL_DEBUGS("KFMserialize") << "ease_out_duration " << mJointMotionList->mEaseOutDuration << LL_ENDL;
+	LL_DEBUGS("KFMserialize") << "hand_pose " << mJointMotionList->mHandPose << LL_ENDL;
+	LL_DEBUGS("KFMserialize") << "num_joints " << mJointMotionList->getNumJointMotions() << LL_ENDL;
 
 	for (U32 i = 0; i < mJointMotionList->getNumJointMotions(); i++)
 	{
@@ -2032,7 +2015,7 @@
 		success &= dp.packS32(joint_motionp->mPriority, "joint_priority");
 		success &= dp.packS32(joint_motionp->mRotationCurve.mNumKeys, "num_rot_keys");
 
-		LL_DEBUGS("BVH") << "Joint " << joint_motionp->mJointName << LL_ENDL;
+		LL_DEBUGS("KFMserialize") << "Joint " << joint_motionp->mJointName << LL_ENDL;
 		for (RotationCurve::key_map_t::iterator iter = joint_motionp->mRotationCurve.mKeys.begin();
 			 iter != joint_motionp->mRotationCurve.mKeys.end(); ++iter)
 		{
@@ -2051,7 +2034,14 @@
 			success &= dp.packU16(y, "rot_angle_y");
 			success &= dp.packU16(z, "rot_angle_z");
 
-			LL_DEBUGS("BVH") << "  rot: t " << rot_key.mTime << " angles " << rot_angles.mV[VX] <<","<< rot_angles.mV[VY] <<","<< rot_angles.mV[VZ] << LL_ENDL;
+			//LL_DEBUGS("KFMserialize") << "  rot: t " << rot_key.mTime << " angles "
+            //    << rot_angles.mV[VX] << ", " << rot_angles.mV[VY] << ", " << rot_angles.mV[VZ] << LL_ENDL;
+
+            LL_DEBUGS("KFMserialize") << "  rot: t " << rot_key.mTime << " rotation "
+                << rot_key.mRotation.mQ[VS] << ", "
+                << rot_key.mRotation.mQ[VX] << ", "
+                << rot_key.mRotation.mQ[VY] << ", "
+                << rot_key.mRotation.mQ[VZ] << LL_ENDL;
 		}
 
 		success &= dp.packS32(joint_motionp->mPositionCurve.mNumKeys, "num_pos_keys");
@@ -2071,12 +2061,12 @@
 			success &= dp.packU16(y, "pos_y");
 			success &= dp.packU16(z, "pos_z");
 
-			LL_DEBUGS("BVH") << "  pos: t " << pos_key.mTime << " pos " << pos_key.mPosition.mV[VX] <<","<< pos_key.mPosition.mV[VY] <<","<< pos_key.mPosition.mV[VZ] << LL_ENDL;
+			LL_DEBUGS("KFMserialize") << "  pos: t " << pos_key.mTime << " pos " << pos_key.mPosition.mV[VX] <<","<< pos_key.mPosition.mV[VY] <<","<< pos_key.mPosition.mV[VZ] << LL_ENDL;
 		}
 	}	
 
 	success &= dp.packS32(mJointMotionList->mConstraints.size(), "num_constraints");
-    LL_DEBUGS("BVH") << "num_constraints " << mJointMotionList->mConstraints.size() << LL_ENDL;
+    LL_DEBUGS("KFMserialize") << "num_constraints " << mJointMotionList->mConstraints.size() << LL_ENDL;
 	for (JointMotionList::constraint_list_t::const_iterator iter = mJointMotionList->mConstraints.begin();
 		 iter != mJointMotionList->mConstraints.end(); ++iter)
 	{
@@ -2107,17 +2097,17 @@
 		success &= dp.packF32(shared_constraintp->mEaseOutStartTime, "ease_out_start");
 		success &= dp.packF32(shared_constraintp->mEaseOutStopTime, "ease_out_stop");
 
-        LL_DEBUGS("BVH") << "  chain_length " << shared_constraintp->mChainLength << LL_ENDL;
-        LL_DEBUGS("BVH") << "  constraint_type " << (S32)shared_constraintp->mConstraintType << LL_ENDL;
-        LL_DEBUGS("BVH") << "  source_volume " << source_volume << LL_ENDL;
-        LL_DEBUGS("BVH") << "  source_offset " << shared_constraintp->mSourceConstraintOffset << LL_ENDL;
-        LL_DEBUGS("BVH") << "  target_volume " << target_volume << LL_ENDL;
-        LL_DEBUGS("BVH") << "  target_offset " << shared_constraintp->mTargetConstraintOffset << LL_ENDL;
-        LL_DEBUGS("BVH") << "  target_dir " << shared_constraintp->mTargetConstraintDir << LL_ENDL;
-        LL_DEBUGS("BVH") << "  ease_in_start " << shared_constraintp->mEaseInStartTime << LL_ENDL;
-        LL_DEBUGS("BVH") << "  ease_in_stop " << shared_constraintp->mEaseInStopTime << LL_ENDL;
-        LL_DEBUGS("BVH") << "  ease_out_start " << shared_constraintp->mEaseOutStartTime << LL_ENDL;
-        LL_DEBUGS("BVH") << "  ease_out_stop " << shared_constraintp->mEaseOutStopTime << LL_ENDL;
+        LL_DEBUGS("KFMserialize") << "  chain_length " << shared_constraintp->mChainLength << LL_ENDL;
+        LL_DEBUGS("KFMserialize") << "  constraint_type " << (S32)shared_constraintp->mConstraintType << LL_ENDL;
+        LL_DEBUGS("KFMserialize") << "  source_volume " << source_volume << LL_ENDL;
+        LL_DEBUGS("KFMserialize") << "  source_offset " << shared_constraintp->mSourceConstraintOffset << LL_ENDL;
+        LL_DEBUGS("KFMserialize") << "  target_volume " << target_volume << LL_ENDL;
+        LL_DEBUGS("KFMserialize") << "  target_offset " << shared_constraintp->mTargetConstraintOffset << LL_ENDL;
+        LL_DEBUGS("KFMserialize") << "  target_dir " << shared_constraintp->mTargetConstraintDir << LL_ENDL;
+        LL_DEBUGS("KFMserialize") << "  ease_in_start " << shared_constraintp->mEaseInStartTime << LL_ENDL;
+        LL_DEBUGS("KFMserialize") << "  ease_in_stop " << shared_constraintp->mEaseInStopTime << LL_ENDL;
+        LL_DEBUGS("KFMserialize") << "  ease_out_start " << shared_constraintp->mEaseOutStartTime << LL_ENDL;
+        LL_DEBUGS("KFMserialize") << "  ease_out_stop " << shared_constraintp->mEaseOutStopTime << LL_ENDL;
 	}
 
 	return success;
@@ -2139,7 +2129,8 @@
 // dumpToFile()
 //-----------------------------------------------------------------------------
 bool LLKeyframeMotion::dumpToFile(const std::string& name)
-{
+{   // This doesn't seem to be called anywhere, but seems worth keeping
+    // If you need to actually examine data, enable the "KFMserialize" debugging tag to get readable values
 	bool succ = false;
     if (isLoaded())
     {
