--- conflicted
+++ resolved
@@ -739,8 +739,10 @@
 	}
 
 	// initialize joint constraints
-	for (JointConstraintSharedData* shared_constraintp : mJointMotionList->mConstraints)
-	{
+	for (JointMotionList::constraint_list_t::iterator iter = mJointMotionList->mConstraints.begin();
+		 iter != mJointMotionList->mConstraints.end(); ++iter)
+	{
+		JointConstraintSharedData* shared_constraintp = *iter;
 		JointConstraint* constraintp = new JointConstraint(shared_constraintp);
 		initializeConstraint(constraintp);
 		mConstraints.push_front(constraintp);
@@ -875,15 +877,19 @@
 	if (mCharacter->getSkeletonSerialNum() != mLastSkeletonSerialNum)
 	{
 		mLastSkeletonSerialNum = mCharacter->getSkeletonSerialNum();
-		for (JointConstraint* constraintp : mConstraints)
-		{
+		for (constraint_list_t::iterator iter = mConstraints.begin();
+			 iter != mConstraints.end(); ++iter)
+		{
+			JointConstraint* constraintp = *iter;
 			initializeConstraint(constraintp);
 		}
 	}
 
 	// apply constraints
-	for (JointConstraint* constraintp : mConstraints)
-	{
+	for (constraint_list_t::iterator iter = mConstraints.begin();
+		 iter != mConstraints.end(); ++iter)
+	{
+		JointConstraint* constraintp = *iter;
 		applyConstraint(constraintp, time, joint_mask);
 	}
 }
@@ -893,8 +899,10 @@
 //-----------------------------------------------------------------------------
 void LLKeyframeMotion::onDeactivate()
 {
-	for (JointConstraint* constraintp : mConstraints)
-	{
+	for (constraint_list_t::iterator iter = mConstraints.begin();
+		 iter != mConstraints.end(); ++iter)
+	{
+		JointConstraint* constraintp = *iter;
 		deactivateConstraint(constraintp);
 	}
 }
@@ -2120,16 +2128,11 @@
 		success &= dp.packS32(joint_motionp->mPriority, "joint_priority");
 		success &= dp.packS32(joint_motionp->mRotationCurve.mNumKeys, "num_rot_keys");
 
-<<<<<<< HEAD
-		LL_DEBUGS("BVH") << "Joint " << joint_motionp->mJointName << LL_ENDL;
-		for (RotationCurve::key_map_t::value_type& rot_pair : joint_motionp->mRotationCurve.mKeys)
-=======
 		LL_DEBUGS("KFMserialize") << "Joint " << joint_motionp->mJointName << LL_ENDL;
 		for (RotationCurve::key_map_t::iterator iter = joint_motionp->mRotationCurve.mKeys.begin();
 			 iter != joint_motionp->mRotationCurve.mKeys.end(); ++iter)
->>>>>>> aed255f2
-		{
-			RotationKey& rot_key = rot_pair.second;
+		{
+			RotationKey& rot_key = iter->second;
 			U16 time_short = F32_to_U16(rot_key.mTime, 0.f, mJointMotionList->mDuration);
 			success &= dp.packU16(time_short, "time");
 
@@ -2155,9 +2158,10 @@
 		}
 
 		success &= dp.packS32(joint_motionp->mPositionCurve.mNumKeys, "num_pos_keys");
-		for (PositionCurve::key_map_t::value_type& pos_pair : joint_motionp->mPositionCurve.mKeys)
-		{
-			PositionKey& pos_key = pos_pair.second;
+		for (PositionCurve::key_map_t::iterator iter = joint_motionp->mPositionCurve.mKeys.begin();
+			 iter != joint_motionp->mPositionCurve.mKeys.end(); ++iter)
+		{
+			PositionKey& pos_key = iter->second;
 			U16 time_short = F32_to_U16(pos_key.mTime, 0.f, mJointMotionList->mDuration);
 			success &= dp.packU16(time_short, "time");
 
@@ -2176,15 +2180,11 @@
 	}	
 
 	success &= dp.packS32(mJointMotionList->mConstraints.size(), "num_constraints");
-<<<<<<< HEAD
-    LL_DEBUGS("BVH") << "num_constraints " << mJointMotionList->mConstraints.size() << LL_ENDL;
-	for (JointConstraintSharedData* shared_constraintp : mJointMotionList->mConstraints)
-=======
     LL_DEBUGS("KFMserialize") << "num_constraints " << mJointMotionList->mConstraints.size() << LL_ENDL;
 	for (JointMotionList::constraint_list_t::const_iterator iter = mJointMotionList->mConstraints.begin();
 		 iter != mJointMotionList->mConstraints.end(); ++iter)
->>>>>>> aed255f2
-	{
+	{
+		JointConstraintSharedData* shared_constraintp = *iter;
 		success &= dp.packU8(shared_constraintp->mChainLength, "chain_length");
 		success &= dp.packU8(shared_constraintp->mConstraintType, "constraint_type");
 		char source_volume[16]; /* Flawfinder: ignore */
@@ -2560,13 +2560,14 @@
 	LL_INFOS() << "-----------------------------------------------------" << LL_ENDL;
 
 	// print each loaded mesh, and it's memory usage
-	for (keyframe_data_map_t::value_type& data_pair : sKeyframeDataMap)
+	for (keyframe_data_map_t::iterator map_it = sKeyframeDataMap.begin();
+		 map_it != sKeyframeDataMap.end(); ++map_it)
 	{
 		U32 joint_motion_kb;
 
-		LLKeyframeMotion::JointMotionList *motion_list_p = data_pair.second;
-
-		LL_INFOS() << "Motion: " << data_pair.first << LL_ENDL;
+		LLKeyframeMotion::JointMotionList *motion_list_p = map_it->second;
+
+		LL_INFOS() << "Motion: " << map_it->first << LL_ENDL;
 
 		joint_motion_kb = motion_list_p->dumpDiagInfo();
 
