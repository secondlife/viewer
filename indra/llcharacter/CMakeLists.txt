--- conflicted
+++ resolved
@@ -65,13 +65,12 @@
 target_include_directories( llcharacter  INTERFACE   ${CMAKE_CURRENT_SOURCE_DIR})
 
 target_link_libraries(
-<<<<<<< HEAD
-    llcharacter
-    ${LLCOMMON_LIBRARIES}
-    ${LLMATH_LIBRARIES}
-    ${LLMESSAGE_LIBRARIES}
-    ${LLFILESYSTEM_LIBRARIES}
-    ${LLXML_LIBRARIES}
+        llcharacter
+        llcommon
+        llmath
+        llmessage
+        llfilesystem
+        llxml
     )
 
 # Add tests
@@ -79,7 +78,7 @@
   include(LLAddBuildTest)
   # UNIT TESTS
   SET(llcharacter_TEST_SOURCE_FILES
-    llik.cpp
+    #llik.cpp
     lljoint.cpp
   )
   set_source_files_properties(
@@ -88,18 +87,9 @@
     LL_TEST_ADDITIONAL_LIBRARIES "${BOOST_THREAD_LIBRARY}"
   )
   set_source_files_properties(
-    llik.cpp
+    #llik.cpp
     PROPERTIES
     LL_TEST_ADDITIONAL_SOURCE_FILES lljoint.cpp
   )
   LL_ADD_PROJECT_UNIT_TESTS(llcharacter "${llcharacter_TEST_SOURCE_FILES}")
 endif (LL_TESTS)
-=======
-        llcharacter
-        llcommon
-        llmath
-        llmessage
-        llfilesystem
-        llxml
-    )
->>>>>>> c7053a69
