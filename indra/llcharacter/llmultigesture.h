--- conflicted
+++ resolved
@@ -46,13 +46,8 @@
     // Maximum number of bytes this could hold once serialized.
     S32 getMaxSerialSize() const;
 
-<<<<<<< HEAD
-	bool serialize(LLDataPacker& dp) const;
-	bool deserialize(LLDataPacker& dp);
-=======
-    BOOL serialize(LLDataPacker& dp) const;
-    BOOL deserialize(LLDataPacker& dp);
->>>>>>> e7eced3c
+    bool serialize(LLDataPacker& dp) const;
+    bool deserialize(LLDataPacker& dp);
 
     void dump();
 
@@ -79,36 +74,20 @@
 
     std::vector<LLGestureStep*> mSteps;
 
-<<<<<<< HEAD
-	// Is the gesture currently playing?
-	bool mPlaying;
-=======
     // Is the gesture currently playing?
-    BOOL mPlaying;
->>>>>>> e7eced3c
+    bool mPlaying;
 
     // "instruction pointer" for steps
     S32 mCurrentStep;
 
-<<<<<<< HEAD
-	// We're waiting for triggered animations to stop playing
-	bool mWaitingAnimations;
-
-	// We're waiting a fixed amount of time
-	bool mWaitingTimer;
-
-	// Waiting after the last step played for all animations to complete
-	bool mWaitingAtEnd;
-=======
     // We're waiting for triggered animations to stop playing
-    BOOL mWaitingAnimations;
+    bool mWaitingAnimations;
 
     // We're waiting a fixed amount of time
-    BOOL mWaitingTimer;
+    bool mWaitingTimer;
 
     // Waiting after the last step played for all animations to complete
-    BOOL mWaitingAtEnd;
->>>>>>> e7eced3c
+    bool mWaitingAtEnd;
 
     // Timer for waiting
     LLFrameTimer mWaitTimer;
@@ -149,15 +128,9 @@
     // Return a user-readable label for this step
     virtual std::vector<std::string> getLabel() const = 0;
 
-<<<<<<< HEAD
-	virtual S32 getMaxSerialSize() const = 0;
-	virtual bool serialize(LLDataPacker& dp) const = 0;
-	virtual bool deserialize(LLDataPacker& dp) = 0;
-=======
     virtual S32 getMaxSerialSize() const = 0;
-    virtual BOOL serialize(LLDataPacker& dp) const = 0;
-    virtual BOOL deserialize(LLDataPacker& dp) = 0;
->>>>>>> e7eced3c
+    virtual bool serialize(LLDataPacker& dp) const = 0;
+    virtual bool deserialize(LLDataPacker& dp) = 0;
 
     virtual void dump() = 0;
 };
@@ -177,15 +150,9 @@
 
     virtual std::vector<std::string> getLabel() const;
 
-<<<<<<< HEAD
-	virtual S32 getMaxSerialSize() const;
-	virtual bool serialize(LLDataPacker& dp) const;
-	virtual bool deserialize(LLDataPacker& dp);
-=======
-    virtual S32 getMaxSerialSize() const;
-    virtual BOOL serialize(LLDataPacker& dp) const;
-    virtual BOOL deserialize(LLDataPacker& dp);
->>>>>>> e7eced3c
+    virtual S32 getMaxSerialSize() const;
+    virtual bool serialize(LLDataPacker& dp) const;
+    virtual bool deserialize(LLDataPacker& dp);
 
     virtual void dump();
 
@@ -206,15 +173,9 @@
 
     virtual std::vector<std::string> getLabel() const;
 
-<<<<<<< HEAD
-	virtual S32 getMaxSerialSize() const;
-	virtual bool serialize(LLDataPacker& dp) const;
-	virtual bool deserialize(LLDataPacker& dp);
-=======
-    virtual S32 getMaxSerialSize() const;
-    virtual BOOL serialize(LLDataPacker& dp) const;
-    virtual BOOL deserialize(LLDataPacker& dp);
->>>>>>> e7eced3c
+    virtual S32 getMaxSerialSize() const;
+    virtual bool serialize(LLDataPacker& dp) const;
+    virtual bool deserialize(LLDataPacker& dp);
 
     virtual void dump();
 
@@ -235,15 +196,9 @@
 
     virtual std::vector<std::string> getLabel() const;
 
-<<<<<<< HEAD
-	virtual S32 getMaxSerialSize() const;
-	virtual bool serialize(LLDataPacker& dp) const;
-	virtual bool deserialize(LLDataPacker& dp);
-=======
-    virtual S32 getMaxSerialSize() const;
-    virtual BOOL serialize(LLDataPacker& dp) const;
-    virtual BOOL deserialize(LLDataPacker& dp);
->>>>>>> e7eced3c
+    virtual S32 getMaxSerialSize() const;
+    virtual bool serialize(LLDataPacker& dp) const;
+    virtual bool deserialize(LLDataPacker& dp);
 
     virtual void dump();
 
@@ -266,15 +221,9 @@
 
     virtual std::vector<std::string> getLabel() const;
 
-<<<<<<< HEAD
-	virtual S32 getMaxSerialSize() const;
-	virtual bool serialize(LLDataPacker& dp) const;
-	virtual bool deserialize(LLDataPacker& dp);
-=======
-    virtual S32 getMaxSerialSize() const;
-    virtual BOOL serialize(LLDataPacker& dp) const;
-    virtual BOOL deserialize(LLDataPacker& dp);
->>>>>>> e7eced3c
+    virtual S32 getMaxSerialSize() const;
+    virtual bool serialize(LLDataPacker& dp) const;
+    virtual bool deserialize(LLDataPacker& dp);
 
     virtual void dump();
 
