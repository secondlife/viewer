--- conflicted
+++ resolved
@@ -83,19 +83,11 @@
 //-----------------------------------------------------------------------------
 bool LLPose::addJointState(const LLPointer<LLJointState>& jointState)
 {
-<<<<<<< HEAD
-	if (mJointMap.find(jointState->getJoint()->getName()) == mJointMap.end())
-	{
-		mJointMap[jointState->getJoint()->getName()] = jointState;
-	}
-	return true;
-=======
     if (mJointMap.find(jointState->getJoint()->getName()) == mJointMap.end())
     {
         mJointMap[jointState->getJoint()->getName()] = jointState;
     }
-    return TRUE;
->>>>>>> e7eced3c
+    return true;
 }
 
 //-----------------------------------------------------------------------------
@@ -103,13 +95,8 @@
 //-----------------------------------------------------------------------------
 bool LLPose::removeJointState(const LLPointer<LLJointState>& jointState)
 {
-<<<<<<< HEAD
-	mJointMap.erase(jointState->getJoint()->getName());
-	return true;
-=======
     mJointMap.erase(jointState->getJoint()->getName());
-    return TRUE;
->>>>>>> e7eced3c
+    return true;
 }
 
 //-----------------------------------------------------------------------------
@@ -117,13 +104,8 @@
 //-----------------------------------------------------------------------------
 bool LLPose::removeAllJointStates()
 {
-<<<<<<< HEAD
-	mJointMap.clear();
-	return true;
-=======
     mJointMap.clear();
-    return TRUE;
->>>>>>> e7eced3c
+    return true;
 }
 
 //-----------------------------------------------------------------------------
@@ -195,21 +177,12 @@
 
 LLJointStateBlender::LLJointStateBlender()
 {
-<<<<<<< HEAD
-	for(S32 i = 0; i < JSB_NUM_JOINT_STATES; i++)
-	{
-		mJointStates[i] = NULL;
-		mPriorities[i] = S32_MIN;
-		mAdditiveBlends[i] = false;
-	}
-=======
     for(S32 i = 0; i < JSB_NUM_JOINT_STATES; i++)
     {
         mJointStates[i] = NULL;
         mPriorities[i] = S32_MIN;
-        mAdditiveBlends[i] = FALSE;
-    }
->>>>>>> e7eced3c
+        mAdditiveBlends[i] = false;
+    }
 }
 
 LLJointStateBlender::~LLJointStateBlender()
@@ -222,48 +195,11 @@
 //-----------------------------------------------------------------------------
 bool LLJointStateBlender::addJointState(const LLPointer<LLJointState>& joint_state, S32 priority, bool additive_blend)
 {
-<<<<<<< HEAD
-	llassert(joint_state);
-
-	if (!joint_state->getJoint())
-		// this joint state doesn't point to an actual joint, so we don't care about applying it
-		return false;
-
-	for(S32 i = 0; i < JSB_NUM_JOINT_STATES; i++)
-	{
-		if (mJointStates[i].isNull())
-		{
-			mJointStates[i] = joint_state;
-			mPriorities[i] = priority;
-			mAdditiveBlends[i] = additive_blend;
-			return true;
-		} 
-		else if (priority > mPriorities[i])
-		{
-			// we're at a higher priority than the current joint state in this slot
-			// so shift everyone over
-			// previous joint states (newer motions) with same priority should stay in place
-			for (S32 j = JSB_NUM_JOINT_STATES - 1; j > i; j--)
-			{
-				mJointStates[j] = mJointStates[j - 1];
-				mPriorities[j] = mPriorities[j - 1];
-				mAdditiveBlends[j] = mAdditiveBlends[j - 1];
-			}
-			// now store ourselves in this slot
-			mJointStates[i] = joint_state;
-			mPriorities[i] = priority;
-			mAdditiveBlends[i] = additive_blend;
-			return true;
-		}
-	}
-
-	return false;
-=======
     llassert(joint_state);
 
     if (!joint_state->getJoint())
         // this joint state doesn't point to an actual joint, so we don't care about applying it
-        return FALSE;
+        return false;
 
     for(S32 i = 0; i < JSB_NUM_JOINT_STATES; i++)
     {
@@ -272,7 +208,7 @@
             mJointStates[i] = joint_state;
             mPriorities[i] = priority;
             mAdditiveBlends[i] = additive_blend;
-            return TRUE;
+            return true;
         }
         else if (priority > mPriorities[i])
         {
@@ -289,12 +225,11 @@
             mJointStates[i] = joint_state;
             mPriorities[i] = priority;
             mAdditiveBlends[i] = additive_blend;
-            return TRUE;
-        }
-    }
-
-    return FALSE;
->>>>>>> e7eced3c
+            return true;
+        }
+    }
+
+    return false;
 }
 
 //-----------------------------------------------------------------------------
@@ -535,42 +470,6 @@
 //-----------------------------------------------------------------------------
 bool LLPoseBlender::addMotion(LLMotion* motion)
 {
-<<<<<<< HEAD
-	LLPose* pose = motion->getPose();
-
-	for(LLJointState* jsp = pose->getFirstJointState(); jsp; jsp = pose->getNextJointState())
-	{
-		LLJoint *jointp = jsp->getJoint();
-		LLJointStateBlender* joint_blender;
-		if (mJointStateBlenderPool.find(jointp) == mJointStateBlenderPool.end())
-		{
-			// this is the first time we are animating this joint
-			// so create new jointblender and add it to our pool
-			joint_blender = new LLJointStateBlender();
-			mJointStateBlenderPool[jointp] = joint_blender;
-		}
-		else
-		{
-			joint_blender = mJointStateBlenderPool[jointp];
-		}
-
-		if (jsp->getPriority() == LLJoint::USE_MOTION_PRIORITY)
-		{
-			joint_blender->addJointState(jsp, motion->getPriority(), motion->getBlendType() == LLMotion::ADDITIVE_BLEND);
-		}
-		else
-		{
-			joint_blender->addJointState(jsp, jsp->getPriority(), motion->getBlendType() == LLMotion::ADDITIVE_BLEND);
-		}
-
-		// add it to our list of active blenders
-		if (std::find(mActiveBlenders.begin(), mActiveBlenders.end(), joint_blender) == mActiveBlenders.end())
-		{
-			mActiveBlenders.push_front(joint_blender);
-		}
-	}
-	return true;
-=======
     LLPose* pose = motion->getPose();
 
     for(LLJointState* jsp = pose->getFirstJointState(); jsp; jsp = pose->getNextJointState())
@@ -604,8 +503,7 @@
             mActiveBlenders.push_front(joint_blender);
         }
     }
-    return TRUE;
->>>>>>> e7eced3c
+    return true;
 }
 
 //-----------------------------------------------------------------------------
@@ -629,18 +527,6 @@
 //-----------------------------------------------------------------------------
 void LLPoseBlender::blendAndCache(bool reset_cached_joints)
 {
-<<<<<<< HEAD
-	for (blender_list_t::iterator iter = mActiveBlenders.begin();
-		 iter != mActiveBlenders.end(); ++iter)
-	{
-		LLJointStateBlender* jsbp = *iter;
-		if (reset_cached_joints)
-		{
-			jsbp->resetCachedJoint();
-		}
-		jsbp->blendJointStates(false);
-	}
-=======
     for (blender_list_t::iterator iter = mActiveBlenders.begin();
          iter != mActiveBlenders.end(); ++iter)
     {
@@ -649,9 +535,8 @@
         {
             jsbp->resetCachedJoint();
         }
-        jsbp->blendJointStates(FALSE);
-    }
->>>>>>> e7eced3c
+        jsbp->blendJointStates(false);
+    }
 }
 
 //-----------------------------------------------------------------------------
