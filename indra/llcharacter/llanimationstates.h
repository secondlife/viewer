/**
 * @file llanimationstates.h
 * @brief Implementation of animation state support.
 *
 * $LicenseInfo:firstyear=2001&license=viewerlgpl$
 * Second Life Viewer Source Code
 * Copyright (C) 2010, Linden Research, Inc.
 *
 * This library is free software; you can redistribute it and/or
 * modify it under the terms of the GNU Lesser General Public
 * License as published by the Free Software Foundation;
 * version 2.1 of the License only.
 *
 * This library is distributed in the hope that it will be useful,
 * but WITHOUT ANY WARRANTY; without even the implied warranty of
 * MERCHANTABILITY or FITNESS FOR A PARTICULAR PURPOSE.  See the GNU
 * Lesser General Public License for more details.
 *
 * You should have received a copy of the GNU Lesser General Public
 * License along with this library; if not, write to the Free Software
 * Foundation, Inc., 51 Franklin Street, Fifth Floor, Boston, MA  02110-1301  USA
 *
 * Linden Research, Inc., 945 Battery Street, San Francisco, CA  94111  USA
 * $/LicenseInfo$
 */

#ifndef LL_LLANIMATIONSTATES_H
#define LL_LLANIMATIONSTATES_H

#include <map>

#include "llstringtable.h"
#include "lluuid.h"

//-----------------------------------------------------------------------------
// These bit flags are generally used to track the animation state
// of characters.  The simulator and viewer share these flags to interpret
// the Animation name/value attribute on agents.
//-----------------------------------------------------------------------------

//-----------------------------------------------------------------------------
// Agent Animation State
//-----------------------------------------------------------------------------
const S32 MAX_CONCURRENT_ANIMS = 16;

extern const LLUUID ANIM_AGENT_AFRAID;
extern const LLUUID ANIM_AGENT_AIM_BAZOOKA_R;
extern const LLUUID ANIM_AGENT_AIM_BOW_L;
extern const LLUUID ANIM_AGENT_AIM_HANDGUN_R;
extern const LLUUID ANIM_AGENT_AIM_RIFLE_R;
extern const LLUUID ANIM_AGENT_ANGRY;
extern const LLUUID ANIM_AGENT_AWAY;
extern const LLUUID ANIM_AGENT_BACKFLIP;
extern const LLUUID ANIM_AGENT_BELLY_LAUGH;
extern const LLUUID ANIM_AGENT_BLOW_KISS;
extern const LLUUID ANIM_AGENT_BORED;
extern const LLUUID ANIM_AGENT_BOW;
extern const LLUUID ANIM_AGENT_BRUSH;
extern const LLUUID ANIM_AGENT_DO_NOT_DISTURB;
extern const LLUUID ANIM_AGENT_CLAP;
extern const LLUUID ANIM_AGENT_COURTBOW;
extern const LLUUID ANIM_AGENT_CROUCH;
extern const LLUUID ANIM_AGENT_CROUCHWALK;
extern const LLUUID ANIM_AGENT_CRY;
extern const LLUUID ANIM_AGENT_CUSTOMIZE;
extern const LLUUID ANIM_AGENT_CUSTOMIZE_DONE;
extern const LLUUID ANIM_AGENT_DANCE1;
extern const LLUUID ANIM_AGENT_DANCE2;
extern const LLUUID ANIM_AGENT_DANCE3;
extern const LLUUID ANIM_AGENT_DANCE4;
extern const LLUUID ANIM_AGENT_DANCE5;
extern const LLUUID ANIM_AGENT_DANCE6;
extern const LLUUID ANIM_AGENT_DANCE7;
extern const LLUUID ANIM_AGENT_DANCE8;
extern const LLUUID ANIM_AGENT_DEAD;
extern const LLUUID ANIM_AGENT_DRINK;
extern const LLUUID ANIM_AGENT_EMBARRASSED;
extern const LLUUID ANIM_AGENT_EXPRESS_AFRAID;
extern const LLUUID ANIM_AGENT_EXPRESS_ANGER;
extern const LLUUID ANIM_AGENT_EXPRESS_BORED;
extern const LLUUID ANIM_AGENT_EXPRESS_CRY;
extern const LLUUID ANIM_AGENT_EXPRESS_DISDAIN;
extern const LLUUID ANIM_AGENT_EXPRESS_EMBARRASSED;
extern const LLUUID ANIM_AGENT_EXPRESS_FROWN;
extern const LLUUID ANIM_AGENT_EXPRESS_KISS;
extern const LLUUID ANIM_AGENT_EXPRESS_LAUGH;
extern const LLUUID ANIM_AGENT_EXPRESS_OPEN_MOUTH;
extern const LLUUID ANIM_AGENT_EXPRESS_REPULSED;
extern const LLUUID ANIM_AGENT_EXPRESS_SAD;
extern const LLUUID ANIM_AGENT_EXPRESS_SHRUG;
extern const LLUUID ANIM_AGENT_EXPRESS_SMILE;
extern const LLUUID ANIM_AGENT_EXPRESS_SURPRISE;
extern const LLUUID ANIM_AGENT_EXPRESS_TONGUE_OUT;
extern const LLUUID ANIM_AGENT_EXPRESS_TOOTHSMILE;
extern const LLUUID ANIM_AGENT_EXPRESS_WINK;
extern const LLUUID ANIM_AGENT_EXPRESS_WORRY;
extern const LLUUID ANIM_AGENT_FALLDOWN;
extern const LLUUID ANIM_AGENT_FEMALE_RUN_NEW;
extern const LLUUID ANIM_AGENT_FEMALE_WALK;
extern const LLUUID ANIM_AGENT_FEMALE_WALK_NEW;
extern const LLUUID ANIM_AGENT_FINGER_WAG;
extern const LLUUID ANIM_AGENT_FIST_PUMP;
extern const LLUUID ANIM_AGENT_FLY;
extern const LLUUID ANIM_AGENT_FLYSLOW;
extern const LLUUID ANIM_AGENT_HELLO;
extern const LLUUID ANIM_AGENT_HOLD_BAZOOKA_R;
extern const LLUUID ANIM_AGENT_HOLD_BOW_L;
extern const LLUUID ANIM_AGENT_HOLD_HANDGUN_R;
extern const LLUUID ANIM_AGENT_HOLD_RIFLE_R;
extern const LLUUID ANIM_AGENT_HOLD_THROW_R;
extern const LLUUID ANIM_AGENT_HOVER;
extern const LLUUID ANIM_AGENT_HOVER_DOWN;
extern const LLUUID ANIM_AGENT_HOVER_UP;
extern const LLUUID ANIM_AGENT_IMPATIENT;
extern const LLUUID ANIM_AGENT_JUMP;
extern const LLUUID ANIM_AGENT_JUMP_FOR_JOY;
extern const LLUUID ANIM_AGENT_KISS_MY_BUTT;
extern const LLUUID ANIM_AGENT_LAND;
extern const LLUUID ANIM_AGENT_LAUGH_SHORT;
extern const LLUUID ANIM_AGENT_MEDIUM_LAND;
extern const LLUUID ANIM_AGENT_MOTORCYCLE_SIT;
extern const LLUUID ANIM_AGENT_MUSCLE_BEACH;
extern const LLUUID ANIM_AGENT_NO;
extern const LLUUID ANIM_AGENT_NO_UNHAPPY;
extern const LLUUID ANIM_AGENT_NYAH_NYAH;
extern const LLUUID ANIM_AGENT_ONETWO_PUNCH;
extern const LLUUID ANIM_AGENT_PEACE;
extern const LLUUID ANIM_AGENT_POINT_ME;
extern const LLUUID ANIM_AGENT_POINT_YOU;
extern const LLUUID ANIM_AGENT_PRE_JUMP;
extern const LLUUID ANIM_AGENT_PUNCH_LEFT;
extern const LLUUID ANIM_AGENT_PUNCH_RIGHT;
extern const LLUUID ANIM_AGENT_REPULSED;
extern const LLUUID ANIM_AGENT_ROUNDHOUSE_KICK;
extern const LLUUID ANIM_AGENT_RPS_COUNTDOWN;
extern const LLUUID ANIM_AGENT_RPS_PAPER;
extern const LLUUID ANIM_AGENT_RPS_ROCK;
extern const LLUUID ANIM_AGENT_RPS_SCISSORS;
extern const LLUUID ANIM_AGENT_RUN;
extern const LLUUID ANIM_AGENT_RUN_NEW;
extern const LLUUID ANIM_AGENT_SAD;
extern const LLUUID ANIM_AGENT_SALUTE;
extern const LLUUID ANIM_AGENT_SHOOT_BOW_L;
extern const LLUUID ANIM_AGENT_SHOUT;
extern const LLUUID ANIM_AGENT_SHRUG;
extern const LLUUID ANIM_AGENT_SIT;
extern const LLUUID ANIM_AGENT_SIT_FEMALE;
extern const LLUUID ANIM_AGENT_SIT_GENERIC;
extern const LLUUID ANIM_AGENT_SIT_GROUND;
extern const LLUUID ANIM_AGENT_SIT_GROUND_CONSTRAINED;
extern const LLUUID ANIM_AGENT_SIT_TO_STAND;
extern const LLUUID ANIM_AGENT_SLEEP;
extern const LLUUID ANIM_AGENT_SMOKE_IDLE;
extern const LLUUID ANIM_AGENT_SMOKE_INHALE;
extern const LLUUID ANIM_AGENT_SMOKE_THROW_DOWN;
extern const LLUUID ANIM_AGENT_SNAPSHOT;
extern const LLUUID ANIM_AGENT_STAND;
extern const LLUUID ANIM_AGENT_STANDUP;
extern const LLUUID ANIM_AGENT_STAND_1;
extern const LLUUID ANIM_AGENT_STAND_2;
extern const LLUUID ANIM_AGENT_STAND_3;
extern const LLUUID ANIM_AGENT_STAND_4;
extern const LLUUID ANIM_AGENT_STRETCH;
extern const LLUUID ANIM_AGENT_STRIDE;
extern const LLUUID ANIM_AGENT_SURF;
extern const LLUUID ANIM_AGENT_SURPRISE;
extern const LLUUID ANIM_AGENT_SWORD_STRIKE;
extern const LLUUID ANIM_AGENT_TALK;
extern const LLUUID ANIM_AGENT_TANTRUM;
extern const LLUUID ANIM_AGENT_THROW_R;
extern const LLUUID ANIM_AGENT_TRYON_SHIRT;
extern const LLUUID ANIM_AGENT_TURNLEFT;
extern const LLUUID ANIM_AGENT_TURNRIGHT;
extern const LLUUID ANIM_AGENT_TYPE;
extern const LLUUID ANIM_AGENT_WALK;
extern const LLUUID ANIM_AGENT_WALK_NEW;
extern const LLUUID ANIM_AGENT_WHISPER;
extern const LLUUID ANIM_AGENT_WHISTLE;
extern const LLUUID ANIM_AGENT_WINK;
extern const LLUUID ANIM_AGENT_WINK_HOLLYWOOD;
extern const LLUUID ANIM_AGENT_WORRY;
extern const LLUUID ANIM_AGENT_YES;
extern const LLUUID ANIM_AGENT_YES_HAPPY;
extern const LLUUID ANIM_AGENT_YOGA_FLOAT;

extern LLUUID AGENT_WALK_ANIMS[];
extern S32 NUM_AGENT_WALK_ANIMS;

extern LLUUID AGENT_GUN_HOLD_ANIMS[];
extern S32 NUM_AGENT_GUN_HOLD_ANIMS;

extern LLUUID AGENT_GUN_AIM_ANIMS[];
extern S32 NUM_AGENT_GUN_AIM_ANIMS;

extern LLUUID AGENT_NO_ROTATE_ANIMS[];
extern S32 NUM_AGENT_NO_ROTATE_ANIMS;

extern LLUUID AGENT_STAND_ANIMS[];
extern S32 NUM_AGENT_STAND_ANIMS;

class LLAnimationLibrary
{
private:
    LLStringTable mAnimStringTable;

    typedef std::map<LLUUID, char *> anim_map_t;
    anim_map_t mAnimMap;

public:
    LLAnimationLibrary();
    ~LLAnimationLibrary();

    //-----------------------------------------------------------------------------
    // Return the text name of a single animation state,
    // Return NULL if the state is invalid
    //-----------------------------------------------------------------------------
    const char *animStateToString( const LLUUID& state );

<<<<<<< HEAD
	//-----------------------------------------------------------------------------
	// Return the animation state for the given name.
	// Retun NULL if the name is invalid.
	//-----------------------------------------------------------------------------
	LLUUID stringToAnimState( const std::string& name, bool allow_ids = true );
=======
    //-----------------------------------------------------------------------------
    // Return the animation state for the given name.
    // Retun NULL if the name is invalid.
    //-----------------------------------------------------------------------------
    LLUUID stringToAnimState( const std::string& name, BOOL allow_ids = TRUE );
>>>>>>> e1623bb2

    //-----------------------------------------------------------------------------
    // Associate an anim state with a name
    //-----------------------------------------------------------------------------
    void animStateSetString( const LLUUID& state, const std::string& name);

    //-----------------------------------------------------------------------------
    // Find the name for a given animation, or UUID string if none defined.
    //-----------------------------------------------------------------------------
    std::string animationName( const LLUUID& id ) const;
};

struct LLAnimStateEntry
{
    LLAnimStateEntry(const char* name, const LLUUID& id) :
        mName(name),
        mID(id)
    {
        // LABELS:
        // Look to newview/LLAnimStateLabels.* for how to get the labels.
        // The labels should no longer be stored in this structure. The server
        // shouldn't care about the local friendly name of an animation, and
        // this is common code.
    }


    const char* mName;
    const LLUUID mID;
};

// Animation states that the user can trigger
extern const LLAnimStateEntry gUserAnimStates[];
extern const S32 gUserAnimStatesCount;
extern LLAnimationLibrary gAnimLibrary;

#endif // LL_LLANIMATIONSTATES_H


<|MERGE_RESOLUTION|>--- conflicted
+++ resolved
@@ -1,269 +1,262 @@
-/**
- * @file llanimationstates.h
- * @brief Implementation of animation state support.
- *
- * $LicenseInfo:firstyear=2001&license=viewerlgpl$
- * Second Life Viewer Source Code
- * Copyright (C) 2010, Linden Research, Inc.
- *
- * This library is free software; you can redistribute it and/or
- * modify it under the terms of the GNU Lesser General Public
- * License as published by the Free Software Foundation;
- * version 2.1 of the License only.
- *
- * This library is distributed in the hope that it will be useful,
- * but WITHOUT ANY WARRANTY; without even the implied warranty of
- * MERCHANTABILITY or FITNESS FOR A PARTICULAR PURPOSE.  See the GNU
- * Lesser General Public License for more details.
- *
- * You should have received a copy of the GNU Lesser General Public
- * License along with this library; if not, write to the Free Software
- * Foundation, Inc., 51 Franklin Street, Fifth Floor, Boston, MA  02110-1301  USA
- *
- * Linden Research, Inc., 945 Battery Street, San Francisco, CA  94111  USA
- * $/LicenseInfo$
- */
-
-#ifndef LL_LLANIMATIONSTATES_H
-#define LL_LLANIMATIONSTATES_H
-
-#include <map>
-
-#include "llstringtable.h"
-#include "lluuid.h"
-
-//-----------------------------------------------------------------------------
-// These bit flags are generally used to track the animation state
-// of characters.  The simulator and viewer share these flags to interpret
-// the Animation name/value attribute on agents.
-//-----------------------------------------------------------------------------
-
-//-----------------------------------------------------------------------------
-// Agent Animation State
-//-----------------------------------------------------------------------------
-const S32 MAX_CONCURRENT_ANIMS = 16;
-
-extern const LLUUID ANIM_AGENT_AFRAID;
-extern const LLUUID ANIM_AGENT_AIM_BAZOOKA_R;
-extern const LLUUID ANIM_AGENT_AIM_BOW_L;
-extern const LLUUID ANIM_AGENT_AIM_HANDGUN_R;
-extern const LLUUID ANIM_AGENT_AIM_RIFLE_R;
-extern const LLUUID ANIM_AGENT_ANGRY;
-extern const LLUUID ANIM_AGENT_AWAY;
-extern const LLUUID ANIM_AGENT_BACKFLIP;
-extern const LLUUID ANIM_AGENT_BELLY_LAUGH;
-extern const LLUUID ANIM_AGENT_BLOW_KISS;
-extern const LLUUID ANIM_AGENT_BORED;
-extern const LLUUID ANIM_AGENT_BOW;
-extern const LLUUID ANIM_AGENT_BRUSH;
-extern const LLUUID ANIM_AGENT_DO_NOT_DISTURB;
-extern const LLUUID ANIM_AGENT_CLAP;
-extern const LLUUID ANIM_AGENT_COURTBOW;
-extern const LLUUID ANIM_AGENT_CROUCH;
-extern const LLUUID ANIM_AGENT_CROUCHWALK;
-extern const LLUUID ANIM_AGENT_CRY;
-extern const LLUUID ANIM_AGENT_CUSTOMIZE;
-extern const LLUUID ANIM_AGENT_CUSTOMIZE_DONE;
-extern const LLUUID ANIM_AGENT_DANCE1;
-extern const LLUUID ANIM_AGENT_DANCE2;
-extern const LLUUID ANIM_AGENT_DANCE3;
-extern const LLUUID ANIM_AGENT_DANCE4;
-extern const LLUUID ANIM_AGENT_DANCE5;
-extern const LLUUID ANIM_AGENT_DANCE6;
-extern const LLUUID ANIM_AGENT_DANCE7;
-extern const LLUUID ANIM_AGENT_DANCE8;
-extern const LLUUID ANIM_AGENT_DEAD;
-extern const LLUUID ANIM_AGENT_DRINK;
-extern const LLUUID ANIM_AGENT_EMBARRASSED;
-extern const LLUUID ANIM_AGENT_EXPRESS_AFRAID;
-extern const LLUUID ANIM_AGENT_EXPRESS_ANGER;
-extern const LLUUID ANIM_AGENT_EXPRESS_BORED;
-extern const LLUUID ANIM_AGENT_EXPRESS_CRY;
-extern const LLUUID ANIM_AGENT_EXPRESS_DISDAIN;
-extern const LLUUID ANIM_AGENT_EXPRESS_EMBARRASSED;
-extern const LLUUID ANIM_AGENT_EXPRESS_FROWN;
-extern const LLUUID ANIM_AGENT_EXPRESS_KISS;
-extern const LLUUID ANIM_AGENT_EXPRESS_LAUGH;
-extern const LLUUID ANIM_AGENT_EXPRESS_OPEN_MOUTH;
-extern const LLUUID ANIM_AGENT_EXPRESS_REPULSED;
-extern const LLUUID ANIM_AGENT_EXPRESS_SAD;
-extern const LLUUID ANIM_AGENT_EXPRESS_SHRUG;
-extern const LLUUID ANIM_AGENT_EXPRESS_SMILE;
-extern const LLUUID ANIM_AGENT_EXPRESS_SURPRISE;
-extern const LLUUID ANIM_AGENT_EXPRESS_TONGUE_OUT;
-extern const LLUUID ANIM_AGENT_EXPRESS_TOOTHSMILE;
-extern const LLUUID ANIM_AGENT_EXPRESS_WINK;
-extern const LLUUID ANIM_AGENT_EXPRESS_WORRY;
-extern const LLUUID ANIM_AGENT_FALLDOWN;
-extern const LLUUID ANIM_AGENT_FEMALE_RUN_NEW;
-extern const LLUUID ANIM_AGENT_FEMALE_WALK;
-extern const LLUUID ANIM_AGENT_FEMALE_WALK_NEW;
-extern const LLUUID ANIM_AGENT_FINGER_WAG;
-extern const LLUUID ANIM_AGENT_FIST_PUMP;
-extern const LLUUID ANIM_AGENT_FLY;
-extern const LLUUID ANIM_AGENT_FLYSLOW;
-extern const LLUUID ANIM_AGENT_HELLO;
-extern const LLUUID ANIM_AGENT_HOLD_BAZOOKA_R;
-extern const LLUUID ANIM_AGENT_HOLD_BOW_L;
-extern const LLUUID ANIM_AGENT_HOLD_HANDGUN_R;
-extern const LLUUID ANIM_AGENT_HOLD_RIFLE_R;
-extern const LLUUID ANIM_AGENT_HOLD_THROW_R;
-extern const LLUUID ANIM_AGENT_HOVER;
-extern const LLUUID ANIM_AGENT_HOVER_DOWN;
-extern const LLUUID ANIM_AGENT_HOVER_UP;
-extern const LLUUID ANIM_AGENT_IMPATIENT;
-extern const LLUUID ANIM_AGENT_JUMP;
-extern const LLUUID ANIM_AGENT_JUMP_FOR_JOY;
-extern const LLUUID ANIM_AGENT_KISS_MY_BUTT;
-extern const LLUUID ANIM_AGENT_LAND;
-extern const LLUUID ANIM_AGENT_LAUGH_SHORT;
-extern const LLUUID ANIM_AGENT_MEDIUM_LAND;
-extern const LLUUID ANIM_AGENT_MOTORCYCLE_SIT;
-extern const LLUUID ANIM_AGENT_MUSCLE_BEACH;
-extern const LLUUID ANIM_AGENT_NO;
-extern const LLUUID ANIM_AGENT_NO_UNHAPPY;
-extern const LLUUID ANIM_AGENT_NYAH_NYAH;
-extern const LLUUID ANIM_AGENT_ONETWO_PUNCH;
-extern const LLUUID ANIM_AGENT_PEACE;
-extern const LLUUID ANIM_AGENT_POINT_ME;
-extern const LLUUID ANIM_AGENT_POINT_YOU;
-extern const LLUUID ANIM_AGENT_PRE_JUMP;
-extern const LLUUID ANIM_AGENT_PUNCH_LEFT;
-extern const LLUUID ANIM_AGENT_PUNCH_RIGHT;
-extern const LLUUID ANIM_AGENT_REPULSED;
-extern const LLUUID ANIM_AGENT_ROUNDHOUSE_KICK;
-extern const LLUUID ANIM_AGENT_RPS_COUNTDOWN;
-extern const LLUUID ANIM_AGENT_RPS_PAPER;
-extern const LLUUID ANIM_AGENT_RPS_ROCK;
-extern const LLUUID ANIM_AGENT_RPS_SCISSORS;
-extern const LLUUID ANIM_AGENT_RUN;
-extern const LLUUID ANIM_AGENT_RUN_NEW;
-extern const LLUUID ANIM_AGENT_SAD;
-extern const LLUUID ANIM_AGENT_SALUTE;
-extern const LLUUID ANIM_AGENT_SHOOT_BOW_L;
-extern const LLUUID ANIM_AGENT_SHOUT;
-extern const LLUUID ANIM_AGENT_SHRUG;
-extern const LLUUID ANIM_AGENT_SIT;
-extern const LLUUID ANIM_AGENT_SIT_FEMALE;
-extern const LLUUID ANIM_AGENT_SIT_GENERIC;
-extern const LLUUID ANIM_AGENT_SIT_GROUND;
-extern const LLUUID ANIM_AGENT_SIT_GROUND_CONSTRAINED;
-extern const LLUUID ANIM_AGENT_SIT_TO_STAND;
-extern const LLUUID ANIM_AGENT_SLEEP;
-extern const LLUUID ANIM_AGENT_SMOKE_IDLE;
-extern const LLUUID ANIM_AGENT_SMOKE_INHALE;
-extern const LLUUID ANIM_AGENT_SMOKE_THROW_DOWN;
-extern const LLUUID ANIM_AGENT_SNAPSHOT;
-extern const LLUUID ANIM_AGENT_STAND;
-extern const LLUUID ANIM_AGENT_STANDUP;
-extern const LLUUID ANIM_AGENT_STAND_1;
-extern const LLUUID ANIM_AGENT_STAND_2;
-extern const LLUUID ANIM_AGENT_STAND_3;
-extern const LLUUID ANIM_AGENT_STAND_4;
-extern const LLUUID ANIM_AGENT_STRETCH;
-extern const LLUUID ANIM_AGENT_STRIDE;
-extern const LLUUID ANIM_AGENT_SURF;
-extern const LLUUID ANIM_AGENT_SURPRISE;
-extern const LLUUID ANIM_AGENT_SWORD_STRIKE;
-extern const LLUUID ANIM_AGENT_TALK;
-extern const LLUUID ANIM_AGENT_TANTRUM;
-extern const LLUUID ANIM_AGENT_THROW_R;
-extern const LLUUID ANIM_AGENT_TRYON_SHIRT;
-extern const LLUUID ANIM_AGENT_TURNLEFT;
-extern const LLUUID ANIM_AGENT_TURNRIGHT;
-extern const LLUUID ANIM_AGENT_TYPE;
-extern const LLUUID ANIM_AGENT_WALK;
-extern const LLUUID ANIM_AGENT_WALK_NEW;
-extern const LLUUID ANIM_AGENT_WHISPER;
-extern const LLUUID ANIM_AGENT_WHISTLE;
-extern const LLUUID ANIM_AGENT_WINK;
-extern const LLUUID ANIM_AGENT_WINK_HOLLYWOOD;
-extern const LLUUID ANIM_AGENT_WORRY;
-extern const LLUUID ANIM_AGENT_YES;
-extern const LLUUID ANIM_AGENT_YES_HAPPY;
-extern const LLUUID ANIM_AGENT_YOGA_FLOAT;
-
-extern LLUUID AGENT_WALK_ANIMS[];
-extern S32 NUM_AGENT_WALK_ANIMS;
-
-extern LLUUID AGENT_GUN_HOLD_ANIMS[];
-extern S32 NUM_AGENT_GUN_HOLD_ANIMS;
-
-extern LLUUID AGENT_GUN_AIM_ANIMS[];
-extern S32 NUM_AGENT_GUN_AIM_ANIMS;
-
-extern LLUUID AGENT_NO_ROTATE_ANIMS[];
-extern S32 NUM_AGENT_NO_ROTATE_ANIMS;
-
-extern LLUUID AGENT_STAND_ANIMS[];
-extern S32 NUM_AGENT_STAND_ANIMS;
-
-class LLAnimationLibrary
-{
-private:
-    LLStringTable mAnimStringTable;
-
-    typedef std::map<LLUUID, char *> anim_map_t;
-    anim_map_t mAnimMap;
-
-public:
-    LLAnimationLibrary();
-    ~LLAnimationLibrary();
-
-    //-----------------------------------------------------------------------------
-    // Return the text name of a single animation state,
-    // Return NULL if the state is invalid
-    //-----------------------------------------------------------------------------
-    const char *animStateToString( const LLUUID& state );
-
-<<<<<<< HEAD
-	//-----------------------------------------------------------------------------
-	// Return the animation state for the given name.
-	// Retun NULL if the name is invalid.
-	//-----------------------------------------------------------------------------
-	LLUUID stringToAnimState( const std::string& name, bool allow_ids = true );
-=======
-    //-----------------------------------------------------------------------------
-    // Return the animation state for the given name.
-    // Retun NULL if the name is invalid.
-    //-----------------------------------------------------------------------------
-    LLUUID stringToAnimState( const std::string& name, BOOL allow_ids = TRUE );
->>>>>>> e1623bb2
-
-    //-----------------------------------------------------------------------------
-    // Associate an anim state with a name
-    //-----------------------------------------------------------------------------
-    void animStateSetString( const LLUUID& state, const std::string& name);
-
-    //-----------------------------------------------------------------------------
-    // Find the name for a given animation, or UUID string if none defined.
-    //-----------------------------------------------------------------------------
-    std::string animationName( const LLUUID& id ) const;
-};
-
-struct LLAnimStateEntry
-{
-    LLAnimStateEntry(const char* name, const LLUUID& id) :
-        mName(name),
-        mID(id)
-    {
-        // LABELS:
-        // Look to newview/LLAnimStateLabels.* for how to get the labels.
-        // The labels should no longer be stored in this structure. The server
-        // shouldn't care about the local friendly name of an animation, and
-        // this is common code.
-    }
-
-
-    const char* mName;
-    const LLUUID mID;
-};
-
-// Animation states that the user can trigger
-extern const LLAnimStateEntry gUserAnimStates[];
-extern const S32 gUserAnimStatesCount;
-extern LLAnimationLibrary gAnimLibrary;
-
-#endif // LL_LLANIMATIONSTATES_H
-
-
+/**
+ * @file llanimationstates.h
+ * @brief Implementation of animation state support.
+ *
+ * $LicenseInfo:firstyear=2001&license=viewerlgpl$
+ * Second Life Viewer Source Code
+ * Copyright (C) 2010, Linden Research, Inc.
+ *
+ * This library is free software; you can redistribute it and/or
+ * modify it under the terms of the GNU Lesser General Public
+ * License as published by the Free Software Foundation;
+ * version 2.1 of the License only.
+ *
+ * This library is distributed in the hope that it will be useful,
+ * but WITHOUT ANY WARRANTY; without even the implied warranty of
+ * MERCHANTABILITY or FITNESS FOR A PARTICULAR PURPOSE.  See the GNU
+ * Lesser General Public License for more details.
+ *
+ * You should have received a copy of the GNU Lesser General Public
+ * License along with this library; if not, write to the Free Software
+ * Foundation, Inc., 51 Franklin Street, Fifth Floor, Boston, MA  02110-1301  USA
+ *
+ * Linden Research, Inc., 945 Battery Street, San Francisco, CA  94111  USA
+ * $/LicenseInfo$
+ */
+
+#ifndef LL_LLANIMATIONSTATES_H
+#define LL_LLANIMATIONSTATES_H
+
+#include <map>
+
+#include "llstringtable.h"
+#include "lluuid.h"
+
+//-----------------------------------------------------------------------------
+// These bit flags are generally used to track the animation state
+// of characters.  The simulator and viewer share these flags to interpret
+// the Animation name/value attribute on agents.
+//-----------------------------------------------------------------------------
+
+//-----------------------------------------------------------------------------
+// Agent Animation State
+//-----------------------------------------------------------------------------
+const S32 MAX_CONCURRENT_ANIMS = 16;
+
+extern const LLUUID ANIM_AGENT_AFRAID;
+extern const LLUUID ANIM_AGENT_AIM_BAZOOKA_R;
+extern const LLUUID ANIM_AGENT_AIM_BOW_L;
+extern const LLUUID ANIM_AGENT_AIM_HANDGUN_R;
+extern const LLUUID ANIM_AGENT_AIM_RIFLE_R;
+extern const LLUUID ANIM_AGENT_ANGRY;
+extern const LLUUID ANIM_AGENT_AWAY;
+extern const LLUUID ANIM_AGENT_BACKFLIP;
+extern const LLUUID ANIM_AGENT_BELLY_LAUGH;
+extern const LLUUID ANIM_AGENT_BLOW_KISS;
+extern const LLUUID ANIM_AGENT_BORED;
+extern const LLUUID ANIM_AGENT_BOW;
+extern const LLUUID ANIM_AGENT_BRUSH;
+extern const LLUUID ANIM_AGENT_DO_NOT_DISTURB;
+extern const LLUUID ANIM_AGENT_CLAP;
+extern const LLUUID ANIM_AGENT_COURTBOW;
+extern const LLUUID ANIM_AGENT_CROUCH;
+extern const LLUUID ANIM_AGENT_CROUCHWALK;
+extern const LLUUID ANIM_AGENT_CRY;
+extern const LLUUID ANIM_AGENT_CUSTOMIZE;
+extern const LLUUID ANIM_AGENT_CUSTOMIZE_DONE;
+extern const LLUUID ANIM_AGENT_DANCE1;
+extern const LLUUID ANIM_AGENT_DANCE2;
+extern const LLUUID ANIM_AGENT_DANCE3;
+extern const LLUUID ANIM_AGENT_DANCE4;
+extern const LLUUID ANIM_AGENT_DANCE5;
+extern const LLUUID ANIM_AGENT_DANCE6;
+extern const LLUUID ANIM_AGENT_DANCE7;
+extern const LLUUID ANIM_AGENT_DANCE8;
+extern const LLUUID ANIM_AGENT_DEAD;
+extern const LLUUID ANIM_AGENT_DRINK;
+extern const LLUUID ANIM_AGENT_EMBARRASSED;
+extern const LLUUID ANIM_AGENT_EXPRESS_AFRAID;
+extern const LLUUID ANIM_AGENT_EXPRESS_ANGER;
+extern const LLUUID ANIM_AGENT_EXPRESS_BORED;
+extern const LLUUID ANIM_AGENT_EXPRESS_CRY;
+extern const LLUUID ANIM_AGENT_EXPRESS_DISDAIN;
+extern const LLUUID ANIM_AGENT_EXPRESS_EMBARRASSED;
+extern const LLUUID ANIM_AGENT_EXPRESS_FROWN;
+extern const LLUUID ANIM_AGENT_EXPRESS_KISS;
+extern const LLUUID ANIM_AGENT_EXPRESS_LAUGH;
+extern const LLUUID ANIM_AGENT_EXPRESS_OPEN_MOUTH;
+extern const LLUUID ANIM_AGENT_EXPRESS_REPULSED;
+extern const LLUUID ANIM_AGENT_EXPRESS_SAD;
+extern const LLUUID ANIM_AGENT_EXPRESS_SHRUG;
+extern const LLUUID ANIM_AGENT_EXPRESS_SMILE;
+extern const LLUUID ANIM_AGENT_EXPRESS_SURPRISE;
+extern const LLUUID ANIM_AGENT_EXPRESS_TONGUE_OUT;
+extern const LLUUID ANIM_AGENT_EXPRESS_TOOTHSMILE;
+extern const LLUUID ANIM_AGENT_EXPRESS_WINK;
+extern const LLUUID ANIM_AGENT_EXPRESS_WORRY;
+extern const LLUUID ANIM_AGENT_FALLDOWN;
+extern const LLUUID ANIM_AGENT_FEMALE_RUN_NEW;
+extern const LLUUID ANIM_AGENT_FEMALE_WALK;
+extern const LLUUID ANIM_AGENT_FEMALE_WALK_NEW;
+extern const LLUUID ANIM_AGENT_FINGER_WAG;
+extern const LLUUID ANIM_AGENT_FIST_PUMP;
+extern const LLUUID ANIM_AGENT_FLY;
+extern const LLUUID ANIM_AGENT_FLYSLOW;
+extern const LLUUID ANIM_AGENT_HELLO;
+extern const LLUUID ANIM_AGENT_HOLD_BAZOOKA_R;
+extern const LLUUID ANIM_AGENT_HOLD_BOW_L;
+extern const LLUUID ANIM_AGENT_HOLD_HANDGUN_R;
+extern const LLUUID ANIM_AGENT_HOLD_RIFLE_R;
+extern const LLUUID ANIM_AGENT_HOLD_THROW_R;
+extern const LLUUID ANIM_AGENT_HOVER;
+extern const LLUUID ANIM_AGENT_HOVER_DOWN;
+extern const LLUUID ANIM_AGENT_HOVER_UP;
+extern const LLUUID ANIM_AGENT_IMPATIENT;
+extern const LLUUID ANIM_AGENT_JUMP;
+extern const LLUUID ANIM_AGENT_JUMP_FOR_JOY;
+extern const LLUUID ANIM_AGENT_KISS_MY_BUTT;
+extern const LLUUID ANIM_AGENT_LAND;
+extern const LLUUID ANIM_AGENT_LAUGH_SHORT;
+extern const LLUUID ANIM_AGENT_MEDIUM_LAND;
+extern const LLUUID ANIM_AGENT_MOTORCYCLE_SIT;
+extern const LLUUID ANIM_AGENT_MUSCLE_BEACH;
+extern const LLUUID ANIM_AGENT_NO;
+extern const LLUUID ANIM_AGENT_NO_UNHAPPY;
+extern const LLUUID ANIM_AGENT_NYAH_NYAH;
+extern const LLUUID ANIM_AGENT_ONETWO_PUNCH;
+extern const LLUUID ANIM_AGENT_PEACE;
+extern const LLUUID ANIM_AGENT_POINT_ME;
+extern const LLUUID ANIM_AGENT_POINT_YOU;
+extern const LLUUID ANIM_AGENT_PRE_JUMP;
+extern const LLUUID ANIM_AGENT_PUNCH_LEFT;
+extern const LLUUID ANIM_AGENT_PUNCH_RIGHT;
+extern const LLUUID ANIM_AGENT_REPULSED;
+extern const LLUUID ANIM_AGENT_ROUNDHOUSE_KICK;
+extern const LLUUID ANIM_AGENT_RPS_COUNTDOWN;
+extern const LLUUID ANIM_AGENT_RPS_PAPER;
+extern const LLUUID ANIM_AGENT_RPS_ROCK;
+extern const LLUUID ANIM_AGENT_RPS_SCISSORS;
+extern const LLUUID ANIM_AGENT_RUN;
+extern const LLUUID ANIM_AGENT_RUN_NEW;
+extern const LLUUID ANIM_AGENT_SAD;
+extern const LLUUID ANIM_AGENT_SALUTE;
+extern const LLUUID ANIM_AGENT_SHOOT_BOW_L;
+extern const LLUUID ANIM_AGENT_SHOUT;
+extern const LLUUID ANIM_AGENT_SHRUG;
+extern const LLUUID ANIM_AGENT_SIT;
+extern const LLUUID ANIM_AGENT_SIT_FEMALE;
+extern const LLUUID ANIM_AGENT_SIT_GENERIC;
+extern const LLUUID ANIM_AGENT_SIT_GROUND;
+extern const LLUUID ANIM_AGENT_SIT_GROUND_CONSTRAINED;
+extern const LLUUID ANIM_AGENT_SIT_TO_STAND;
+extern const LLUUID ANIM_AGENT_SLEEP;
+extern const LLUUID ANIM_AGENT_SMOKE_IDLE;
+extern const LLUUID ANIM_AGENT_SMOKE_INHALE;
+extern const LLUUID ANIM_AGENT_SMOKE_THROW_DOWN;
+extern const LLUUID ANIM_AGENT_SNAPSHOT;
+extern const LLUUID ANIM_AGENT_STAND;
+extern const LLUUID ANIM_AGENT_STANDUP;
+extern const LLUUID ANIM_AGENT_STAND_1;
+extern const LLUUID ANIM_AGENT_STAND_2;
+extern const LLUUID ANIM_AGENT_STAND_3;
+extern const LLUUID ANIM_AGENT_STAND_4;
+extern const LLUUID ANIM_AGENT_STRETCH;
+extern const LLUUID ANIM_AGENT_STRIDE;
+extern const LLUUID ANIM_AGENT_SURF;
+extern const LLUUID ANIM_AGENT_SURPRISE;
+extern const LLUUID ANIM_AGENT_SWORD_STRIKE;
+extern const LLUUID ANIM_AGENT_TALK;
+extern const LLUUID ANIM_AGENT_TANTRUM;
+extern const LLUUID ANIM_AGENT_THROW_R;
+extern const LLUUID ANIM_AGENT_TRYON_SHIRT;
+extern const LLUUID ANIM_AGENT_TURNLEFT;
+extern const LLUUID ANIM_AGENT_TURNRIGHT;
+extern const LLUUID ANIM_AGENT_TYPE;
+extern const LLUUID ANIM_AGENT_WALK;
+extern const LLUUID ANIM_AGENT_WALK_NEW;
+extern const LLUUID ANIM_AGENT_WHISPER;
+extern const LLUUID ANIM_AGENT_WHISTLE;
+extern const LLUUID ANIM_AGENT_WINK;
+extern const LLUUID ANIM_AGENT_WINK_HOLLYWOOD;
+extern const LLUUID ANIM_AGENT_WORRY;
+extern const LLUUID ANIM_AGENT_YES;
+extern const LLUUID ANIM_AGENT_YES_HAPPY;
+extern const LLUUID ANIM_AGENT_YOGA_FLOAT;
+
+extern LLUUID AGENT_WALK_ANIMS[];
+extern S32 NUM_AGENT_WALK_ANIMS;
+
+extern LLUUID AGENT_GUN_HOLD_ANIMS[];
+extern S32 NUM_AGENT_GUN_HOLD_ANIMS;
+
+extern LLUUID AGENT_GUN_AIM_ANIMS[];
+extern S32 NUM_AGENT_GUN_AIM_ANIMS;
+
+extern LLUUID AGENT_NO_ROTATE_ANIMS[];
+extern S32 NUM_AGENT_NO_ROTATE_ANIMS;
+
+extern LLUUID AGENT_STAND_ANIMS[];
+extern S32 NUM_AGENT_STAND_ANIMS;
+
+class LLAnimationLibrary
+{
+private:
+    LLStringTable mAnimStringTable;
+
+    typedef std::map<LLUUID, char *> anim_map_t;
+    anim_map_t mAnimMap;
+
+public:
+    LLAnimationLibrary();
+    ~LLAnimationLibrary();
+
+    //-----------------------------------------------------------------------------
+    // Return the text name of a single animation state,
+    // Return NULL if the state is invalid
+    //-----------------------------------------------------------------------------
+    const char *animStateToString( const LLUUID& state );
+
+    //-----------------------------------------------------------------------------
+    // Return the animation state for the given name.
+    // Retun NULL if the name is invalid.
+    //-----------------------------------------------------------------------------
+    LLUUID stringToAnimState( const std::string& name, bool allow_ids = true );
+
+    //-----------------------------------------------------------------------------
+    // Associate an anim state with a name
+    //-----------------------------------------------------------------------------
+    void animStateSetString( const LLUUID& state, const std::string& name);
+
+    //-----------------------------------------------------------------------------
+    // Find the name for a given animation, or UUID string if none defined.
+    //-----------------------------------------------------------------------------
+    std::string animationName( const LLUUID& id ) const;
+};
+
+struct LLAnimStateEntry
+{
+    LLAnimStateEntry(const char* name, const LLUUID& id) :
+        mName(name),
+        mID(id)
+    {
+        // LABELS:
+        // Look to newview/LLAnimStateLabels.* for how to get the labels.
+        // The labels should no longer be stored in this structure. The server
+        // shouldn't care about the local friendly name of an animation, and
+        // this is common code.
+    }
+
+
+    const char* mName;
+    const LLUUID mID;
+};
+
+// Animation states that the user can trigger
+extern const LLAnimStateEntry gUserAnimStates[];
+extern const S32 gUserAnimStatesCount;
+extern LLAnimationLibrary gAnimLibrary;
+
+#endif // LL_LLANIMATIONSTATES_H
+
+
+