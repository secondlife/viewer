--- conflicted
+++ resolved
@@ -1,162 +1,150 @@
-/**
- * @file llkeyframefallmotion.cpp
- * @brief Implementation of LLKeyframeFallMotion class.
- *
- * $LicenseInfo:firstyear=2001&license=viewerlgpl$
- * Second Life Viewer Source Code
- * Copyright (C) 2010, Linden Research, Inc.
- *
- * This library is free software; you can redistribute it and/or
- * modify it under the terms of the GNU Lesser General Public
- * License as published by the Free Software Foundation;
- * version 2.1 of the License only.
- *
- * This library is distributed in the hope that it will be useful,
- * but WITHOUT ANY WARRANTY; without even the implied warranty of
- * MERCHANTABILITY or FITNESS FOR A PARTICULAR PURPOSE.  See the GNU
- * Lesser General Public License for more details.
- *
- * You should have received a copy of the GNU Lesser General Public
- * License along with this library; if not, write to the Free Software
- * Foundation, Inc., 51 Franklin Street, Fifth Floor, Boston, MA  02110-1301  USA
- *
- * Linden Research, Inc., 945 Battery Street, San Francisco, CA  94111  USA
- * $/LicenseInfo$
- */
-
-//-----------------------------------------------------------------------------
-// Header Files
-//-----------------------------------------------------------------------------
-#include "linden_common.h"
-
-#include "llkeyframefallmotion.h"
-#include "llcharacter.h"
-#include "m3math.h"
-
-//-----------------------------------------------------------------------------
-// Macros
-//-----------------------------------------------------------------------------
-#define GO_TO_KEY_POSE  1
-#define MIN_TRACK_SPEED 0.01f
-
-//-----------------------------------------------------------------------------
-// LLKeyframeFallMotion()
-// Class Constructor
-//-----------------------------------------------------------------------------
-LLKeyframeFallMotion::LLKeyframeFallMotion(const LLUUID &id) : LLKeyframeMotion(id)
-{
-    mVelocityZ = 0.f;
-    mCharacter = NULL;
-}
-
-
-//-----------------------------------------------------------------------------
-// ~LLKeyframeFallMotion()
-// Class Destructor
-//-----------------------------------------------------------------------------
-LLKeyframeFallMotion::~LLKeyframeFallMotion()
-{
-}
-
-
-//-----------------------------------------------------------------------------
-// LLKeyframeFallMotion::onInitialize()
-//-----------------------------------------------------------------------------
-LLMotion::LLMotionInitStatus LLKeyframeFallMotion::onInitialize(LLCharacter *character)
-{
-    // save character pointer for later use
-    mCharacter = character;
-
-    // load keyframe data, setup pose and joint states
-    LLMotion::LLMotionInitStatus result = LLKeyframeMotion::onInitialize(character);
-
-    if (result != LLMotion::STATUS_SUCCESS)
-    {
-        return result;
-    }
-
-    for (U32 jm=0; jm<mJointMotionList->getNumJointMotions(); jm++)
-    {
-        if (!mJointStates[jm]->getJoint())
-            continue;
-        if (mJointStates[jm]->getJoint()->getName() == std::string("mPelvis"))
-        {
-            mPelvisState = mJointStates[jm];
-        }
-    }
-
-    return result;
-}
-
-//-----------------------------------------------------------------------------
-// LLKeyframeFallMotion::onActivate()
-//-----------------------------------------------------------------------------
-bool LLKeyframeFallMotion::onActivate()
-{
-    LLVector3 ground_pos;
-    LLVector3 ground_normal;
-    LLQuaternion inverse_pelvis_rot;
-    LLVector3 fwd_axis(1.f, 0.f, 0.f);
-
-    mVelocityZ = -mCharacter->getCharacterVelocity().mV[VZ];
-    mCharacter->getGround( mCharacter->getCharacterPosition(), ground_pos, ground_normal);
-    ground_normal.normVec();
-
-    inverse_pelvis_rot = mCharacter->getCharacterRotation();
-    inverse_pelvis_rot.transQuat();
-
-    // find ground normal in pelvis space
-    ground_normal = ground_normal * inverse_pelvis_rot;
-
-    // calculate new foward axis
-    fwd_axis = fwd_axis - (ground_normal * (ground_normal * fwd_axis));
-    fwd_axis.normVec();
-    mRotationToGroundNormal = LLQuaternion(fwd_axis, ground_normal % fwd_axis, ground_normal);
-
-    return LLKeyframeMotion::onActivate();
-}
-
-//-----------------------------------------------------------------------------
-// LLKeyframeFallMotion::onUpdate()
-//-----------------------------------------------------------------------------
-bool LLKeyframeFallMotion::onUpdate(F32 activeTime, U8* joint_mask)
-{
-    LL_PROFILE_ZONE_SCOPED_CATEGORY_AVATAR;
-<<<<<<< HEAD
-	bool result = LLKeyframeMotion::onUpdate(activeTime, joint_mask);
-	F32  slerp_amt = clamp_rescale(activeTime / getDuration(), 0.5f, 0.75f, 0.f, 1.f);
-
-	if (mPelvisState.notNull())
-	{
-		mPelvisState->setRotation(mPelvisState->getRotation() * slerp(slerp_amt, mRotationToGroundNormal, LLQuaternion()));
-	}
-	
-	return result;
-=======
-    BOOL result = LLKeyframeMotion::onUpdate(activeTime, joint_mask);
-    F32  slerp_amt = clamp_rescale(activeTime / getDuration(), 0.5f, 0.75f, 0.f, 1.f);
-
-    if (mPelvisState.notNull())
-    {
-        mPelvisState->setRotation(mPelvisState->getRotation() * slerp(slerp_amt, mRotationToGroundNormal, LLQuaternion()));
-    }
-
-    return result;
->>>>>>> e1623bb2
-}
-
-//-----------------------------------------------------------------------------
-// LLKeyframeFallMotion::getEaseInDuration()
-//-----------------------------------------------------------------------------
-F32 LLKeyframeFallMotion::getEaseInDuration()
-{
-    if (mVelocityZ == 0.f)
-    {
-        // we've already hit the ground
-        return 0.4f;
-    }
-
-    return mCharacter->getPreferredPelvisHeight() / mVelocityZ;
-}
-
-// End+/**
+ * @file llkeyframefallmotion.cpp
+ * @brief Implementation of LLKeyframeFallMotion class.
+ *
+ * $LicenseInfo:firstyear=2001&license=viewerlgpl$
+ * Second Life Viewer Source Code
+ * Copyright (C) 2010, Linden Research, Inc.
+ *
+ * This library is free software; you can redistribute it and/or
+ * modify it under the terms of the GNU Lesser General Public
+ * License as published by the Free Software Foundation;
+ * version 2.1 of the License only.
+ *
+ * This library is distributed in the hope that it will be useful,
+ * but WITHOUT ANY WARRANTY; without even the implied warranty of
+ * MERCHANTABILITY or FITNESS FOR A PARTICULAR PURPOSE.  See the GNU
+ * Lesser General Public License for more details.
+ *
+ * You should have received a copy of the GNU Lesser General Public
+ * License along with this library; if not, write to the Free Software
+ * Foundation, Inc., 51 Franklin Street, Fifth Floor, Boston, MA  02110-1301  USA
+ *
+ * Linden Research, Inc., 945 Battery Street, San Francisco, CA  94111  USA
+ * $/LicenseInfo$
+ */
+
+//-----------------------------------------------------------------------------
+// Header Files
+//-----------------------------------------------------------------------------
+#include "linden_common.h"
+
+#include "llkeyframefallmotion.h"
+#include "llcharacter.h"
+#include "m3math.h"
+
+//-----------------------------------------------------------------------------
+// Macros
+//-----------------------------------------------------------------------------
+#define GO_TO_KEY_POSE  1
+#define MIN_TRACK_SPEED 0.01f
+
+//-----------------------------------------------------------------------------
+// LLKeyframeFallMotion()
+// Class Constructor
+//-----------------------------------------------------------------------------
+LLKeyframeFallMotion::LLKeyframeFallMotion(const LLUUID &id) : LLKeyframeMotion(id)
+{
+    mVelocityZ = 0.f;
+    mCharacter = NULL;
+}
+
+
+//-----------------------------------------------------------------------------
+// ~LLKeyframeFallMotion()
+// Class Destructor
+//-----------------------------------------------------------------------------
+LLKeyframeFallMotion::~LLKeyframeFallMotion()
+{
+}
+
+
+//-----------------------------------------------------------------------------
+// LLKeyframeFallMotion::onInitialize()
+//-----------------------------------------------------------------------------
+LLMotion::LLMotionInitStatus LLKeyframeFallMotion::onInitialize(LLCharacter *character)
+{
+    // save character pointer for later use
+    mCharacter = character;
+
+    // load keyframe data, setup pose and joint states
+    LLMotion::LLMotionInitStatus result = LLKeyframeMotion::onInitialize(character);
+
+    if (result != LLMotion::STATUS_SUCCESS)
+    {
+        return result;
+    }
+
+    for (U32 jm=0; jm<mJointMotionList->getNumJointMotions(); jm++)
+    {
+        if (!mJointStates[jm]->getJoint())
+            continue;
+        if (mJointStates[jm]->getJoint()->getName() == std::string("mPelvis"))
+        {
+            mPelvisState = mJointStates[jm];
+        }
+    }
+
+    return result;
+}
+
+//-----------------------------------------------------------------------------
+// LLKeyframeFallMotion::onActivate()
+//-----------------------------------------------------------------------------
+bool LLKeyframeFallMotion::onActivate()
+{
+    LLVector3 ground_pos;
+    LLVector3 ground_normal;
+    LLQuaternion inverse_pelvis_rot;
+    LLVector3 fwd_axis(1.f, 0.f, 0.f);
+
+    mVelocityZ = -mCharacter->getCharacterVelocity().mV[VZ];
+    mCharacter->getGround( mCharacter->getCharacterPosition(), ground_pos, ground_normal);
+    ground_normal.normVec();
+
+    inverse_pelvis_rot = mCharacter->getCharacterRotation();
+    inverse_pelvis_rot.transQuat();
+
+    // find ground normal in pelvis space
+    ground_normal = ground_normal * inverse_pelvis_rot;
+
+    // calculate new foward axis
+    fwd_axis = fwd_axis - (ground_normal * (ground_normal * fwd_axis));
+    fwd_axis.normVec();
+    mRotationToGroundNormal = LLQuaternion(fwd_axis, ground_normal % fwd_axis, ground_normal);
+
+    return LLKeyframeMotion::onActivate();
+}
+
+//-----------------------------------------------------------------------------
+// LLKeyframeFallMotion::onUpdate()
+//-----------------------------------------------------------------------------
+bool LLKeyframeFallMotion::onUpdate(F32 activeTime, U8* joint_mask)
+{
+    LL_PROFILE_ZONE_SCOPED_CATEGORY_AVATAR;
+    bool result = LLKeyframeMotion::onUpdate(activeTime, joint_mask);
+    F32  slerp_amt = clamp_rescale(activeTime / getDuration(), 0.5f, 0.75f, 0.f, 1.f);
+
+    if (mPelvisState.notNull())
+    {
+        mPelvisState->setRotation(mPelvisState->getRotation() * slerp(slerp_amt, mRotationToGroundNormal, LLQuaternion()));
+    }
+
+    return result;
+}
+
+//-----------------------------------------------------------------------------
+// LLKeyframeFallMotion::getEaseInDuration()
+//-----------------------------------------------------------------------------
+F32 LLKeyframeFallMotion::getEaseInDuration()
+{
+    if (mVelocityZ == 0.f)
+    {
+        // we've already hit the ground
+        return 0.4f;
+    }
+
+    return mCharacter->getPreferredPelvisHeight() / mVelocityZ;
+}
+
+// End