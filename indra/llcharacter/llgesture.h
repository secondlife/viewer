--- conflicted
+++ resolved
@@ -1,129 +1,113 @@
-/**
- * @file llgesture.h
- * @brief A gesture is a combination of a triggering chat phrase or
- * key, a sound, an animation, and a chat string.
- *
- * $LicenseInfo:firstyear=2002&license=viewerlgpl$
- * Second Life Viewer Source Code
- * Copyright (C) 2010, Linden Research, Inc.
- *
- * This library is free software; you can redistribute it and/or
- * modify it under the terms of the GNU Lesser General Public
- * License as published by the Free Software Foundation;
- * version 2.1 of the License only.
- *
- * This library is distributed in the hope that it will be useful,
- * but WITHOUT ANY WARRANTY; without even the implied warranty of
- * MERCHANTABILITY or FITNESS FOR A PARTICULAR PURPOSE.  See the GNU
- * Lesser General Public License for more details.
- *
- * You should have received a copy of the GNU Lesser General Public
- * License along with this library; if not, write to the Free Software
- * Foundation, Inc., 51 Franklin Street, Fifth Floor, Boston, MA  02110-1301  USA
- *
- * Linden Research, Inc., 945 Battery Street, San Francisco, CA  94111  USA
- * $/LicenseInfo$
- */
-
-#ifndef LL_LLGESTURE_H
-#define LL_LLGESTURE_H
-
-#include "llanimationstates.h"
-#include "lluuid.h"
-#include "llstring.h"
-
-class LLGesture
-{
-public:
-    LLGesture();
-    LLGesture(KEY key, MASK mask, const std::string &trigger,
-        const LLUUID &sound_item_id, const std::string &animation,
-        const std::string &output_string);
-
-    LLGesture(U8 **buffer, S32 max_size); // deserializes, advances buffer
-    LLGesture(const LLGesture &gesture);
-    const LLGesture &operator=(const LLGesture &rhs);
-
-    virtual ~LLGesture() {};
-
-    // Accessors
-    KEY                 getKey() const          { return mKey; }
-    MASK                getMask() const         { return mMask; }
-    const std::string&  getTrigger() const      { return mTrigger; }
-    const LLUUID&       getSound() const        { return mSoundItemID; }
-    const std::string&  getAnimation() const    { return mAnimation; }
-    const std::string&  getOutputString() const { return mOutputString; }
-
-<<<<<<< HEAD
-	// Triggers if a key/mask matches it
-	virtual bool trigger(KEY key, MASK mask);
-
-	// Triggers if case-insensitive substring matches (assumes string is lowercase)
-	virtual bool trigger(const std::string &string);
-=======
-    // Triggers if a key/mask matches it
-    virtual BOOL trigger(KEY key, MASK mask);
-
-    // Triggers if case-insensitive substring matches (assumes string is lowercase)
-    virtual BOOL trigger(const std::string &string);
->>>>>>> e1623bb2
-
-    // non-endian-neutral serialization
-    U8 *serialize(U8 *buffer) const;
-    U8 *deserialize(U8 *buffer, S32 max_size);
-    static S32 getMaxSerialSize();
-
-protected:
-    KEY             mKey;           // usually a function key
-    MASK            mMask;          // usually MASK_NONE, or MASK_SHIFT
-    std::string     mTrigger;       // string, no whitespace allowed
-    std::string     mTriggerLower;  // lowercase version of mTrigger
-    LLUUID          mSoundItemID;   // ItemID of sound to play, LLUUID::null if none
-    std::string     mAnimation;     // canonical name of animation or face animation
-    std::string     mOutputString;  // string to say
-
-    static const S32    MAX_SERIAL_SIZE;
-};
-
-class LLGestureList
-{
-public:
-    LLGestureList();
-    virtual ~LLGestureList();
-
-<<<<<<< HEAD
-	// Triggers if a key/mask matches one in the list
-	bool trigger(KEY key, MASK mask);
-
-	// Triggers if substring matches and generates revised string.
-	bool triggerAndReviseString(const std::string &string, std::string* revised_string);
-=======
-    // Triggers if a key/mask matches one in the list
-    BOOL trigger(KEY key, MASK mask);
-
-    // Triggers if substring matches and generates revised string.
-    BOOL triggerAndReviseString(const std::string &string, std::string* revised_string);
->>>>>>> e1623bb2
-
-    // Used for construction from UI
-    S32 count() const                       { return mList.size(); }
-    virtual LLGesture* get(S32 i) const     { return mList.at(i); }
-    virtual void put(LLGesture* gesture)    { mList.push_back( gesture ); }
-    void deleteAll();
-
-    // non-endian-neutral serialization
-    U8 *serialize(U8 *buffer) const;
-    U8 *deserialize(U8 *buffer, S32 max_size);
-    S32 getMaxSerialSize();
-
-protected:
-    // overridden by child class to use local LLGesture implementation
-    virtual LLGesture *create_gesture(U8 **buffer, S32 max_size);
-
-protected:
-    std::vector<LLGesture*> mList;
-
-    static const S32    SERIAL_HEADER_SIZE;
-};
-
-#endif+/**
+ * @file llgesture.h
+ * @brief A gesture is a combination of a triggering chat phrase or
+ * key, a sound, an animation, and a chat string.
+ *
+ * $LicenseInfo:firstyear=2002&license=viewerlgpl$
+ * Second Life Viewer Source Code
+ * Copyright (C) 2010, Linden Research, Inc.
+ *
+ * This library is free software; you can redistribute it and/or
+ * modify it under the terms of the GNU Lesser General Public
+ * License as published by the Free Software Foundation;
+ * version 2.1 of the License only.
+ *
+ * This library is distributed in the hope that it will be useful,
+ * but WITHOUT ANY WARRANTY; without even the implied warranty of
+ * MERCHANTABILITY or FITNESS FOR A PARTICULAR PURPOSE.  See the GNU
+ * Lesser General Public License for more details.
+ *
+ * You should have received a copy of the GNU Lesser General Public
+ * License along with this library; if not, write to the Free Software
+ * Foundation, Inc., 51 Franklin Street, Fifth Floor, Boston, MA  02110-1301  USA
+ *
+ * Linden Research, Inc., 945 Battery Street, San Francisco, CA  94111  USA
+ * $/LicenseInfo$
+ */
+
+#ifndef LL_LLGESTURE_H
+#define LL_LLGESTURE_H
+
+#include "llanimationstates.h"
+#include "lluuid.h"
+#include "llstring.h"
+
+class LLGesture
+{
+public:
+    LLGesture();
+    LLGesture(KEY key, MASK mask, const std::string &trigger,
+        const LLUUID &sound_item_id, const std::string &animation,
+        const std::string &output_string);
+
+    LLGesture(U8 **buffer, S32 max_size); // deserializes, advances buffer
+    LLGesture(const LLGesture &gesture);
+    const LLGesture &operator=(const LLGesture &rhs);
+
+    virtual ~LLGesture() {};
+
+    // Accessors
+    KEY                 getKey() const          { return mKey; }
+    MASK                getMask() const         { return mMask; }
+    const std::string&  getTrigger() const      { return mTrigger; }
+    const LLUUID&       getSound() const        { return mSoundItemID; }
+    const std::string&  getAnimation() const    { return mAnimation; }
+    const std::string&  getOutputString() const { return mOutputString; }
+
+    // Triggers if a key/mask matches it
+    virtual bool trigger(KEY key, MASK mask);
+
+    // Triggers if case-insensitive substring matches (assumes string is lowercase)
+    virtual bool trigger(const std::string &string);
+
+    // non-endian-neutral serialization
+    U8 *serialize(U8 *buffer) const;
+    U8 *deserialize(U8 *buffer, S32 max_size);
+    static S32 getMaxSerialSize();
+
+protected:
+    KEY             mKey;           // usually a function key
+    MASK            mMask;          // usually MASK_NONE, or MASK_SHIFT
+    std::string     mTrigger;       // string, no whitespace allowed
+    std::string     mTriggerLower;  // lowercase version of mTrigger
+    LLUUID          mSoundItemID;   // ItemID of sound to play, LLUUID::null if none
+    std::string     mAnimation;     // canonical name of animation or face animation
+    std::string     mOutputString;  // string to say
+
+    static const S32    MAX_SERIAL_SIZE;
+};
+
+class LLGestureList
+{
+public:
+    LLGestureList();
+    virtual ~LLGestureList();
+
+    // Triggers if a key/mask matches one in the list
+    bool trigger(KEY key, MASK mask);
+
+    // Triggers if substring matches and generates revised string.
+    bool triggerAndReviseString(const std::string &string, std::string* revised_string);
+
+    // Used for construction from UI
+    S32 count() const                       { return mList.size(); }
+    virtual LLGesture* get(S32 i) const     { return mList.at(i); }
+    virtual void put(LLGesture* gesture)    { mList.push_back( gesture ); }
+    void deleteAll();
+
+    // non-endian-neutral serialization
+    U8 *serialize(U8 *buffer) const;
+    U8 *deserialize(U8 *buffer, S32 max_size);
+    S32 getMaxSerialSize();
+
+protected:
+    // overridden by child class to use local LLGesture implementation
+    virtual LLGesture *create_gesture(U8 **buffer, S32 max_size);
+
+protected:
+    std::vector<LLGesture*> mList;
+
+    static const S32    SERIAL_HEADER_SIZE;
+};
+
+#endif