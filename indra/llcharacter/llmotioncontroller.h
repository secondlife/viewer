--- conflicted
+++ resolved
@@ -60,15 +60,9 @@
     // Destructor
     ~LLMotionRegistry();
 
-<<<<<<< HEAD
-	// adds motion classes to the registry
-	// returns true if successfull
-	bool registerMotion( const LLUUID& id, LLMotionConstructor create);
-=======
     // adds motion classes to the registry
     // returns true if successfull
-    BOOL registerMotion( const LLUUID& id, LLMotionConstructor create);
->>>>>>> e7eced3c
+    bool registerMotion( const LLUUID& id, LLMotionConstructor create);
 
     // creates a new instance of a named motion
     // returns NULL motion is not registered
@@ -89,76 +83,9 @@
 class LLMotionController
 {
 public:
-<<<<<<< HEAD
-	typedef std::list<LLMotion*> motion_list_t;
-	typedef std::set<LLMotion*> motion_set_t;
-	bool mIsSelf;
-	
-public:
-	// Constructor
-	LLMotionController();
-
-	// Destructor
-	virtual ~LLMotionController();
-
-	// set associated character
-	// this must be called exactly once by the containing character class.
-	// this is generally done in the Character constructor
-	void setCharacter( LLCharacter *character );
-
-	// registers a motion with the controller
-	// (actually just forwards call to motion registry)
-	// returns true if successfull
-	bool registerMotion( const LLUUID& id, LLMotionConstructor create );
-
-	// creates a motion from the registry
-	LLMotion *createMotion( const LLUUID &id );
-
-	// unregisters a motion with the controller
-	// (actually just forwards call to motion registry)
-	// returns true if successfull
-	void removeMotion( const LLUUID& id );
-
-	// start motion
-	// begins playing the specified motion
-	// returns true if successful
-	bool startMotion( const LLUUID &id, F32 start_offset );
-
-	// stop motion
-	// stops a playing motion
-	// in reality, it begins the ease out transition phase
-	// returns true if successful
-	bool stopMotionLocally( const LLUUID &id, bool stop_immediate );
-
-	// Move motions from loading to loaded
-	void updateLoadingMotions();
-	
-	// update motions
-	// invokes the update handlers for each active motion
-	// activates sequenced motions
-	// deactivates terminated motions`
-	void updateMotions(bool force_update = false);
-
-	// minimal update (e.g. while hidden)
-	void updateMotionsMinimal();
-
-	void clearBlenders() { mPoseBlender.clearBlenders(); }
-
-	// flush motions
-	// releases all motion instances
-	void flushAllMotions();
-
-	//Flush is a liar.
-	void deactivateAllMotions();	
-
-	// pause and continue all motions
-	void pauseAllMotions();
-	void unpauseAllMotions();
-	bool isPaused() const { return mPaused; }
-=======
     typedef std::list<LLMotion*> motion_list_t;
     typedef std::set<LLMotion*> motion_set_t;
-    BOOL mIsSelf;
+    bool mIsSelf;
 
 public:
     // Constructor
@@ -175,7 +102,7 @@
     // registers a motion with the controller
     // (actually just forwards call to motion registry)
     // returns true if successfull
-    BOOL registerMotion( const LLUUID& id, LLMotionConstructor create );
+    bool registerMotion( const LLUUID& id, LLMotionConstructor create );
 
     // creates a motion from the registry
     LLMotion *createMotion( const LLUUID &id );
@@ -188,13 +115,13 @@
     // start motion
     // begins playing the specified motion
     // returns true if successful
-    BOOL startMotion( const LLUUID &id, F32 start_offset );
+    bool startMotion( const LLUUID &id, F32 start_offset );
 
     // stop motion
     // stops a playing motion
     // in reality, it begins the ease out transition phase
     // returns true if successful
-    BOOL stopMotionLocally( const LLUUID &id, BOOL stop_immediate );
+    bool stopMotionLocally( const LLUUID &id, bool stop_immediate );
 
     // Move motions from loading to loaded
     void updateLoadingMotions();
@@ -220,8 +147,7 @@
     // pause and continue all motions
     void pauseAllMotions();
     void unpauseAllMotions();
-    BOOL isPaused() const { return mPaused; }
->>>>>>> e7eced3c
+    bool isPaused() const { return mPaused; }
     S32 getPausedFrame() const { return mPausedFrame; }
 
     void setTimeStep(F32 step);
@@ -249,31 +175,13 @@
     static void setCurrentTimeFactor(F32 factor)    { sCurrentTimeFactor = factor;  };
 
 protected:
-<<<<<<< HEAD
-	// internal operations act on motion instances directly
-	// as there can be duplicate motions per id during blending overlap
-	void deleteAllMotions();
-	bool activateMotionInstance(LLMotion *motion, F32 time);
-	bool deactivateMotionInstance(LLMotion *motion);
-	void deprecateMotionInstance(LLMotion* motion);
-	bool stopMotionInstance(LLMotion *motion, bool stop_imemdiate);
-	void removeMotionInstance(LLMotion* motion);
-	void updateRegularMotions();
-	void updateAdditiveMotions();
-	void resetJointSignatures();
-	void updateMotionsByType(LLMotion::LLMotionBlendType motion_type);
-	void updateIdleMotion(LLMotion* motionp);
-	void updateIdleActiveMotions();
-	void purgeExcessMotions();
-	void deactivateStoppedMotions();
-=======
     // internal operations act on motion instances directly
     // as there can be duplicate motions per id during blending overlap
     void deleteAllMotions();
-    BOOL activateMotionInstance(LLMotion *motion, F32 time);
-    BOOL deactivateMotionInstance(LLMotion *motion);
+    bool activateMotionInstance(LLMotion *motion, F32 time);
+    bool deactivateMotionInstance(LLMotion *motion);
     void deprecateMotionInstance(LLMotion* motion);
-    BOOL stopMotionInstance(LLMotion *motion, BOOL stop_imemdiate);
+    bool stopMotionInstance(LLMotion *motion, bool stop_imemdiate);
     void removeMotionInstance(LLMotion* motion);
     void updateRegularMotions();
     void updateAdditiveMotions();
@@ -283,7 +191,6 @@
     void updateIdleActiveMotions();
     void purgeExcessMotions();
     void deactivateStoppedMotions();
->>>>>>> e7eced3c
 
 protected:
     F32                 mTimeFactor;            // 1.f for normal speed
@@ -295,34 +202,6 @@
 
 //  Life cycle of an animation:
 //
-<<<<<<< HEAD
-//	Animations are instantiated and immediately put in the mAllMotions map for their entire lifetime.
-//	If the animations depend on any asset data, the appropriate data is fetched from the data server,
-//	and the animation is put on the mLoadingMotions list.
-//	Once an animations is loaded, it will be initialized and put on the mLoadedMotions list.
-//	Any animation that is currently playing also sits in the mActiveMotions list.
-
-	typedef std::map<LLUUID, LLMotion*> motion_map_t;
-	motion_map_t	mAllMotions;
-
-	motion_set_t		mLoadingMotions;
-	motion_set_t		mLoadedMotions;
-	motion_list_t		mActiveMotions;
-	motion_set_t		mDeprecatedMotions;
-	
-	LLFrameTimer		mTimer;
-	F32					mPrevTimerElapsed;
-	F32					mAnimTime;
-	F32					mLastTime;
-	bool				mHasRunOnce;
-	bool				mPaused;
-	S32					mPausedFrame;
-	F32					mTimeStep;
-	S32					mTimeStepCount;
-	F32					mLastInterp;
-
-	U8					mJointSignature[2][LL_CHARACTER_MAX_ANIMATED_JOINTS];
-=======
 //  Animations are instantiated and immediately put in the mAllMotions map for their entire lifetime.
 //  If the animations depend on any asset data, the appropriate data is fetched from the data server,
 //  and the animation is put on the mLoadingMotions list.
@@ -341,15 +220,14 @@
     F32                 mPrevTimerElapsed;
     F32                 mAnimTime;
     F32                 mLastTime;
-    BOOL                mHasRunOnce;
-    BOOL                mPaused;
+    bool                mHasRunOnce;
+    bool                mPaused;
     S32                 mPausedFrame;
     F32                 mTimeStep;
     S32                 mTimeStepCount;
     F32                 mLastInterp;
 
     U8                  mJointSignature[2][LL_CHARACTER_MAX_ANIMATED_JOINTS];
->>>>>>> e7eced3c
 private:
     U32                 mLastCountAfterPurge; //for logging and debugging purposes
 };
