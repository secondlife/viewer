/** 
 * @file llwindowwin32.h
 * @brief Windows implementation of LLWindow class
 *
 * $LicenseInfo:firstyear=2001&license=viewerlgpl$
 * Second Life Viewer Source Code
 * Copyright (C) 2010, Linden Research, Inc.
 * 
 * This library is free software; you can redistribute it and/or
 * modify it under the terms of the GNU Lesser General Public
 * License as published by the Free Software Foundation;
 * version 2.1 of the License only.
 * 
 * This library is distributed in the hope that it will be useful,
 * but WITHOUT ANY WARRANTY; without even the implied warranty of
 * MERCHANTABILITY or FITNESS FOR A PARTICULAR PURPOSE.  See the GNU
 * Lesser General Public License for more details.
 * 
 * You should have received a copy of the GNU Lesser General Public
 * License along with this library; if not, write to the Free Software
 * Foundation, Inc., 51 Franklin Street, Fifth Floor, Boston, MA  02110-1301  USA
 * 
 * Linden Research, Inc., 945 Battery Street, San Francisco, CA  94111  USA
 * $/LicenseInfo$
 */

#ifndef LL_LLWINDOWWIN32_H
#define LL_LLWINDOWWIN32_H

// Limit Windows API to small and manageable set.
#include "llwin32headerslean.h"

#include "llwindow.h"
#include "llwindowcallbacks.h"
#include "lldragdropwin32.h"
#include "llthread.h"
#include "llthreadsafequeue.h"
#include "llmutex.h"

// Hack for async host by name
#define LL_WM_HOST_RESOLVED      (WM_APP + 1)
typedef void (*LLW32MsgCallback)(const MSG &msg);

class LLWindowWin32;

// Thread that owns the Window Handle
class LLWindowWin32Thread : public LLThread
{
public:
    class Message
    {
    public:
        LRESULT mMsg;
    };

    static const int MAX_QUEUE_SIZE = 2048;

    LLThreadSafeQueue<MSG> mMessageQueue;
    LLThreadSafeQueue<std::function<void()>> mFunctionQueue;

    bool mFinished = false;

    LLWindowWin32Thread(LLWindowWin32* window);

    void run() override;

    void post(const std::function<void()>& func);

private:

    // call PeekMessage and pull enqueue messages for later processing
    void gatherInput();
    LLWindowWin32* mWindow = nullptr;

};

class LLWindowWin32 : public LLWindow
{
public:
	/*virtual*/ void show();
	/*virtual*/ void hide();
	/*virtual*/ void close();
	/*virtual*/ BOOL getVisible();
	/*virtual*/ BOOL getMinimized();
	/*virtual*/ BOOL getMaximized();
	/*virtual*/ BOOL maximize();
	/*virtual*/ void minimize();
	/*virtual*/ void restore();
	/*virtual*/ BOOL getFullscreen();
	/*virtual*/ BOOL getPosition(LLCoordScreen *position);
	/*virtual*/ BOOL getSize(LLCoordScreen *size);
	/*virtual*/ BOOL getSize(LLCoordWindow *size);
	/*virtual*/ BOOL setPosition(LLCoordScreen position);
	/*virtual*/ BOOL setSizeImpl(LLCoordScreen size);
	/*virtual*/ BOOL setSizeImpl(LLCoordWindow size);
	/*virtual*/ BOOL switchContext(BOOL fullscreen, const LLCoordScreen &size, BOOL enable_vsync, const LLCoordScreen * const posp = NULL);
    /*virtual*/ void setTitle(const std::string title);
    void* createSharedContext() override;
    void makeContextCurrent(void* context) override;
    void destroySharedContext(void* context) override;
    /*virtual*/ void toggleVSync(bool enable_vsync);
	/*virtual*/ BOOL setCursorPosition(LLCoordWindow position);
	/*virtual*/ BOOL getCursorPosition(LLCoordWindow *position);
    /*virtual*/ BOOL getCursorDelta(LLCoordCommon* delta);
	/*virtual*/ void showCursor();
	/*virtual*/ void hideCursor();
	/*virtual*/ void showCursorFromMouseMove();
	/*virtual*/ void hideCursorUntilMouseMove();
	/*virtual*/ BOOL isCursorHidden();
	/*virtual*/ void updateCursor();
	/*virtual*/ ECursorType getCursor() const;
	/*virtual*/ void captureMouse();
	/*virtual*/ void releaseMouse();
	/*virtual*/ void setMouseClipping( BOOL b );
	/*virtual*/ BOOL isClipboardTextAvailable();
	/*virtual*/ BOOL pasteTextFromClipboard(LLWString &dst);
	/*virtual*/ BOOL copyTextToClipboard(const LLWString &src);
	/*virtual*/ void flashIcon(F32 seconds);
	/*virtual*/ F32 getGamma();
	/*virtual*/ BOOL setGamma(const F32 gamma); // Set the gamma
	/*virtual*/ void setFSAASamples(const U32 fsaa_samples);
	/*virtual*/ U32 getFSAASamples();
	/*virtual*/ BOOL restoreGamma();			// Restore original gamma table (before updating gamma)
	/*virtual*/ ESwapMethod getSwapMethod() { return mSwapMethod; }
	/*virtual*/ void gatherInput();
	/*virtual*/ void delayInputProcessing();
	/*virtual*/ void swapBuffers();
	/*virtual*/ void restoreGLContext() {};

	// handy coordinate space conversion routines
	/*virtual*/ BOOL convertCoords(LLCoordScreen from, LLCoordWindow *to);
	/*virtual*/ BOOL convertCoords(LLCoordWindow from, LLCoordScreen *to);
	/*virtual*/ BOOL convertCoords(LLCoordWindow from, LLCoordGL *to);
	/*virtual*/ BOOL convertCoords(LLCoordGL from, LLCoordWindow *to);
	/*virtual*/ BOOL convertCoords(LLCoordScreen from, LLCoordGL *to);
	/*virtual*/ BOOL convertCoords(LLCoordGL from, LLCoordScreen *to);

	/*virtual*/ LLWindowResolution* getSupportedResolutions(S32 &num_resolutions);
	/*virtual*/ F32	getNativeAspectRatio();
	/*virtual*/ F32 getPixelAspectRatio();
	/*virtual*/ void setNativeAspectRatio(F32 ratio) { mOverrideAspectRatio = ratio; }

	/*virtual*/	BOOL dialogColorPicker(F32 *r, F32 *g, F32 *b );

	/*virtual*/ void *getPlatformWindow();
	/*virtual*/ void bringToFront();
	/*virtual*/ void focusClient();

	/*virtual*/ void allowLanguageTextInput(LLPreeditor *preeditor, BOOL b);
	/*virtual*/ void setLanguageTextInput( const LLCoordGL & pos );
	/*virtual*/ void updateLanguageTextInputArea();
	/*virtual*/ void interruptLanguageTextInput();
	/*virtual*/ void spawnWebBrowser(const std::string& escaped_url, bool async);

	/*virtual*/ F32 getSystemUISize();

	LLWindowCallbacks::DragNDropResult completeDragNDropRequest( const LLCoordGL gl_coord, const MASK mask, LLWindowCallbacks::DragNDropAction action, const std::string url );

	static std::vector<std::string> getDisplaysResolutionList();
	static std::vector<std::string> getDynamicFallbackFontList();
	static void setDPIAwareness();

    /*virtual*/ void* getDirectInput8();
    /*virtual*/ bool getInputDevices(U32 device_type_filter, void * di8_devices_callback, void* userdata);
protected:
	LLWindowWin32(LLWindowCallbacks* callbacks,
		const std::string& title, const std::string& name, int x, int y, int width, int height, U32 flags, 
		BOOL fullscreen, BOOL clearBg, BOOL enable_vsync, BOOL use_gl,
		BOOL ignore_pixel_depth, U32 fsaa_samples);
	~LLWindowWin32();

	void	initCursors();
	void	initInputDevices();
	HCURSOR loadColorCursor(LPCTSTR name);
	BOOL	isValid();
	void	moveWindow(const LLCoordScreen& position,const LLCoordScreen& size);
	virtual LLSD	getNativeKeyData();

	// Changes display resolution. Returns true if successful
	BOOL	setDisplayResolution(S32 width, S32 height, S32 bits, S32 refresh);

	// Go back to last fullscreen display resolution.
	BOOL	setFullscreenResolution();

	// Restore the display resolution to its value before we ran the app.
	BOOL	resetDisplayResolution();

	BOOL	shouldPostQuit() { return mPostQuit; }

	void	fillCompositionForm(const LLRect& bounds, COMPOSITIONFORM *form);
	void	fillCandidateForm(const LLCoordGL& caret, const LLRect& bounds, CANDIDATEFORM *form);
	void	fillCharPosition(const LLCoordGL& caret, const LLRect& bounds, const LLRect& control, IMECHARPOSITION *char_position);
	void	fillCompositionLogfont(LOGFONT *logfont);
	U32		fillReconvertString(const LLWString &text, S32 focus, S32 focus_length, RECONVERTSTRING *reconvert_string);
	void	handleStartCompositionMessage();
	void	handleCompositionMessage(U32 indexes);
	BOOL	handleImeRequests(WPARAM request, LPARAM param, LRESULT *result);

protected:
	//
	// Platform specific methods
	//

	BOOL	getClientRectInScreenSpace(RECT* rectp);
	void 	updateJoystick( );

	static LRESULT CALLBACK mainWindowProc(HWND h_wnd, UINT u_msg, WPARAM w_param, LPARAM l_param);
	static BOOL CALLBACK enumChildWindows(HWND h_wnd, LPARAM l_param);


	//
	// Platform specific variables
	//
	WCHAR		*mWindowTitle;
	WCHAR		*mWindowClassName;

	HWND	    mWindowHandle = 0;	// window handle
	HGLRC		mhRC = 0;			// OpenGL rendering context
	HDC			mhDC = 0;			// Windows Device context handle
	HINSTANCE	mhInstance;		// handle to application instance
	WNDPROC		mWndProc;		// user-installable window proc
	RECT		mOldMouseClip;  // Screen rect to which the mouse cursor was globally constrained before we changed it in clipMouse()
	WPARAM		mLastSizeWParam;
	F32			mOverrideAspectRatio;
	F32			mNativeAspectRatio;

	HCURSOR		mCursor[ UI_CURSOR_COUNT ];  // Array of all mouse cursors
    LLCoordWindow mCursorPosition;  // mouse cursor position, should only be mutated on main thread
    LLMutex mRawMouseMutex;
    RAWINPUTDEVICE mRawMouse;
    LLCoordWindow mLastCursorPosition; // mouse cursor position from previous frame
    LLCoordCommon mRawMouseDelta; // raw mouse delta according to window thread
    LLCoordCommon mMouseFrameDelta; // how much the mouse moved between the last two calls to gatherInput

    MASK        mMouseMask;

	static BOOL sIsClassRegistered; // has the window class been registered?

	F32			mCurrentGamma;
	U32			mFSAASamples;
	WORD		mPrevGammaRamp[3][256];
	WORD		mCurrentGammaRamp[3][256];
	BOOL		mCustomGammaSet;

	LPWSTR		mIconResource;
	BOOL		mInputProcessingPaused;

	// The following variables are for Language Text Input control.
	// They are all static, since one context is shared by all LLWindowWin32
	// instances.
	static BOOL		sLanguageTextInputAllowed;
	static BOOL		sWinIMEOpened;
	static HKL		sWinInputLocale;
	static DWORD	sWinIMEConversionMode;
	static DWORD	sWinIMESentenceMode;
	static LLCoordWindow sWinIMEWindowPosition;
	LLCoordGL		mLanguageTextInputPointGL;
	LLRect			mLanguageTextInputAreaGL;

	LLPreeditor		*mPreeditor;

	LLDragDropWin32* mDragDrop;

	U32				mKeyCharCode;
	U32				mKeyScanCode;
	U32				mKeyVirtualKey;
	U32				mRawMsg;
	U32				mRawWParam;
	U32				mRawLParam;

	BOOL			mMouseVanish;

<<<<<<< HEAD
	struct LLWindowWin32Thread;
	LLWindowWin32Thread* mWindowThread = nullptr;
	LLThreadSafeQueue<std::function<void()>> mFunctionQueue;
	LLThreadSafeQueue<std::function<void()>> mMouseQueue;
	void post(const std::function<void()>& func);
	void postMouseButtonEvent(const std::function<void()>& func);
	void recreateWindow(RECT window_rect, DWORD dw_ex_style, DWORD dw_style);
	void kickWindowThread(HWND windowHandle=0);
=======
    LLWindowWin32Thread* mWindowThread = nullptr;
    LLThreadSafeQueue<std::function<void()>> mFunctionQueue;
    LLThreadSafeQueue<std::function<void()>> mMouseQueue;
    void post(const std::function<void()>& func);
    void postMouseButtonEvent(const std::function<void()>& func);
>>>>>>> 8852cb9c

	friend class LLWindowManager;
    friend class LLWindowWin32Thread;
};

class LLSplashScreenWin32 : public LLSplashScreen
{
public:
	LLSplashScreenWin32();
	virtual ~LLSplashScreenWin32();

	/*virtual*/ void showImpl();
	/*virtual*/ void updateImpl(const std::string& mesg);
	/*virtual*/ void hideImpl();

#if LL_WINDOWS
	static LRESULT CALLBACK windowProc(HWND h_wnd, UINT u_msg, 
		WPARAM w_param, LPARAM l_param);
#endif

private:
#if LL_WINDOWS
	HWND mWindow;
#endif
};

extern LLW32MsgCallback gAsyncMsgCallback;
extern LPWSTR gIconResource;

static void	handleMessage( const MSG& msg );

S32 OSMessageBoxWin32(const std::string& text, const std::string& caption, U32 type);

#endif //LL_LLWINDOWWIN32_H<|MERGE_RESOLUTION|>--- conflicted
+++ resolved
@@ -270,7 +270,6 @@
 
 	BOOL			mMouseVanish;
 
-<<<<<<< HEAD
 	struct LLWindowWin32Thread;
 	LLWindowWin32Thread* mWindowThread = nullptr;
 	LLThreadSafeQueue<std::function<void()>> mFunctionQueue;
@@ -279,13 +278,6 @@
 	void postMouseButtonEvent(const std::function<void()>& func);
 	void recreateWindow(RECT window_rect, DWORD dw_ex_style, DWORD dw_style);
 	void kickWindowThread(HWND windowHandle=0);
-=======
-    LLWindowWin32Thread* mWindowThread = nullptr;
-    LLThreadSafeQueue<std::function<void()>> mFunctionQueue;
-    LLThreadSafeQueue<std::function<void()>> mMouseQueue;
-    void post(const std::function<void()>& func);
-    void postMouseButtonEvent(const std::function<void()>& func);
->>>>>>> 8852cb9c
 
 	friend class LLWindowManager;
     friend class LLWindowWin32Thread;
