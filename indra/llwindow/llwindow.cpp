/** 
 * @file llwindow.cpp
 * @brief Basic graphical window class
 *
 * $LicenseInfo:firstyear=2001&license=viewerlgpl$
 * Second Life Viewer Source Code
 * Copyright (C) 2010, Linden Research, Inc.
 * 
 * This library is free software; you can redistribute it and/or
 * modify it under the terms of the GNU Lesser General Public
 * License as published by the Free Software Foundation;
 * version 2.1 of the License only.
 * 
 * This library is distributed in the hope that it will be useful,
 * but WITHOUT ANY WARRANTY; without even the implied warranty of
 * MERCHANTABILITY or FITNESS FOR A PARTICULAR PURPOSE.  See the GNU
 * Lesser General Public License for more details.
 * 
 * You should have received a copy of the GNU Lesser General Public
 * License along with this library; if not, write to the Free Software
 * Foundation, Inc., 51 Franklin Street, Fifth Floor, Boston, MA  02110-1301  USA
 * 
 * Linden Research, Inc., 945 Battery Street, San Francisco, CA  94111  USA
 * $/LicenseInfo$
 */

#include "linden_common.h"
#include "llwindowheadless.h"

#if LL_MESA_HEADLESS
#include "llwindowmesaheadless.h"
#elif LL_SDL
#include "llwindowsdl.h"
#elif LL_WINDOWS
#include "llwindowwin32.h"
#elif LL_DARWIN
#include "llwindowmacosx.h"
#endif

#include "llerror.h"
#include "llkeyboard.h"
#include "llwindowcallbacks.h"


//
// Globals
//
LLSplashScreen *gSplashScreenp = NULL;
BOOL gDebugClicks = FALSE;
BOOL gDebugWindowProc = FALSE;

const S32 gURLProtocolWhitelistCount = 4;
const std::string gURLProtocolWhitelist[] = { "secondlife:", "http:", "https:", "data:" };

// CP: added a handler list - this is what's used to open the protocol and is based on registry entry
//	   only meaningful difference currently is that file: protocols are opened using http:
//	   since no protocol handler exists in registry for file:
//     Important - these lists should match - protocol to handler
// Maestro: This list isn't referenced anywhere that I could find
//const std::string gURLProtocolWhitelistHandler[] = { "http", "http", "https" };	


S32 OSMessageBox(const std::string& text, const std::string& caption, U32 type)
{
	// Properly hide the splash screen when displaying the message box
	BOOL was_visible = FALSE;
	if (LLSplashScreen::isVisible())
	{
		was_visible = TRUE;
		LLSplashScreen::hide();
	}

	S32 result = 0;
<<<<<<< HEAD
#if LL_MESA_HEADLESS // !!! *FIX: (?)
	llwarns << "OSMessageBox: " << text << llendl;
=======
#if LL_MESA_HEADLESS // !!! *FIX: (???)
	LL_WARNS() << "OSMessageBox: " << text << LL_ENDL;
>>>>>>> d0ef02c2
	return OSBTN_OK;
#elif LL_WINDOWS
	result = OSMessageBoxWin32(text, caption, type);
#elif LL_DARWIN
	result = OSMessageBoxMacOSX(text, caption, type);
#elif LL_SDL
	result = OSMessageBoxSDL(text, caption, type);
#else
#error("OSMessageBox not implemented for this platform!")
#endif

	if (was_visible)
	{
		LLSplashScreen::show();
	}

	return result;
}


//
// LLWindow
//

LLWindow::LLWindow(LLWindowCallbacks* callbacks, BOOL fullscreen, U32 flags)
	: mCallbacks(callbacks),
	  mPostQuit(TRUE),
	  mFullscreen(fullscreen),
	  mFullscreenWidth(0),
	  mFullscreenHeight(0),
	  mFullscreenBits(0),
	  mFullscreenRefresh(0),
	  mSupportedResolutions(NULL),
	  mNumSupportedResolutions(0),
	  mCurrentCursor(UI_CURSOR_ARROW),
	  mNextCursor(UI_CURSOR_ARROW),
	  mCursorHidden(FALSE),
	  mBusyCount(0),
	  mIsMouseClipping(FALSE),
	  mMinWindowWidth(0),
	  mMinWindowHeight(0),
	  mSwapMethod(SWAP_METHOD_UNDEFINED),
	  mHideCursorPermanent(FALSE),
	  mFlags(flags),
	  mHighSurrogate(0)
{
}

LLWindow::~LLWindow()
{
}

//virtual
BOOL LLWindow::isValid()
{
	return TRUE;
}

//virtual
BOOL LLWindow::canDelete()
{
	return TRUE;
}

// virtual
void LLWindow::incBusyCount()
{
	++mBusyCount;
}

// virtual
void LLWindow::decBusyCount()
{
	if (mBusyCount > 0)
	{
		--mBusyCount;
	}
}

//virtual
void LLWindow::resetBusyCount()
{
	mBusyCount = 0;
}

//virtual
S32 LLWindow::getBusyCount() const
{
	return mBusyCount;
}

//virtual
ECursorType LLWindow::getCursor() const
{
	return mCurrentCursor;
}

//virtual
BOOL LLWindow::dialogColorPicker(F32 *r, F32 *g, F32 *b)
{
	return FALSE;
}

void *LLWindow::getMediaWindow()
{
	// Default to returning the platform window.
	return getPlatformWindow();
}

BOOL LLWindow::setSize(LLCoordScreen size)
{
	if (!getMaximized())
	{
		size.mX = llmax(size.mX, mMinWindowWidth);
		size.mY = llmax(size.mY, mMinWindowHeight);
	}
	return setSizeImpl(size);
}

BOOL LLWindow::setSize(LLCoordWindow size)
{
	//HACK: we are inconsistently using minimum window dimensions
	// in this case, we are constraining the inner "client" rect and other times
	// we constrain the outer "window" rect
	// There doesn't seem to be a good way to do this consistently without a bunch of platform
	// specific code
	if (!getMaximized())
	{
		size.mX = llmax(size.mX, mMinWindowWidth);
		size.mY = llmax(size.mY, mMinWindowHeight);
	}
	return setSizeImpl(size);
}


// virtual
void LLWindow::setMinSize(U32 min_width, U32 min_height, bool enforce_immediately)
{
	mMinWindowWidth = min_width;
	mMinWindowHeight = min_height;

	if (enforce_immediately)
	{
		LLCoordScreen cur_size;
		if (!getMaximized() && getSize(&cur_size))
		{
			if (cur_size.mX < mMinWindowWidth || cur_size.mY < mMinWindowHeight)
			{
				setSizeImpl(LLCoordScreen(llmin(cur_size.mX, mMinWindowWidth), llmin(cur_size.mY, mMinWindowHeight)));
			}
		}
	}
}

//virtual
void LLWindow::processMiscNativeEvents()
{
	// do nothing unless subclassed
}

//virtual
BOOL LLWindow::isPrimaryTextAvailable()
{
	return FALSE; // no
}
//virtual
BOOL LLWindow::pasteTextFromPrimary(LLWString &dst)
{
	return FALSE; // fail
}
// virtual
BOOL LLWindow::copyTextToPrimary(const LLWString &src)
{
	return FALSE; // fail
}

// static
std::vector<std::string> LLWindow::getDynamicFallbackFontList()
{
#if LL_WINDOWS
	return LLWindowWin32::getDynamicFallbackFontList();
#elif LL_DARWIN
	return LLWindowMacOSX::getDynamicFallbackFontList();
#elif LL_SDL
	return LLWindowSDL::getDynamicFallbackFontList();
#else
	return std::vector<std::string>();
#endif
}

#define UTF16_IS_HIGH_SURROGATE(U) ((U16)((U) - 0xD800) < 0x0400)
#define UTF16_IS_LOW_SURROGATE(U)  ((U16)((U) - 0xDC00) < 0x0400)
#define UTF16_SURROGATE_PAIR_TO_UTF32(H,L) (((H) << 10) + (L) - (0xD800 << 10) - 0xDC00 + 0x00010000)

void LLWindow::handleUnicodeUTF16(U16 utf16, MASK mask)
{
	// Note that we could discard unpaired surrogates, but I'm
	// following the Unicode Consortium's recommendation here;
	// that is, to preserve those unpaired surrogates in UTF-32
	// values.  _To_preserve_ means to pass to the callback in our
	// context.

	if (mHighSurrogate == 0)
	{
		if (UTF16_IS_HIGH_SURROGATE(utf16))
		{
			mHighSurrogate = utf16;
		}
		else
		{
			mCallbacks->handleUnicodeChar(utf16, mask);
		}
	}
	else
	{
		if (UTF16_IS_LOW_SURROGATE(utf16))
		{
			/* A legal surrogate pair.  */			
			mCallbacks->handleUnicodeChar(UTF16_SURROGATE_PAIR_TO_UTF32(mHighSurrogate, utf16), mask);
			mHighSurrogate = 0;
		}
		else if (UTF16_IS_HIGH_SURROGATE(utf16))
		{
			/* Two consecutive high surrogates.  */
			mCallbacks->handleUnicodeChar(mHighSurrogate, mask);
			mHighSurrogate = utf16;
		}
		else
		{
			/* A non-low-surrogate preceeded by a high surrogate. */
			mCallbacks->handleUnicodeChar(mHighSurrogate, mask);
			mHighSurrogate = 0;
			mCallbacks->handleUnicodeChar(utf16, mask);
		}
	}
}

//
// LLSplashScreen
//

// static
bool LLSplashScreen::isVisible()
{
	return gSplashScreenp ? true: false;
}

// static
LLSplashScreen *LLSplashScreen::create()
{
#if LL_MESA_HEADLESS || LL_SDL  // !!! *FIX: (?)
	return 0;
#elif LL_WINDOWS
	return new LLSplashScreenWin32;
#elif LL_DARWIN
	return new LLSplashScreenMacOSX;
#else
#error("LLSplashScreen not implemented on this platform!")
#endif
}


//static
void LLSplashScreen::show()
{
	if (!gSplashScreenp)
	{
#if LL_WINDOWS && !LL_MESA_HEADLESS
		gSplashScreenp = new LLSplashScreenWin32;
#elif LL_DARWIN
		gSplashScreenp = new LLSplashScreenMacOSX;
#endif
		if (gSplashScreenp)
		{
			gSplashScreenp->showImpl();
		}
	}
}

//static
void LLSplashScreen::update(const std::string& str)
{
	LLSplashScreen::show();
	if (gSplashScreenp)
	{
		gSplashScreenp->updateImpl(str);
	}
}

//static
void LLSplashScreen::hide()
{
	if (gSplashScreenp)
	{
		gSplashScreenp->hideImpl();
	}
	delete gSplashScreenp;
	gSplashScreenp = NULL;
}

//
// LLWindowManager
//

// TODO: replace with std::set
static std::set<LLWindow*> sWindowList;

LLWindow* LLWindowManager::createWindow(
	LLWindowCallbacks* callbacks,
	const std::string& title, const std::string& name, S32 x, S32 y, S32 width, S32 height, U32 flags,
	BOOL fullscreen, 
	BOOL clearBg,
	BOOL disable_vsync,
	BOOL use_gl,
	BOOL ignore_pixel_depth,
	U32 fsaa_samples)
{
	LLWindow* new_window;

	if (use_gl)
	{
#if LL_MESA_HEADLESS
		new_window = new LLWindowMesaHeadless(callbacks,
			title, name, x, y, width, height, flags, 
			fullscreen, clearBg, disable_vsync, use_gl, ignore_pixel_depth);
#elif LL_SDL
		new_window = new LLWindowSDL(callbacks,
			title, x, y, width, height, flags, 
			fullscreen, clearBg, disable_vsync, use_gl, ignore_pixel_depth, fsaa_samples);
#elif LL_WINDOWS
		new_window = new LLWindowWin32(callbacks,
			title, name, x, y, width, height, flags, 
			fullscreen, clearBg, disable_vsync, use_gl, ignore_pixel_depth, fsaa_samples);
#elif LL_DARWIN
		new_window = new LLWindowMacOSX(callbacks,
			title, name, x, y, width, height, flags, 
			fullscreen, clearBg, disable_vsync, use_gl, ignore_pixel_depth, fsaa_samples);
#endif
	}
	else
	{
		new_window = new LLWindowHeadless(callbacks,
			title, name, x, y, width, height, flags, 
			fullscreen, clearBg, disable_vsync, use_gl, ignore_pixel_depth);
	}

	if (FALSE == new_window->isValid())
	{
		delete new_window;
		LL_WARNS() << "LLWindowManager::create() : Error creating window." << LL_ENDL;
		return NULL;
	}
	sWindowList.insert(new_window);
	return new_window;
}

BOOL LLWindowManager::destroyWindow(LLWindow* window)
{
	if (sWindowList.find(window) == sWindowList.end())
	{
		LL_ERRS() << "LLWindowManager::destroyWindow() : Window pointer not valid, this window doesn't exist!" 
			<< LL_ENDL;
		return FALSE;
	}

	window->close();

	sWindowList.erase(window);

	delete window;

	return TRUE;
}

BOOL LLWindowManager::isWindowValid(LLWindow *window)
{
	return sWindowList.find(window) != sWindowList.end();
}

//coordinate conversion utility funcs that forward to llwindow
LLCoordCommon LL_COORD_TYPE_WINDOW::convertToCommon() const
{
	const LLCoordWindow& self = LLCoordWindow::getTypedCoords(*this);

	LLWindow* windowp = &(*LLWindow::beginInstances());
	LLCoordGL out;
	windowp->convertCoords(self, &out);
	return out.convert();
}

void LL_COORD_TYPE_WINDOW::convertFromCommon(const LLCoordCommon& from)
{
	LLCoordWindow& self = LLCoordWindow::getTypedCoords(*this);

	LLWindow* windowp = &(*LLWindow::beginInstances());
	LLCoordGL from_gl(from);
	windowp->convertCoords(from_gl, &self);
}

LLCoordCommon LL_COORD_TYPE_SCREEN::convertToCommon() const
{
	const LLCoordScreen& self = LLCoordScreen::getTypedCoords(*this);

	LLWindow* windowp = &(*LLWindow::beginInstances());
	LLCoordGL out;
	windowp->convertCoords(self, &out);
	return out.convert();
}

void LL_COORD_TYPE_SCREEN::convertFromCommon(const LLCoordCommon& from)
{
	LLCoordScreen& self = LLCoordScreen::getTypedCoords(*this);

	LLWindow* windowp = &(*LLWindow::beginInstances());
	LLCoordGL from_gl(from);
	windowp->convertCoords(from_gl, &self);
}<|MERGE_RESOLUTION|>--- conflicted
+++ resolved
@@ -71,13 +71,8 @@
 	}
 
 	S32 result = 0;
-<<<<<<< HEAD
 #if LL_MESA_HEADLESS // !!! *FIX: (?)
-	llwarns << "OSMessageBox: " << text << llendl;
-=======
-#if LL_MESA_HEADLESS // !!! *FIX: (???)
 	LL_WARNS() << "OSMessageBox: " << text << LL_ENDL;
->>>>>>> d0ef02c2
 	return OSBTN_OK;
 #elif LL_WINDOWS
 	result = OSMessageBoxWin32(text, caption, type);
