/**
 * @file llwindowsdl.cpp
 * @brief SDL implementation of LLWindow class
 * @author This module has many fathers, and it shows.
 *
 * $LicenseInfo:firstyear=2001&license=viewerlgpl$
 * Second Life Viewer Source Code
 * Copyright (C) 2010, Linden Research, Inc.
 *
 * This library is free software; you can redistribute it and/or
 * modify it under the terms of the GNU Lesser General Public
 * License as published by the Free Software Foundation;
 * version 2.1 of the License only.
 *
 * This library is distributed in the hope that it will be useful,
 * but WITHOUT ANY WARRANTY; without even the implied warranty of
 * MERCHANTABILITY or FITNESS FOR A PARTICULAR PURPOSE.  See the GNU
 * Lesser General Public License for more details.
 *
 * You should have received a copy of the GNU Lesser General Public
 * License along with this library; if not, write to the Free Software
 * Foundation, Inc., 51 Franklin Street, Fifth Floor, Boston, MA  02110-1301  USA
 *
 * Linden Research, Inc., 945 Battery Street, San Francisco, CA  94111  USA
 * $/LicenseInfo$
 */

#include "linden_common.h"

#include "llwindowsdl.h"

#include "llwindowcallbacks.h"
#include "llkeyboardsdl.h"

#include "llerror.h"
#include "llgl.h"
#include "llstring.h"
#include "lldir.h"
#include "llfindlocale.h"

#ifdef LL_GLIB
#include <glib.h>
#endif

extern "C" {
# include "fontconfig/fontconfig.h"
}

#if LL_LINUX
// not necessarily available on random SDL platforms, so #if LL_LINUX
// for execv(), waitpid(), fork()
#include <unistd.h>
#include <sys/types.h>
#include <sys/wait.h>
#include <stdio.h>
#endif // LL_LINUX

extern bool gDebugWindowProc;

const S32 MAX_NUM_RESOLUTIONS = 200;

//
// LLWindowSDL
//

#include <X11/Xutil.h>

// TOFU HACK -- (*exactly* the same hack as LLWindowMacOSX for a similar
// set of reasons): Stash a pointer to the LLWindowSDL object here and
// maintain in the constructor and destructor.  This assumes that there will
// be only one object of this class at any time.  Currently this is true.
static LLWindowSDL *gWindowImplementation = nullptr;

void maybe_lock_display(void)
{
    if (gWindowImplementation && gWindowImplementation->Lock_Display)
        gWindowImplementation->Lock_Display();
}

void maybe_unlock_display(void)
{
    if (gWindowImplementation && gWindowImplementation->Unlock_Display)
        gWindowImplementation->Unlock_Display();
}


Window LLWindowSDL::get_SDL_XWindowID(void)
{
    if (gWindowImplementation)
        return gWindowImplementation->mX11Data.mXWindowID;
    return None;
}

Display* LLWindowSDL::get_SDL_Display(void)
{
    if (gWindowImplementation)
        return gWindowImplementation->mX11Data.mDisplay;
    return nullptr;
}

<<<<<<< HEAD
// Clipboard handling via native X11, base on the implementation in Cool VL by Henri Beauchamp

namespace
{
    std::array<Atom, 3> gSupportedAtoms;

    Atom XA_CLIPBOARD;
    Atom XA_TARGETS;
    Atom PVT_PASTE_BUFFER;
    long const MAX_PASTE_BUFFER_SIZE = 16383;

    void filterSelectionRequest( XEvent aEvent )
    {
        auto *display = LLWindowSDL::getSDLDisplay();
        auto &request = aEvent.xselectionrequest;

        XSelectionEvent reply { SelectionNotify, aEvent.xany.serial, aEvent.xany.send_event, display,
                                request.requestor, request.selection, request.target,
                                request.property,request.time };

        if (request.target == XA_TARGETS)
        {
            XChangeProperty(display, request.requestor, request.property,
                            XA_ATOM, 32, PropModeReplace,
                            (unsigned char *) &gSupportedAtoms.front(), gSupportedAtoms.size());
        }
        else if (std::find(gSupportedAtoms.begin(), gSupportedAtoms.end(), request.target) !=
                 gSupportedAtoms.end())
        {
            std::string utf8;
            if (request.selection == XA_PRIMARY)
                utf8 = wstring_to_utf8str(gWindowImplementation->getPrimaryText());
            else
                utf8 = wstring_to_utf8str(gWindowImplementation->getSecondaryText());

            XChangeProperty(display, request.requestor, request.property,
                            request.target, 8, PropModeReplace,
                            (unsigned char *) utf8.c_str(), utf8.length());
        }
        else if (request.selection == XA_CLIPBOARD)
        {
            // Did not have what they wanted, so no property set
            reply.property = None;
        }
        else
            return;

        XSendEvent(request.display, request.requestor, False, NoEventMask, (XEvent *) &reply);
        XSync(display, False);
    }

    void filterSelectionClearRequest( XEvent aEvent )
    {
        auto &request = aEvent.xselectionrequest;
        if (request.selection == XA_PRIMARY)
            gWindowImplementation->clearPrimaryText();
        else if (request.selection == XA_CLIPBOARD)
            gWindowImplementation->clearSecondaryText();
    }

    int x11_clipboard_filter(void*, SDL_Event *evt)
    {
        Display *display = LLWindowSDL::getSDLDisplay();
        if (!display)
            return 1;

        if (evt->type != SDL_SYSWMEVENT)
            return 1;

        auto xevent = evt->syswm.msg->msg.x11.event;

        if (xevent.type == SelectionRequest)
            filterSelectionRequest( xevent );
        else if (xevent.type == SelectionClear)
            filterSelectionClearRequest( xevent );
        return 1;
    }

    bool grab_property(Display* display, Window window, Atom selection, Atom target)
    {
        if( !display )
            return false;

        maybe_lock_display();

        XDeleteProperty(display, window, PVT_PASTE_BUFFER);
        XFlush(display);

        XConvertSelection(display, selection, target, PVT_PASTE_BUFFER, window,  CurrentTime);

        // Unlock the connection so that the SDL event loop may function
        maybe_unlock_display();

        const auto start{ SDL_GetTicks() };
        const auto end{ start + 1000 };

        XEvent xevent {};
        bool response = false;

        do
        {
            SDL_Event event {};

            // Wait for an event
            SDL_WaitEvent(&event);

            // If the event is a window manager event
            if (event.type == SDL_SYSWMEVENT)
            {
                xevent = event.syswm.msg->msg.x11.event;

                if (xevent.type == SelectionNotify && xevent.xselection.requestor == window)
                    response = true;
            }
        } while (!response && SDL_GetTicks() < end );

        return response && xevent.xselection.property != None;
    }
}

void LLWindowSDL::initialiseX11Clipboard()
{
    if (!mX11Data.mDisplay)
        return;

    SDL_EventState(SDL_SYSWMEVENT, SDL_ENABLE);
    SDL_SetEventFilter(x11_clipboard_filter, nullptr);

    maybe_lock_display();

    XA_CLIPBOARD = XInternAtom(mX11Data.mDisplay, "CLIPBOARD", False);

    gSupportedAtoms[0] = XInternAtom(mX11Data.mDisplay, "UTF8_STRING", False);
    gSupportedAtoms[1] = XInternAtom(mX11Data.mDisplay, "COMPOUND_TEXT", False);
    gSupportedAtoms[2] = XA_STRING;

    // TARGETS atom
    XA_TARGETS = XInternAtom(mX11Data.mDisplay, "TARGETS", False);

    // SL_PASTE_BUFFER atom
    PVT_PASTE_BUFFER = XInternAtom(mX11Data.mDisplay, "FS_PASTE_BUFFER", False);

    maybe_unlock_display();
}

bool LLWindowSDL::getSelectionText( Atom aSelection, Atom aType, LLWString &text )
{
    if( !mX11Data.mDisplay )
        return false;

    if( !grab_property(mX11Data.mDisplay, mX11Data.mXWindowID, aSelection,aType ) )
        return false;

    maybe_lock_display();

    Atom type;
    int format{};
    unsigned long len{},remaining {};
    unsigned char* data = nullptr;
    int res = XGetWindowProperty(mX11Data.mDisplay, mX11Data.mXWindowID,
                                 PVT_PASTE_BUFFER, 0, MAX_PASTE_BUFFER_SIZE, False,
                                 AnyPropertyType, &type, &format, &len,
                                 &remaining, &data);
    if (data && len)
    {
        text = LLWString(
                utf8str_to_wstring(reinterpret_cast< char const *>( data ) )
        );
        XFree(data);
    }

    maybe_unlock_display();
    return res == Success;
}

bool LLWindowSDL::getSelectionText(Atom selection, LLWString& text)
{
    if (!mX11Data.mDisplay)
        return false;

    maybe_lock_display();

    Window owner = XGetSelectionOwner(mX11Data.mDisplay, selection);
    if (owner == None)
    {
        if (selection == XA_PRIMARY)
        {
            owner = DefaultRootWindow(mX11Data.mDisplay);
            selection = XA_CUT_BUFFER0;
        }
        else
        {
            maybe_unlock_display();
            return false;
        }
    }

    maybe_unlock_display();

    for( Atom atom : gSupportedAtoms )
    {
        if(getSelectionText(selection, atom, text ) )
            return true;
    }

    return false;
}

bool LLWindowSDL::setSelectionText(Atom selection, const LLWString& text)
{
    maybe_lock_display();

    if (selection == XA_PRIMARY)
    {
        std::string utf8 = wstring_to_utf8str(text);
        XStoreBytes(mX11Data.mDisplay, utf8.c_str(), utf8.length() + 1);
        mPrimaryClipboard = text;
    }
    else
        mSecondaryClipboard = text;

    XSetSelectionOwner(mX11Data.mDisplay, selection, mX11Data.mXWindowID, CurrentTime);

    auto owner = XGetSelectionOwner(mX11Data.mDisplay, selection);

    maybe_unlock_display();

    return owner == mX11Data.mXWindowID;
}

Display* LLWindowSDL::getSDLDisplay()
{
    if (gWindowImplementation)
        return gWindowImplementation->mX11Data.mDisplay;
    return nullptr;
}

/*
 * In wayland a window does not have a state of "minimized" or gets messages that it got minimized [1]
 * There's two ways to approach this challenge:
 *   1) Ignore it, this would mean even if minimized/not visible the viewer will always fun at full fps
 *   2) Try to detect something like "minimized", the best way I found so far is to as for frame_done events. Those will
 *   only happen if parts of the viewer are visible. As such it is not the same a "minimized" but rather "this window
 *   is not fully hidden behind another window or minimized". That's (I guess) still better than nothing and running
 *   full tilt even if hidden.
 *
 * [1] As of 2024-09, maybe in the future we get nice things
*/
#ifdef ND_WAYLAND
#include <wayland-client-protocol.h>

void LLWindowSDL::detectHiddenState()
{
    if( Wayland != mServerProtocol || mWaylandData.mLastFrameEvent == 0 )
        return;

    auto oldState = mWindowState;
    auto currentTime = LLTimer::getTotalTime();
    if( (currentTime - mWaylandData.mLastFrameEvent) > 250000 )
        mWindowState = Minimized;
    else if( mWindowState == Minimized )
        mWindowState = Normal;

    if( oldState != mWindowState )
    {
        LL_INFOS() << "SDL window state state switched to " << (U32)mWindowState << LL_ENDL;
    }
}

void LLWindowSDL::waylandFrameDoneCB(void *data, struct wl_callback *cb, uint32_t time)
{
    static uint32_t frame_count {0};
    static F64SecondsImplicit lastInfo{0};

    ++frame_count;

    wl_callback_destroy(cb);
    auto pThis = reinterpret_cast<LLWindowSDL*>(data);
    pThis->mWaylandData.mLastFrameEvent = LLTimer::getTotalTime();

    if( pThis->mWindowState == Minimized)
        pThis->mWindowState = Normal;

    auto now = LLTimer::getElapsedSeconds();
    if( lastInfo > 0)
    {
        auto diff = now.value() - lastInfo.value();
        constexpr double FPS_INFO_INTERVAL = 60.f * 5.f;
        if( diff >= FPS_INFO_INTERVAL)
        {
            double fFPS = frame_count;
            fFPS /= diff;
            LL_INFOS() << "Wayland: FPS " << fFPS << " fps, " << frame_count << " #frames time " << (diff) << LL_ENDL;
            frame_count = 0;
            lastInfo = now;
        }
    }
    else
        lastInfo = now;

    pThis->setupWaylandFrameCallback(); // ask for a new frame
}

void LLWindowSDL::setupWaylandFrameCallback()
{
//    if( !isWaylandUsable() )
//    {
//        LL_WARNS() << "On Wayland, but libwayland-client is not usable (symbols not resolved). Try to preload wayland-client" << LL_ENDL;
//        return;
//    }

    static  wl_callback_listener frame_listener { nullptr };
    frame_listener.done = &LLWindowSDL::waylandFrameDoneCB;

    auto cb = wl_surface_frame(mWaylandData.mSurface);
    wl_callback_add_listener(cb, &frame_listener, this);
}
#else
void LLWindowSDL::detectHiddenState()
{
}
void LLWindowSDL::setupWaylandFrameCallback()
{
    LL_WARNS() << "Viewer is running under Wayland, but was not compiled with full wayland support!" << LL_ENDL;
}
#endif

#include <dlfcn.h>
=======
>>>>>>> 5112aa39
LLWindowSDL::LLWindowSDL(LLWindowCallbacks* callbacks,
                         const std::string& title, const std::string& name, S32 x, S32 y, S32 width,
                         S32 height, U32 flags,
                         bool fullscreen, bool clearBg,
                         bool enable_vsync, bool use_gl,
                         bool ignore_pixel_depth, U32 fsaa_samples)
        : LLWindow(callbacks, fullscreen, flags),
        Lock_Display(nullptr),
        Unlock_Display(nullptr), mGamma(1.0f)
{
    // Initialize the keyboard
    gKeyboard = new LLKeyboardSDL();
    gKeyboard->setCallbacks(callbacks);

    dlopen("libwayland-client.so", RTLD_NOW|RTLD_GLOBAL);

    // Assume 4:3 aspect ratio until we know better
    mOriginalAspectRatio = 1024.0 / 768.0;

    if (title.empty())
        mWindowTitle = "Second Life";
    else
        mWindowTitle = title;

    // Create the GL context and set it up for windowed or fullscreen, as appropriate.
    if(createContext(x, y, width, height, 32, fullscreen, enable_vsync))
    {
        gGLManager.initGL();

        //start with arrow cursor
        initCursors();
        setCursor( UI_CURSOR_ARROW );
    }

    stop_glerror();

    // Stash an object pointer for OSMessageBox()
    gWindowImplementation = this;

<<<<<<< HEAD
   initialiseX11Clipboard();
=======
    mFlashing = false;

    mKeyVirtualKey = 0;
    mKeyModifiers = KMOD_NONE;
>>>>>>> 5112aa39
}

static SDL_Surface *Load_BMP_Resource(const char *basename)
{
    const int PATH_BUFFER_SIZE=1000;
    char path_buffer[PATH_BUFFER_SIZE]; /* Flawfinder: ignore */

    // Figure out where our BMP is living on the disk
    snprintf(path_buffer, PATH_BUFFER_SIZE-1, "%s%sres-sdl%s%s",
             gDirUtilp->getAppRODataDir().c_str(),
             gDirUtilp->getDirDelimiter().c_str(),
             gDirUtilp->getDirDelimiter().c_str(),
             basename);
    path_buffer[PATH_BUFFER_SIZE-1] = '\0';

    return SDL_LoadBMP(path_buffer);
}

static U32 detectVRAM() // Return the available amount of VRAM in MB
{
   return 0;
}

void LLWindowSDL::setTitle(const std::string title)
{
    SDL_SetWindowTitle( mWindow, title.c_str() );
}

void LLWindowSDL::tryFindFullscreenSize( int &width, int &height )
{
    LL_INFOS() << "createContext: setting up fullscreen " << width << "x" << height << LL_ENDL;

    // If the requested width or height is 0, find the best default for the monitor.
    if(width == 0 || height == 0)
    {
        // Scan through the list of modes, looking for one which has:
        //      height between 700 and 800
        //      aspect ratio closest to the user's original mode
        S32 resolutionCount = 0;
        LLWindowResolution *resolutionList = getSupportedResolutions(resolutionCount);

        if(resolutionList != nullptr)
        {
            F32 closestAspect = 0;
            U32 closestHeight = 0;
            U32 closestWidth = 0;

            LL_INFOS() << "createContext: searching for a display mode, original aspect is " << mOriginalAspectRatio << LL_ENDL;

            for(S32 i=0; i < resolutionCount; i++)
            {
                F32 aspect = (F32)resolutionList[i].mWidth / (F32)resolutionList[i].mHeight;

                LL_INFOS() << "createContext: width " << resolutionList[i].mWidth << " height " << resolutionList[i].mHeight << " aspect " << aspect << LL_ENDL;

                if( (resolutionList[i].mHeight >= 700) && (resolutionList[i].mHeight <= 800) &&
                    (fabs(aspect - mOriginalAspectRatio) < fabs(closestAspect - mOriginalAspectRatio)))
                {
                    LL_INFOS() << " (new closest mode) " << LL_ENDL;

                    // This is the closest mode we've seen yet.
                    closestWidth = resolutionList[i].mWidth;
                    closestHeight = resolutionList[i].mHeight;
                    closestAspect = aspect;
                }
            }

            width = closestWidth;
            height = closestHeight;
        }
    }

    if(width == 0 || height == 0)
    {
        // Mode search failed for some reason.  Use the old-school default.
        width = 1024;
        height = 768;
    }
}

bool LLWindowSDL::createContext(int x, int y, int width, int height, int bits, bool fullscreen, bool enable_vsync)
{

    LL_INFOS() << "createContext, fullscreen=" << fullscreen << " size=" << width << "x" << height << LL_ENDL;

    // captures don't survive contexts
    mGrabbyKeyFlags = 0;

    std::initializer_list<std::tuple< char const*, char const * > > hintList =
            {
                    {SDL_HINT_VIDEO_X11_NET_WM_BYPASS_COMPOSITOR,"0"},
                    {SDL_HINT_MOUSE_FOCUS_CLICKTHROUGH,"1"},
                    {SDL_HINT_IME_INTERNAL_EDITING,"1"}
            };

    for( auto hint: hintList )
    {
        SDL_SetHint( std::get<0>(hint), std::get<1>(hint));
    }

    std::initializer_list<std::tuple<uint32_t, char const*, bool>> initList=
            { {SDL_INIT_VIDEO,"SDL_INIT_VIDEO", true},
              {SDL_INIT_AUDIO,"SDL_INIT_AUDIO", false},
              {SDL_INIT_GAMECONTROLLER,"SDL_INIT_GAMECONTROLLER", false},
              {SDL_INIT_SENSOR,"SDL_INIT_SENSOR", false}
            };

    for( auto subSystem : initList)
    {
        if( SDL_InitSubSystem( std::get<0>(subSystem) ) < 0 )
        {
            LL_WARNS() << "SDL_InitSubSystem for " << std::get<1>(subSystem) << " failed " << SDL_GetError() << LL_ENDL;

            if( std::get<2>(subSystem))
                setupFailure("SDL_Init() failure", "error", OSMB_OK);
        }
    }

    SDL_version c_sdl_version;
    SDL_VERSION(&c_sdl_version);
    LL_INFOS() << "Compiled against SDL "
               << int(c_sdl_version.major) << "."
               << int(c_sdl_version.minor) << "."
               << int(c_sdl_version.patch) << LL_ENDL;
    SDL_version r_sdl_version;
    SDL_GetVersion(&r_sdl_version);
    LL_INFOS() << " Running against SDL "
               << int(r_sdl_version.major) << "."
               << int(r_sdl_version.minor) << "."
               << int(r_sdl_version.patch) << LL_ENDL;

    if (width == 0)
        width = 1024;
    if (height == 0)
        width = 768;
    if (x == 0)
        x = SDL_WINDOWPOS_UNDEFINED;
    if (y == 0)
        y = SDL_WINDOWPOS_UNDEFINED;

    mFullscreen = fullscreen;

<<<<<<< HEAD
=======
    int sdlflags = SDL_WINDOW_OPENGL | SDL_WINDOW_RESIZABLE;

    if( mFullscreen )
    {
        sdlflags |= SDL_WINDOW_FULLSCREEN;
        tryFindFullscreenSize( width, height );
    }

    mSDLFlags = sdlflags;

    // Setup default backing colors
>>>>>>> 5112aa39
    GLint redBits{8}, greenBits{8}, blueBits{8}, alphaBits{8};
    GLint depthBits{(bits <= 16) ? 16 : 24}, stencilBits{8};

    if (getenv("LL_GL_NO_STENCIL"))
        stencilBits = 0;

    SDL_GL_SetAttribute(SDL_GL_RED_SIZE,   redBits);
    SDL_GL_SetAttribute(SDL_GL_GREEN_SIZE, greenBits);
    SDL_GL_SetAttribute(SDL_GL_BLUE_SIZE,  blueBits);
    SDL_GL_SetAttribute(SDL_GL_ALPHA_SIZE, alphaBits);
    SDL_GL_SetAttribute(SDL_GL_DEPTH_SIZE, depthBits);

    // We need stencil support for a few (minor) things.
    if (stencilBits)
        SDL_GL_SetAttribute(SDL_GL_STENCIL_SIZE, stencilBits);

    SDL_GL_SetAttribute(SDL_GL_DOUBLEBUFFER, 1);

    if (LLRender::sGLCoreProfile)
    {
        SDL_GL_SetAttribute(SDL_GL_CONTEXT_PROFILE_MASK, SDL_GL_CONTEXT_PROFILE_CORE);
    }

    // This is requesting a minimum context version
    int major_gl_version = 3;
    int minor_gl_version = 2;
    SDL_GL_SetAttribute(SDL_GL_CONTEXT_MAJOR_VERSION, major_gl_version);
    SDL_GL_SetAttribute(SDL_GL_CONTEXT_MINOR_VERSION, minor_gl_version);

    U32 context_flags = 0;
    if (gDebugGL)
    {
        context_flags |= SDL_GL_CONTEXT_DEBUG_FLAG;
    }
    SDL_GL_SetAttribute(SDL_GL_CONTEXT_FLAGS, context_flags);
    SDL_GL_SetAttribute(SDL_GL_SHARE_WITH_CURRENT_CONTEXT, 1);
<<<<<<< HEAD

    int sdlflags = SDL_WINDOW_OPENGL | SDL_WINDOW_RESIZABLE;

    if( mFullscreen )
    {
        sdlflags |= SDL_WINDOW_FULLSCREEN;
        tryFindFullscreenSize( width, height );
    }

    mWindow = SDL_CreateWindow( mWindowTitle.c_str(), SDL_WINDOWPOS_UNDEFINED, SDL_WINDOWPOS_UNDEFINED, width, height, sdlflags);
=======
>>>>>>> 5112aa39

    // Create the window
    mWindow = SDL_CreateWindow(mWindowTitle.c_str(), x, y, width, height, mSDLFlags);
    if (mWindow == nullptr)
    {
        LL_WARNS() << "Window creation failure. SDL: " << SDL_GetError() << LL_ENDL;
        setupFailure("Window creation error", "Error", OSMB_OK);
        return FALSE;
    }

<<<<<<< HEAD
        if( mContext == 0 )
        {
            LL_WARNS() << "Cannot create GL context " << SDL_GetError() << LL_ENDL;
            setupFailure("GL Context creation error creation error", "Error", OSMB_OK);
        }
        // SDL_GL_SetSwapInterval(1);
        mSurface = SDL_GetWindowSurface( mWindow );
=======
    // Create the context
    mContext = SDL_GL_CreateContext(mWindow);
    if(!mContext)
    {
        LL_WARNS() << "Cannot create GL context " << SDL_GetError() << LL_ENDL;
        setupFailure("GL Context creation error", "Error", OSMB_OK);
        return false;
>>>>>>> 5112aa39
    }

    if (SDL_GL_MakeCurrent(mWindow, mContext) != 0)
    {
        LL_WARNS() << "Failed to make context current. SDL: " << SDL_GetError() << LL_ENDL;
        setupFailure("GL Context failed to set current failure", "Error", OSMB_OK);
        return FALSE;
    }

    mSurface = SDL_GetWindowSurface(mWindow);
    if(mFullscreen)
    {
        if (mSurface)
        {
            mFullscreen = true;
            mFullscreenWidth = mSurface->w;
            mFullscreenHeight = mSurface->h;
            mFullscreenBits    = mSurface->format->BitsPerPixel;
            mFullscreenRefresh = -1;

            LL_INFOS() << "Running at " << mFullscreenWidth
                       << "x"   << mFullscreenHeight
                       << "x"   << mFullscreenBits
                       << " @ " << mFullscreenRefresh
                       << LL_ENDL;
        }
        else
        {
            LL_WARNS() << "createContext: fullscreen creation failure. SDL: " << SDL_GetError() << LL_ENDL;

            mFullscreen = false;
            mFullscreenWidth   = -1;
            mFullscreenHeight  = -1;
            mFullscreenBits    = -1;
            mFullscreenRefresh = -1;

            std::string error = llformat("Unable to run fullscreen at %d x %d.\nRunning in window.", width, height);
            setupFailure( error, "Error", OSMB_OK );
        }
    }
    else
    {
        if (!mWindow)
        {
            LL_WARNS() << "createContext: window creation failure. SDL: " << SDL_GetError() << LL_ENDL;
            setupFailure("Window creation error", "Error", OSMB_OK);
        }
    }

<<<<<<< HEAD
    // Wayland does not support setting the icon this way, use a desktop file (etc/refresh_desktop_app_entry.sh)
    // to install the desktop entry. Then start the viewer from your start menu.
    // This will hopefully change with SDL3 and once https://github.com/libsdl-org/SDL/pull/9584 gets merged there.
    // You will also need a wayland server that implements xdg-toplevel-icon

    SDL_Surface *bmpsurface;
    bmpsurface = Load_BMP_Resource("ll_icon.BMP");
    if (bmpsurface)
    {
        SDL_SetWindowIcon(mWindow, bmpsurface);
        SDL_FreeSurface(bmpsurface);
        bmpsurface = nullptr;
    }

    // Detect video memory size.
    gGLManager.mVRAM = detectVRAM();
    if (gGLManager.mVRAM != 0)
    {
        LL_INFOS() << "X11 log-parser detected " << gGLManager.mVRAM << "MB VRAM." << LL_ENDL;
    }

    // If VRAM is not detected, that is handled later

    // *TODO: Now would be an appropriate time to check for some
    // explicitly unsupported cards.
    //const char* RENDERER = (const char*) glGetString(GL_RENDERER);

=======
>>>>>>> 5112aa39
    SDL_GL_GetAttribute(SDL_GL_RED_SIZE, &redBits);
    SDL_GL_GetAttribute(SDL_GL_GREEN_SIZE, &greenBits);
    SDL_GL_GetAttribute(SDL_GL_BLUE_SIZE, &blueBits);
    SDL_GL_GetAttribute(SDL_GL_ALPHA_SIZE, &alphaBits);
    SDL_GL_GetAttribute(SDL_GL_DEPTH_SIZE, &depthBits);
    SDL_GL_GetAttribute(SDL_GL_STENCIL_SIZE, &stencilBits);

    LL_INFOS() << "GL buffer:" << LL_ENDL;
    LL_INFOS() << "  Red Bits " << S32(redBits) << LL_ENDL;
    LL_INFOS() << "  Green Bits " << S32(greenBits) << LL_ENDL;
    LL_INFOS() << "  Blue Bits " << S32(blueBits) << LL_ENDL;
    LL_INFOS() << "  Alpha Bits " << S32(alphaBits) << LL_ENDL;
    LL_INFOS() << "  Depth Bits " << S32(depthBits) << LL_ENDL;
    LL_INFOS() << "  Stencil Bits " << S32(stencilBits) << LL_ENDL;

    GLint colorBits = redBits + greenBits + blueBits + alphaBits;
    // fixme: actually, it's REALLY important for picking that we get at
    // least 8 bits each of red,green,blue.  Alpha we can be a bit more
    // relaxed about if we have to.
    if (colorBits < 32)
    {
        close();
        setupFailure(
                "Second Life requires True Color (32-bit) to run in a window.\n"
                "Please go to Control Panels -> Display -> Settings and\n"
                "set the screen to 32-bit color.\n"
                "Alternately, if you choose to run fullscreen, Second Life\n"
                "will automatically adjust the screen each time it runs.",
                "Error",
                OSMB_OK);
    }

<<<<<<< HEAD
=======
    LL_PROFILER_GPU_CONTEXT;

    // Enable vertical sync
    toggleVSync(enable_vsync);

    // Set the application icon.
    SDL_Surface* bmpsurface = Load_BMP_Resource("ll_icon.BMP");
    if (bmpsurface)
    {
        SDL_SetWindowIcon(mWindow, bmpsurface);
        SDL_FreeSurface(bmpsurface);
        bmpsurface = NULL;
    }

#if LL_X11
>>>>>>> 5112aa39
    /* Grab the window manager specific information */
    SDL_SysWMinfo info;
    SDL_VERSION(&info.version);
    if ( SDL_GetWindowWMInfo(mWindow, &info) )
    {
        /* Save the information for later use */
        if ( info.subsystem == SDL_SYSWM_X11 )
        {
            mX11Data.mDisplay = info.info.x11.display;
            mX11Data.mXWindowID = info.info.x11.window;
	        mServerProtocol = X11;
	        LL_INFOS() << "Running under X11" << LL_ENDL;
        }
	    else if ( info.subsystem == SDL_SYSWM_WAYLAND )
        {
            mWaylandData.mSurface = info.info.wl.surface;
            mServerProtocol = Wayland;
            setupWaylandFrameCallback();

            // If set (XWayland) remove DISPLAY, this will prompt dullahan to also use Wayland
            if( getenv("DISPLAY") )
                unsetenv("DISPLAY");

	        LL_INFOS() << "Running under Wayland" << LL_ENDL;
            LL_WARNS() << "Be aware that with at least SDL2 the window will not receive minimizing events, thus minimized state can only be estimated."
                          "also setting the application icon via SDL_SetWindowIcon does not work." << LL_ENDL;
        }
        else
        {
            LL_WARNS() << "We're not running under X11 or Wayland?  Wild." << LL_ENDL;
        }
    }
    else
    {
        LL_WARNS() << "We're not running under any known WM. Wild." << LL_ENDL;
    }
<<<<<<< HEAD
=======
#endif // LL_X11

    // Detect video memory size.
# if LL_X11
    gGLManager.mVRAM = x11_detect_VRAM_kb() / 1024;
    if (gGLManager.mVRAM != 0)
    {
        LL_INFOS() << "X11 log-parser detected " << gGLManager.mVRAM << "MB VRAM." << LL_ENDL;
    } else
# endif // LL_X11
    {
        // fallback to letting SDL detect VRAM.
        // note: I've not seen SDL's detection ever actually find
        // VRAM != 0, but if SDL *does* detect it then that's a bonus.
        gGLManager.mVRAM = 0;
        if (gGLManager.mVRAM != 0)
        {
            LL_INFOS() << "SDL detected " << gGLManager.mVRAM << "MB VRAM." << LL_ENDL;
        }
    }
    // If VRAM is not detected, that is handled later
>>>>>>> 5112aa39

    SDL_StartTextInput();
    //make sure multisampling is disabled by default
    glDisable(GL_MULTISAMPLE_ARB);

    // Don't need to get the current gamma, since there's a call that restores it to the system defaults.
    return true;
}

<<<<<<< HEAD
=======
void* LLWindowSDL::createSharedContext()
{
    SDL_GLContext pContext = SDL_GL_CreateContext(mWindow);
    if (pContext)
    {
        LL_DEBUGS() << "Creating shared OpenGL context successful!" << LL_ENDL;
        return (void*)pContext;
    }

    LL_WARNS() << "Creating shared OpenGL context failed!" << LL_ENDL;
    return nullptr;
}

void LLWindowSDL::makeContextCurrent(void* contextPtr)
{
    SDL_GL_MakeCurrent(mWindow, contextPtr);
    LL_PROFILER_GPU_CONTEXT;
}

void LLWindowSDL::destroySharedContext(void* contextPtr)
{
    SDL_GL_DeleteContext(contextPtr);
}

void LLWindowSDL::toggleVSync(bool enable_vsync)
{
    if (!enable_vsync)
    {
        LL_INFOS("Window") << "Disabling vertical sync" << LL_ENDL;
        SDL_GL_SetSwapInterval(0);
    }
    else
    {
        LL_INFOS("Window") << "Enabling vertical sync" << LL_ENDL;
        SDL_GL_SetSwapInterval(1);
    }
}

>>>>>>> 5112aa39
// changing fullscreen resolution, or switching between windowed and fullscreen mode.
bool LLWindowSDL::switchContext(bool fullscreen, const LLCoordScreen &size, bool enable_vsync, const LLCoordScreen * const posp)
{
    const bool needsRebuild = true;  // Just nuke the context and start over.
    bool result = true;

    LL_INFOS() << "switchContext, fullscreen=" << fullscreen << LL_ENDL;
    stop_glerror();
    if(needsRebuild)
    {
        destroyContext();
        result = createContext(0, 0, size.mX, size.mY, 32, fullscreen, enable_vsync);
        if (result)
        {
            gGLManager.initGL();

            //start with arrow cursor
            initCursors();
            setCursor( UI_CURSOR_ARROW );
        }
    }

    stop_glerror();

    return result;
}

void LLWindowSDL::destroyContext()
{
    LL_INFOS() << "destroyContext begins" << LL_ENDL;

    // Stop unicode input
    SDL_StopTextInput();

<<<<<<< HEAD
    mX11Data.mDisplay = nullptr;
    mX11Data.mXWindowID = None;
    Lock_Display = nullptr;
    Unlock_Display = nullptr;
    mServerProtocol = Unknown;
=======
    // Clean up remaining GL state before blowing away window
    LL_INFOS() << "shutdownGL begins" << LL_ENDL;
    gGLManager.shutdownGL();

#if LL_X11
    mSDL_Display = NULL;
    mSDL_XWindowID = None;
    Lock_Display = NULL;
    Unlock_Display = NULL;
#endif // LL_X11
>>>>>>> 5112aa39

    LL_INFOS() << "Destroying SDL cursors" << LL_ENDL;
    quitCursors();

    if (mContext)
    {
        LL_INFOS() << "Destroying SDL GL Context" << LL_ENDL;
        SDL_GL_DeleteContext(mContext);
        mContext = nullptr;
    }
    else
    {
        LL_INFOS() << "SDL GL Context already destroyed" << LL_ENDL;
    }

    if (mWindow)
    {
        LL_INFOS() << "Destroying SDL Window" << LL_ENDL;
        SDL_DestroyWindow(mWindow);
        mWindow = nullptr;
    }
    else
    {
        LL_INFOS() << "SDL Window already destroyed" << LL_ENDL;
    }
    LL_INFOS() << "destroyContext end" << LL_ENDL;

    LL_INFOS() << "SDL_QuitSS/VID begins" << LL_ENDL;
    SDL_QuitSubSystem(SDL_INIT_VIDEO);  // *FIX: this might be risky...
<<<<<<< HEAD

    mWindow = nullptr;
=======
>>>>>>> 5112aa39
}

LLWindowSDL::~LLWindowSDL()
{
    destroyContext();

    delete []mSupportedResolutions;

    gWindowImplementation = nullptr;
}


void LLWindowSDL::show()
{
<<<<<<< HEAD
    if( mWindow )
        SDL_ShowWindow(mWindow);
=======
    if (mWindow)
    {
        SDL_ShowWindow(mWindow);
    }
>>>>>>> 5112aa39
}

void LLWindowSDL::hide()
{
<<<<<<< HEAD
    if( mWindow )
        SDL_HideWindow( mWindow );
=======
    if (mWindow)
    {
        SDL_HideWindow(mWindow);
    }
>>>>>>> 5112aa39
}

void LLWindowSDL::minimize()
{
<<<<<<< HEAD
    mWindowState = Minimized;
    if( mWindow )
        SDL_MinimizeWindow( mWindow );
=======
    if (mWindow)
    {
        SDL_MinimizeWindow(mWindow);
    }
>>>>>>> 5112aa39
}

void LLWindowSDL::restore()
{
<<<<<<< HEAD
    if( mWindow )
        SDL_RestoreWindow( mWindow );
=======
    if (mWindow)
    {
        SDL_RestoreWindow(mWindow);
    }
>>>>>>> 5112aa39
}

// close() destroys all OS-specific code associated with a window.
// Usually called from LLWindowManager::destroyWindow()
void LLWindowSDL::close()
{
    // Make sure cursor is visible and we haven't mangled the clipping state.
    setMouseClipping(false);
    showCursor();

    destroyContext();
}

bool LLWindowSDL::isValid()
{
    return mWindow != nullptr;
}

bool LLWindowSDL::getVisible()
{
    bool result = false;
    if (mWindow)
<<<<<<< HEAD
        result = true;

=======
    {
        Uint32 flags = SDL_GetWindowFlags(mWindow);
        if (flags & SDL_WINDOW_SHOWN)
        {
            result = TRUE;
        }
    }
>>>>>>> 5112aa39
    return result;
}

bool LLWindowSDL::getMinimized()
{
<<<<<<< HEAD
    detectHiddenState();
    if (mWindow && mWindowState == Minimized )
       return true;

    return false;
=======
    bool result = false;
    if (mWindow)
    {
        Uint32 flags = SDL_GetWindowFlags(mWindow);
        if (flags & SDL_WINDOW_MINIMIZED)
        {
            result = true;
        }
    }
    return result;
>>>>>>> 5112aa39
}

bool LLWindowSDL::getMaximized()
{
<<<<<<< HEAD
     if (mWindow && mWindowState == Maximized)
       return true;

   return false;
=======
    bool result = false;
    if (mWindow)
    {
        Uint32 flags = SDL_GetWindowFlags(mWindow);
        if (flags & SDL_WINDOW_MAXIMIZED)
        {
            result = true;
        }
    }

    return result;
>>>>>>> 5112aa39
}

bool LLWindowSDL::maximize()
{
<<<<<<< HEAD
    mWindowState = Maximized;
    if( mWindow )
        SDL_MaximizeWindow( mWindow );

    return true;
=======
    if (mWindow)
    {
        SDL_MaximizeWindow(mWindow);
        return TRUE;
    }
    return FALSE;
>>>>>>> 5112aa39
}

bool LLWindowSDL::getFullscreen()
{
    return mFullscreen;
}

bool LLWindowSDL::getPosition(LLCoordScreen *position)
{
    if (mWindow)
    {
        SDL_GetWindowPosition(mWindow, &position->mX, &position->mY);
        return true;
    }
    return false;
}

bool LLWindowSDL::getSize(LLCoordScreen *size)
{
    if (mSurface)
    {
        size->mX = mSurface->w;
        size->mY = mSurface->h;
        return true;
    }

    return false;
}

bool LLWindowSDL::getSize(LLCoordWindow *size)
{
    if (mSurface)
    {
        size->mX = mSurface->w;
        size->mY = mSurface->h;
        return true;
    }

    return false;
}

bool LLWindowSDL::setPosition(const LLCoordScreen position)
{
<<<<<<< HEAD
    if(mWindow)
        SDL_SetWindowPosition( mWindow, position.mX, position.mY );
=======
    if (mWindow)
    {
        SDL_SetWindowPosition(mWindow, position.mX, position.mY);
        return true;
    }
>>>>>>> 5112aa39

    return false;
}

template< typename T > bool setSizeImpl( const T& newSize, SDL_Window *pWin )
{
    if( !pWin )
        return false;

    auto nFlags = SDL_GetWindowFlags( pWin );

    if( nFlags & SDL_WINDOW_MAXIMIZED )
        SDL_RestoreWindow( pWin );

    SDL_SetWindowSize( pWin, newSize.mX, newSize.mY );
    SDL_Event event;
    event.type = SDL_WINDOWEVENT;
    event.window.event = SDL_WINDOWEVENT_RESIZED;
    event.window.windowID = SDL_GetWindowID( pWin );
    event.window.data1 = newSize.mX;
    event.window.data2 = newSize.mY;
    SDL_PushEvent( &event );

    return true;
}

bool LLWindowSDL::setSizeImpl(const LLCoordScreen size)
{
    return ::setSizeImpl( size, mWindow );
}

bool LLWindowSDL::setSizeImpl(const LLCoordWindow size)
{
    return ::setSizeImpl( size, mWindow );
}


void LLWindowSDL::swapBuffers()
{
    if (mWindow)
<<<<<<< HEAD
        SDL_GL_SwapWindow( mWindow );
=======
    {
        SDL_GL_SwapWindow(mWindow);
    }
    LL_PROFILER_GPU_COLLECT;
>>>>>>> 5112aa39
}

U32 LLWindowSDL::getFSAASamples()
{
    return mFSAASamples;
}

void LLWindowSDL::setFSAASamples(const U32 samples)
{
    mFSAASamples = samples;
}

F32 LLWindowSDL::getGamma()
{
<<<<<<< HEAD
    return 1.0f/mGamma;
=======
    return 1.f / mGamma;
>>>>>>> 5112aa39
}

bool LLWindowSDL::restoreGamma()
{
    if (mWindow)
    {
        Uint16 ramp[256];
        SDL_CalculateGammaRamp(1.f, ramp);
        SDL_SetWindowGammaRamp(mWindow, ramp, ramp, ramp);
    }
    return true;
}

bool LLWindowSDL::setGamma(const F32 gamma)
{
<<<<<<< HEAD
    mGamma = gamma;
    if (mGamma == 0)
        mGamma = 0.1f;

    mGamma = 1.0f/mGamma;
    // SDL_SetGamma(mGamma, mGamma, mGamma);
=======
    if (mWindow)
    {
        Uint16 ramp[256];

        mGamma = gamma;
        if (mGamma == 0) mGamma = 0.1f;
        mGamma = 1.f / mGamma;

        SDL_CalculateGammaRamp(mGamma, ramp);
        SDL_SetWindowGammaRamp(mWindow, ramp, ramp, ramp);
    }
>>>>>>> 5112aa39
    return true;
}

bool LLWindowSDL::isCursorHidden()
{
    return mCursorHidden;
}

// Constrains the mouse to the window.
void LLWindowSDL::setMouseClipping(bool b)
{
    if( mWindow )
        SDL_SetWindowGrab( mWindow, b?SDL_TRUE:SDL_FALSE );
}

// virtual
void LLWindowSDL::setMinSize(U32 min_width, U32 min_height, bool enforce_immediately)
{
    LLWindow::setMinSize(min_width, min_height, enforce_immediately);

<<<<<<< HEAD
    if( mServerProtocol == X11)
    {
    	// Set the minimum size limits for X11 window
    	// so the window manager doesn't allow resizing below those limits.
    	XSizeHints* hints = XAllocSizeHints();
    	hints->flags |= PMinSize;
    	hints->min_width = mMinWindowWidth;
    	hints->min_height = mMinWindowHeight;

    	XSetWMNormalHints(mX11Data.mDisplay, mX11Data.mXWindowID, hints);

    	XFree(hints);
    }
    else
    {
        if( mWindow )
            SDL_SetWindowMinimumSize( mWindow, mMinWindowWidth, mMinWindowHeight );
=======
    if (mWindow && min_width > 0 && min_height > 0)
    {
        SDL_SetWindowMinimumSize(mWindow, mMinWindowWidth, mMinWindowHeight);
>>>>>>> 5112aa39
    }
}

bool LLWindowSDL::setCursorPosition(const LLCoordWindow position)
{
    bool result = true;
    LLCoordScreen screen_pos;

    if (!convertCoords(position, &screen_pos))
        return false;

    // do the actual forced cursor move.
    SDL_WarpMouseInWindow(mWindow, screen_pos.mX, screen_pos.mY);

    return result;
}

bool LLWindowSDL::getCursorPosition(LLCoordWindow *position)
{
    //Point cursor_point;
    LLCoordScreen screen_pos;

    int x, y;
    SDL_GetMouseState(&x, &y);

    screen_pos.mX = x;
    screen_pos.mY = y;

    return convertCoords(screen_pos, position);
}

F32 LLWindowSDL::getNativeAspectRatio()
{
    // MBW -- there are a couple of bad assumptions here.  One is that the display list won't include
    //      ridiculous resolutions nobody would ever use.  The other is that the list is in order.

    // New assumptions:
    // - pixels are square (the only reasonable choice, really)
    // - The user runs their display at a native resolution, so the resolution of the display
    //    when the app is launched has an aspect ratio that matches the monitor.

    //RN: actually, the assumption that there are no ridiculous resolutions (above the display's native capabilities) has
    // been born out in my experience.
    // Pixels are often not square (just ask the people who run their LCDs at 1024x768 or 800x600 when running fullscreen, like me)
    // The ordering of display list is a blind assumption though, so we should check for max values
    // Things might be different on the Mac though, so I'll defer to MBW

    // The constructor for this class grabs the aspect ratio of the monitor before doing any resolution
    // switching, and stashes it in mOriginalAspectRatio.  Here, we just return it.

    if (mOverrideAspectRatio > 0.f)
        return mOverrideAspectRatio;

    return mOriginalAspectRatio;
}

F32 LLWindowSDL::getPixelAspectRatio()
{
    F32 pixel_aspect = 1.f;
    if (getFullscreen())
    {
        LLCoordScreen screen_size;
        if (getSize(&screen_size))
            pixel_aspect = getNativeAspectRatio() * (F32)screen_size.mY / (F32)screen_size.mX;
    }

    return pixel_aspect;
}


// This is to support 'temporarily windowed' mode so that
// dialogs are still usable in fullscreen.
void LLWindowSDL::beforeDialog()
{
    LL_INFOS() << "LLWindowSDL::beforeDialog()" << LL_ENDL;

    if (SDLReallyCaptureInput(false)) // must ungrab input so popup works!
    {
        if (mFullscreen && mWindow )
            SDL_SetWindowFullscreen( mWindow, 0 );
    }

    if (mServerProtocol == X11 && mX11Data.mDisplay)
    {
        // Everything that we/SDL asked for should happen before we
        // potentially hand control over to GTK.
        maybe_lock_display();
        XSync(mX11Data.mDisplay, False);
        maybe_unlock_display();
    }

    maybe_lock_display();
}

void LLWindowSDL::afterDialog()
{
    LL_INFOS() << "LLWindowSDL::afterDialog()" << LL_ENDL;

    maybe_unlock_display();

<<<<<<< HEAD
    if (mFullscreen && mWindow )
        SDL_SetWindowFullscreen( mWindow, 0 );
=======
    if (mFullscreen)
    {
        // need to restore fullscreen mode after dialog - only works
        // in X11
        if (running_x11 && mWindow)
        {
            SDL_SetWindowFullscreen( mWindow, 0 );
        }
    }
>>>>>>> 5112aa39
}

void LLWindowSDL::flashIcon(F32 seconds)
{
<<<<<<< HEAD
    if (getMinimized())
    {
        F32 remaining_time = mFlashTimer.getRemainingTimeF32();
        if (remaining_time < seconds)
            remaining_time = seconds;

        mFlashTimer.reset();
        mFlashTimer.setTimerExpirySec(remaining_time);

        mFlashing = true;

        SDL_FlashWindow( mWindow, SDL_FLASH_UNTIL_FOCUSED );
    }
}

void LLWindowSDL::maybeStopFlashIcon()
{
    if (mFlashing && mFlashTimer.hasExpired())
    {
        mFlashing = false;
        SDL_FlashWindow( mWindow, SDL_FLASH_CANCEL );
    }
=======
    LL_INFOS() << "LLWindowSDL::flashIcon(" << seconds << ")" << LL_ENDL;

    F32 remaining_time = mFlashTimer.getRemainingTimeF32();
    if (remaining_time < seconds)
        remaining_time = seconds;
    mFlashTimer.reset();
    mFlashTimer.setTimerExpirySec(remaining_time);

    SDL_FlashWindow(mWindow, SDL_FLASH_UNTIL_FOCUSED);
    mFlashing = true;
>>>>>>> 5112aa39
}

bool LLWindowSDL::isClipboardTextAvailable()
{
<<<<<<< HEAD
    if( mServerProtocol == X11 )
        return mX11Data.mDisplay && XGetSelectionOwner(mX11Data.mDisplay, XA_CLIPBOARD) != None;

    return SDL_HasClipboardText();
=======
    return SDL_HasClipboardText() == SDL_TRUE;
>>>>>>> 5112aa39
}

bool LLWindowSDL::pasteTextFromClipboard(LLWString &dst)
{
<<<<<<< HEAD
    if( mServerProtocol == X11 )
        return getSelectionText(XA_CLIPBOARD, dst);

    char *pText = SDL_GetClipboardText();
    if( pText == nullptr )
        return false;

    dst = utf8str_to_wstring( pText );
    SDL_free(pText);
    return true;
=======
    if (isClipboardTextAvailable())
    {
        char* data = SDL_GetClipboardText();
        if (data)
        {
            dst = LLWString(utf8str_to_wstring(data));
            SDL_free(data);
            return true;
        }
    }
    return false;
>>>>>>> 5112aa39
}

bool LLWindowSDL::copyTextToClipboard(const LLWString& text)
{
<<<<<<< HEAD
    if( mServerProtocol == X11 )
        return setSelectionText(XA_CLIPBOARD, s);

    std::string strUTF8 = wstring_to_utf8str( s );
    return SDL_SetClipboardText( strUTF8.c_str() );
=======
    const std::string utf8 = wstring_to_utf8str(text);
    return SDL_SetClipboardText(utf8.c_str()) == 0; // success == 0
>>>>>>> 5112aa39
}

bool LLWindowSDL::isPrimaryTextAvailable()
{
<<<<<<< HEAD
    if( mServerProtocol == X11 )
    {
        LLWString text;
        return getSelectionText(XA_PRIMARY, text) && !text.empty();
    }

    return LLWindow::isPrimaryTextAvailable();
=======
    return SDL_HasPrimarySelectionText() == SDL_TRUE;
>>>>>>> 5112aa39
}

bool LLWindowSDL::pasteTextFromPrimary(LLWString &dst)
{
<<<<<<< HEAD
    if( mServerProtocol == X11 )
       return getSelectionText(XA_PRIMARY, dst);

    return LLWindow::pasteTextFromPrimary( dst );
=======
    if (isPrimaryTextAvailable())
    {
        char* data = SDL_GetPrimarySelectionText();
        if (data)
        {
            dst = LLWString(utf8str_to_wstring(data));
            SDL_free(data);
            return true;
        }
    }
    return false;
>>>>>>> 5112aa39
}

bool LLWindowSDL::copyTextToPrimary(const LLWString& text)
{
<<<<<<< HEAD
    if( mServerProtocol == X11 )
        return setSelectionText(XA_PRIMARY, s);

    return LLWindow::copyTextToPrimary(s);
=======
    const std::string utf8 = wstring_to_utf8str(text);
    return SDL_SetPrimarySelectionText(utf8.c_str()) == 0; // success == 0
>>>>>>> 5112aa39
}

LLWindow::LLWindowResolution* LLWindowSDL::getSupportedResolutions(S32 &num_resolutions)
{
    if (!mSupportedResolutions)
    {
        mSupportedResolutions = new LLWindowResolution[MAX_NUM_RESOLUTIONS];
        mNumSupportedResolutions = 0;

        // <FS:ND> Use display no from mWindow/mSurface here?
        int max = SDL_GetNumDisplayModes(0);
        max = llclamp( max, 0, MAX_NUM_RESOLUTIONS );

        for( int i =0; i < max; ++i )
        {
            SDL_DisplayMode mode = { SDL_PIXELFORMAT_UNKNOWN, 0, 0, 0, 0 };
            if (SDL_GetDisplayMode( 0 , i, &mode) != 0)
                continue;

            int w = mode.w;
            int h = mode.h;
            if ((w >= 800) && (h >= 600))
            {
                // make sure we don't add the same resolution multiple times!
                if ( (mNumSupportedResolutions == 0) ||
                     ((mSupportedResolutions[mNumSupportedResolutions-1].mWidth != w) &&
                      (mSupportedResolutions[mNumSupportedResolutions-1].mHeight != h)) )
                {
                    mSupportedResolutions[mNumSupportedResolutions].mWidth = w;
                    mSupportedResolutions[mNumSupportedResolutions].mHeight = h;
                    mNumSupportedResolutions++;
                }
            }
        }
    }

    num_resolutions = mNumSupportedResolutions;
    return mSupportedResolutions;
}

bool LLWindowSDL::convertCoords(LLCoordGL from, LLCoordWindow *to)
{
    if (!to)
        return false;

    to->mX = from.mX;
    to->mY = mSurface->h - from.mY - 1;

    return true;
}

bool LLWindowSDL::convertCoords(LLCoordWindow from, LLCoordGL* to)
{
    if (!to)
        return false;

    to->mX = from.mX;
    to->mY = mSurface->h - from.mY - 1;

    return true;
}

bool LLWindowSDL::convertCoords(LLCoordScreen from, LLCoordWindow* to)
{
    if (!to)
        return false;

    // In the fullscreen case, window and screen coordinates are the same.
    to->mX = from.mX;
    to->mY = from.mY;
    return true;
}

bool LLWindowSDL::convertCoords(LLCoordWindow from, LLCoordScreen *to)
{
    if (!to)
        return false;

    // In the fullscreen case, window and screen coordinates are the same.
    to->mX = from.mX;
    to->mY = from.mY;
    return true;
}

bool LLWindowSDL::convertCoords(LLCoordScreen from, LLCoordGL *to)
{
    LLCoordWindow window_coord;

    return convertCoords(from, &window_coord) && convertCoords(window_coord, to);
}

bool LLWindowSDL::convertCoords(LLCoordGL from, LLCoordScreen *to)
{
    LLCoordWindow window_coord;

    return convertCoords(from, &window_coord) && convertCoords(window_coord, to);
}

void LLWindowSDL::setupFailure(const std::string& text, const std::string& caption, U32 type)
{
    destroyContext();

    OSMessageBox(text, caption, type);

    // This is so catastrophic > bail as fast as possible. Otherwise the viewer can be stuck in a perpetual state of startup pain
    std::terminate();
}

bool LLWindowSDL::SDLReallyCaptureInput(bool capture)
{
    if (!mFullscreen && mWindow ) /* only bother if we're windowed anyway */
        SDL_SetWindowGrab( mWindow, capture?SDL_TRUE:SDL_FALSE);

    return capture;
}

U32 LLWindowSDL::SDLCheckGrabbyKeys(U32 keysym, bool gain)
{
    /* part of the fix for SL-13243: Some popular window managers like
       to totally eat alt-drag for the purposes of moving windows.  We
       spoil their day by acquiring the exclusive X11 mouse lock for as
       long as ALT is held down, so the window manager can't easily
       see what's happening.  Tested successfully with Metacity.
       And... do the same with CTRL, for other darn WMs.  We don't
       care about other metakeys as SL doesn't use them with dragging
       (for now). */

    /* We maintain a bitmap of critical keys which are up and down
       instead of simply key-counting, because SDL sometimes reports
       misbalanced keyup/keydown event pairs to us for whatever reason. */

    U32 mask = 0;
    switch (keysym)
    {
        case SDLK_LALT:
            mask = 1U << 0; break;
        case SDLK_RALT:
            mask = 1U << 1; break;
        case SDLK_LCTRL:
            mask = 1U << 2; break;
        case SDLK_RCTRL:
            mask = 1U << 3; break;
        default:
            break;
    }

    if (gain)
        mGrabbyKeyFlags |= mask;
    else
        mGrabbyKeyFlags &= ~mask;

    //LL_INFOS() << "mGrabbyKeyFlags=" << mGrabbyKeyFlags << LL_ENDL;

    /* 0 means we don't need to mousegrab, otherwise grab. */
    return mGrabbyKeyFlags;
}


void check_vm_bloat()
{
    // watch our own VM and RSS sizes, warn if we bloated rapidly
    static const std::string STATS_FILE = "/proc/self/stat";
    FILE *fp = fopen(STATS_FILE.c_str(), "r");
    if (fp)
    {
        static long long last_vm_size = 0;
        static long long last_rss_size = 0;
        const long long significant_vm_difference = 250 * 1024*1024;
        const long long significant_rss_difference = 50 * 1024*1024;
        long long this_vm_size = 0;
        long long this_rss_size = 0;

        ssize_t res;
        size_t dummy;
        char *ptr = nullptr;
        for (int i=0; i<22; ++i) // parse past the values we don't want
        {
            res = getdelim(&ptr, &dummy, ' ', fp);
            if (-1 == res)
            {
                LL_WARNS() << "Unable to parse " << STATS_FILE << LL_ENDL;
                goto finally;
            }
            free(ptr);
            ptr = nullptr;
        }
        // 23rd space-delimited entry is vsize
        res = getdelim(&ptr, &dummy, ' ', fp);
        llassert(ptr);
        if (-1 == res)
        {
            LL_WARNS() << "Unable to parse " << STATS_FILE << LL_ENDL;
            goto finally;
        }
        this_vm_size = atoll(ptr);
        free(ptr);
        ptr = nullptr;
        // 24th space-delimited entry is RSS
        res = getdelim(&ptr, &dummy, ' ', fp);
        llassert(ptr);
        if (-1 == res)
        {
            LL_WARNS() << "Unable to parse " << STATS_FILE << LL_ENDL;
            goto finally;
        }
        this_rss_size = getpagesize() * atoll(ptr);
        free(ptr);
        ptr = nullptr;

        LL_INFOS() << "VM SIZE IS NOW " << (this_vm_size/(1024*1024)) << " MB, RSS SIZE IS NOW " << (this_rss_size/(1024*1024)) << " MB" << LL_ENDL;

        if (llabs(last_vm_size - this_vm_size) > significant_vm_difference)
        {
            if (this_vm_size > last_vm_size)
            {
                LL_WARNS() << "VM size grew by " << (this_vm_size - last_vm_size)/(1024*1024) << " MB in last frame" << LL_ENDL;
            }
            else
            {
                LL_INFOS() << "VM size shrank by " << (last_vm_size - this_vm_size)/(1024*1024) << " MB in last frame" << LL_ENDL;
            }
        }

        if (llabs(last_rss_size - this_rss_size) > significant_rss_difference)
        {
            if (this_rss_size > last_rss_size)
            {
                LL_WARNS() << "RSS size grew by " << (this_rss_size - last_rss_size)/(1024*1024) << " MB in last frame" << LL_ENDL;
            }
            else
            {
                LL_INFOS() << "RSS size shrank by " << (last_rss_size - this_rss_size)/(1024*1024) << " MB in last frame" << LL_ENDL;
            }
        }

        last_rss_size = this_rss_size;
        last_vm_size = this_vm_size;

finally:
<<<<<<< HEAD
        if (ptr)
=======
        if (NULL != ptr)
        {
>>>>>>> 5112aa39
            free(ptr);
        fclose(fp);
    }
}


// virtual
void LLWindowSDL::processMiscNativeEvents()
{
    // Pump until we've nothing left to do or passed 1/15th of a
    // second pumping for this frame.
    static LLTimer pump_timer;
    pump_timer.reset();
    pump_timer.setTimerExpirySec(1.0f / 15.0f);
    do
    {
        g_main_context_iteration(g_main_context_default(), false);
    } while( g_main_context_pending(g_main_context_default()) && !pump_timer.hasExpired());

    // hack - doesn't belong here - but this is just for debugging
    if (getenv("LL_DEBUG_BLOAT"))
        check_vm_bloat();
}

void LLWindowSDL::gatherInput()
{
<<<<<<< HEAD
   SDL_Event event;
=======
    SDL_Event event;
>>>>>>> 5112aa39

    // Handle all outstanding SDL events
    while (SDL_PollEvent(&event))
    {
        switch (event.type)
        {
            case SDL_MOUSEWHEEL:
            {
                if( event.wheel.y != 0 )
                {
                    mCallbacks->handleScrollWheel(this, -event.wheel.y);
                }
                if (event.wheel.x != 0)
                {
                    mCallbacks->handleScrollHWheel(this, -event.wheel.x);
                }
                break;
            }

            case SDL_MOUSEMOTION:
            {
                LLCoordWindow winCoord(event.motion.x, event.motion.y);
                LLCoordGL openGlCoord;
                convertCoords(winCoord, &openGlCoord);
                MASK mask = gKeyboard->currentMask(true);
                mCallbacks->handleMouseMove(this, openGlCoord, mask);
                break;
            }

            case SDL_TEXTINPUT:
            {
                auto string = utf8str_to_utf16str( event.text.text );
                mKeyModifiers = gKeyboard->currentMask( false );

                for( auto key: string )
                {
                    mKeyVirtualKey = key;

                    if( (MASK_CONTROL|MASK_ALT)&mKeyModifiers )
                        gKeyboard->handleKeyDown(mKeyVirtualKey, mKeyModifiers );
                    else
                        handleUnicodeUTF16( key, mKeyModifiers );
                }
                break;
            }

            case SDL_KEYDOWN:
                mKeyVirtualKey = event.key.keysym.sym;
                mKeyModifiers = event.key.keysym.mod;

                // treat all possible Enter/Return keys the same
                if (mKeyVirtualKey == SDLK_RETURN2 || mKeyVirtualKey == SDLK_KP_ENTER)
                    mKeyVirtualKey = SDLK_RETURN;

                gKeyboard->handleKeyDown(mKeyVirtualKey, mKeyModifiers );

                // <FS:ND> Slightly hacky :| To make the viewer honor enter (eg to accept form input) we've to not only send handleKeyDown but also send a
                // invoke handleUnicodeUTF16 in case the user hits return.
                // Note that we cannot blindly use handleUnicodeUTF16 for each SDL_KEYDOWN. Doing so will create bogus keyboard input (like % for cursor left).
                if( mKeyVirtualKey == SDLK_RETURN )
                {
                    // fix return key not working when capslock, scrolllock or numlock are enabled
                    mKeyModifiers &= (~(KMOD_NUM | KMOD_CAPS | KMOD_MODE | KMOD_SCROLL));
                    handleUnicodeUTF16( mKeyVirtualKey, mKeyModifiers );
                }

                // part of the fix for SL-13243
                if (SDLCheckGrabbyKeys(event.key.keysym.sym, true) != 0)
                    SDLReallyCaptureInput(true);

                break;

            case SDL_KEYUP:
                mKeyVirtualKey = event.key.keysym.sym;
                mKeyModifiers = event.key.keysym.mod;

                // treat all possible Enter/Return keys the same
                if (mKeyVirtualKey == SDLK_RETURN2 || mKeyVirtualKey == SDLK_KP_ENTER)
                    mKeyVirtualKey = SDLK_RETURN;

                if (SDLCheckGrabbyKeys(mKeyVirtualKey, false) == 0)
                    SDLReallyCaptureInput(false); // part of the fix for SL-13243

                gKeyboard->handleKeyUp(mKeyVirtualKey,mKeyModifiers);
                break;

            case SDL_MOUSEBUTTONDOWN:
            {
                LLCoordWindow winCoord(event.button.x, event.button.y);
                LLCoordGL openGlCoord;
                convertCoords(winCoord, &openGlCoord);
                MASK mask = gKeyboard->currentMask(true);

<<<<<<< HEAD
                if (event.button.button == SDL_BUTTON_LEFT)   // SDL doesn't manage double clicking...
                {
                    if (event.button.clicks >=2 )
=======
                if (event.button.button == SDL_BUTTON_LEFT)  // left
                {
                    if (event.button.clicks >= 2)
>>>>>>> 5112aa39
                        mCallbacks->handleDoubleClick(this, openGlCoord, mask);
                    else
                        mCallbacks->handleMouseDown(this, openGlCoord, mask);
                }
<<<<<<< HEAD
                else if (event.button.button == SDL_BUTTON_RIGHT)
=======
                else if (event.button.button == SDL_BUTTON_RIGHT)  // right
>>>>>>> 5112aa39
                {
                    mCallbacks->handleRightMouseDown(this, openGlCoord, mask);
                }
                else if (event.button.button == SDL_BUTTON_MIDDLE)  // middle
                {
                    mCallbacks->handleMiddleMouseDown(this, openGlCoord, mask);
                }
                else
                {
                    mCallbacks->handleOtherMouseDown(this, openGlCoord, mask, event.button.button);
                }

                break;
            }

            case SDL_MOUSEBUTTONUP:
            {
                LLCoordWindow winCoord(event.button.x, event.button.y);
                LLCoordGL openGlCoord;
                convertCoords(winCoord, &openGlCoord);
                MASK mask = gKeyboard->currentMask(true);

                if (event.button.button == SDL_BUTTON_LEFT)  // left
                {
                    mCallbacks->handleMouseUp(this, openGlCoord, mask);
                }
                else if (event.button.button == SDL_BUTTON_RIGHT)  // right
                {
                    mCallbacks->handleRightMouseUp(this, openGlCoord, mask);
                }
                else if (event.button.button == SDL_BUTTON_MIDDLE)  // middle
                {
                    mCallbacks->handleMiddleMouseUp(this, openGlCoord, mask);
                }
                else
                {
                    mCallbacks->handleOtherMouseUp(this, openGlCoord, mask, event.button.button);
                }

                break;
            }

            case SDL_WINDOWEVENT:
            {
                switch(event.window.event)
                {
                    //case SDL_WINDOWEVENT_SIZE_CHANGED: <FS:ND> SDL_WINDOWEVENT_SIZE_CHANGED is followed by SDL_WINDOWEVENT_RESIZED, so handling one shall be enough
                    case SDL_WINDOWEVENT_RESIZED:
                    {
                        LL_INFOS() << "Handling a resize event: " << event.window.data1 << "x" << event.window.data2 << LL_ENDL;
                        S32 width = llmax(event.window.data1, (S32)mMinWindowWidth);
                        S32 height = llmax(event.window.data2, (S32)mMinWindowHeight);

<<<<<<< HEAD
                    mCallbacks->handleFocusLost(this);
                }
                else if( event.window.event == SDL_WINDOWEVENT_MINIMIZED ||
                         event.window.event == SDL_WINDOWEVENT_MAXIMIZED ||
                         event.window.event == SDL_WINDOWEVENT_RESTORED ||
                         event.window.event == SDL_WINDOWEVENT_EXPOSED ||
                         event.window.event == SDL_WINDOWEVENT_HIDDEN ||
                         event.window.event == SDL_WINDOWEVENT_SHOWN )
                {
                    if( event.window.event == SDL_WINDOWEVENT_MINIMIZED )
                        mWindowState = Minimized;
                    else if( event.window.event == SDL_WINDOWEVENT_MAXIMIZED )
                        mWindowState = Maximized;
                    else if( event.window.event == SDL_WINDOWEVENT_HIDDEN )
                        mWindowState = Minimized;
                    else
                        mWindowState = Normal;

                    mCallbacks->handleActivate(this, mWindowState != Minimized );
                    LL_INFOS() << "SDL deiconification state switched to " << (U32)mWindowState << LL_ENDL;
                 }

=======
                        mSurface = SDL_GetWindowSurface(mWindow);
                        mCallbacks->handleResize(this, width, height);
                        break;
                    }
                    case SDL_WINDOWEVENT_LEAVE:
                        mCallbacks->handleMouseLeave(this);
                        break;
                    case SDL_WINDOWEVENT_FOCUS_GAINED:
                        mCallbacks->handleFocus(this);
                        break;
                    case SDL_WINDOWEVENT_FOCUS_LOST:
                        mCallbacks->handleFocusLost(this);
                        break;
                    case SDL_WINDOWEVENT_EXPOSED:
                    case SDL_WINDOWEVENT_SHOWN:
                    case SDL_WINDOWEVENT_HIDDEN:
                    case SDL_WINDOWEVENT_MINIMIZED:
                    case SDL_WINDOWEVENT_MAXIMIZED:
                    case SDL_WINDOWEVENT_RESTORED:
                    {
                        Uint32 flags = SDL_GetWindowFlags(mWindow);
                        bool minimized = (flags & SDL_WINDOW_MINIMIZED);
                        bool hidden = (flags & SDL_WINDOW_HIDDEN);

                        mCallbacks->handleActivate(this, !minimized || !hidden);
                        LL_INFOS() << "SDL deiconification state switched to " << minimized << LL_ENDL;
                        break;
                    }
                }
>>>>>>> 5112aa39
                break;
            }
            case SDL_QUIT:
                if(mCallbacks->handleCloseRequest(this))
                {
                    // Get the app to initiate cleanup.
                    mCallbacks->handleQuit(this);
                    // The app is responsible for calling destroyWindow when done with GL
                }
                break;
            default:
                //LL_INFOS() << "Unhandled SDL event type " << event.type << LL_ENDL;
                break;
        }
    }

    updateCursor();

    // This is a good time to stop flashing the icon if our mFlashTimer has
    // expired.
<<<<<<< HEAD
    maybeStopFlashIcon();
=======
    if (mFlashing && mFlashTimer.hasExpired())
    {
        SDL_FlashWindow(mWindow, SDL_FLASH_CANCEL);
        mFlashing = false;
    }
>>>>>>> 5112aa39
}

static SDL_Cursor *makeSDLCursorFromBMP(const char *filename, int hotx, int hoty)
{
    SDL_Cursor *sdlcursor = nullptr;
    SDL_Surface *bmpsurface;

    // Load cursor pixel data from BMP file
    bmpsurface = Load_BMP_Resource(filename);
    if (bmpsurface && bmpsurface->w%8==0)
    {
        SDL_Surface *cursurface;
        LL_DEBUGS() << "Loaded cursor file " << filename << " "
                    << bmpsurface->w << "x" << bmpsurface->h << LL_ENDL;
        cursurface = SDL_CreateRGBSurface (SDL_SWSURFACE,
                                           bmpsurface->w,
                                           bmpsurface->h,
                                           32,
                                           SDL_SwapLE32(0xFFU),
                                           SDL_SwapLE32(0xFF00U),
                                           SDL_SwapLE32(0xFF0000U),
                                           SDL_SwapLE32(0xFF000000U));
        SDL_FillRect(cursurface, nullptr, SDL_SwapLE32(0x00000000U));

        // Blit the cursor pixel data onto a 32-bit RGBA surface so we
        // only have to cope with processing one type of pixel format.
        if (0 == SDL_BlitSurface(bmpsurface, nullptr,
                                 cursurface, nullptr))
        {
            // n.b. we already checked that width is a multiple of 8.
            const int bitmap_bytes = (cursurface->w * cursurface->h) / 8;
            unsigned char *cursor_data = new unsigned char[bitmap_bytes];
            unsigned char *cursor_mask = new unsigned char[bitmap_bytes];
            memset(cursor_data, 0, bitmap_bytes);
            memset(cursor_mask, 0, bitmap_bytes);
            int i,j;
            // Walk the RGBA cursor pixel data, extracting both data and
            // mask to build SDL-friendly cursor bitmaps from.  The mask
            // is inferred by color-keying against 200,200,200
            for (i=0; i<cursurface->h; ++i) {
                for (j=0; j<cursurface->w; ++j) {
                    U8 *pixelp =
                            ((U8*)cursurface->pixels)
                            + cursurface->pitch * i
                            + j*cursurface->format->BytesPerPixel;
                    U8 srcred = pixelp[0];
                    U8 srcgreen = pixelp[1];
                    U8 srcblue = pixelp[2];
                    bool mask_bit = (srcred != 200)
                                    || (srcgreen != 200)
                                    || (srcblue != 200);
                    bool data_bit = mask_bit && (srcgreen <= 80);//not 0x80
                    unsigned char bit_offset = (cursurface->w/8) * i
                                               + j/8;
                    cursor_data[bit_offset] |= (data_bit) << (7 - (j&7));
                    cursor_mask[bit_offset] |= (mask_bit) << (7 - (j&7));
                }
            }
            sdlcursor = SDL_CreateCursor((Uint8*)cursor_data,
                                         (Uint8*)cursor_mask,
                                         cursurface->w, cursurface->h,
                                         hotx, hoty);
            delete[] cursor_data;
            delete[] cursor_mask;
        } else {
            LL_WARNS() << "CURSOR BLIT FAILURE, cursurface: " << cursurface << LL_ENDL;
        }
        SDL_FreeSurface(cursurface);
        SDL_FreeSurface(bmpsurface);
    } else {
        LL_WARNS() << "CURSOR LOAD FAILURE " << filename << LL_ENDL;
    }

    return sdlcursor;
}

void LLWindowSDL::updateCursor()
{
<<<<<<< HEAD
    // cursor-updating is very flaky when this bug is
    // present; do nothing.
    if (ATIbug)
        return;

=======
>>>>>>> 5112aa39
    if (mCurrentCursor != mNextCursor)
    {
        if (mNextCursor < UI_CURSOR_COUNT)
        {
            SDL_Cursor *sdlcursor = mSDLCursors[mNextCursor];
            // Try to default to the arrow for any cursors that
            // did not load correctly.
            if (!sdlcursor && mSDLCursors[UI_CURSOR_ARROW])
                sdlcursor = mSDLCursors[UI_CURSOR_ARROW];
            if (sdlcursor)
                SDL_SetCursor(sdlcursor);
<<<<<<< HEAD
        } else
=======

            mCurrentCursor = mNextCursor;
        }
        else
>>>>>>> 5112aa39
        {
            LL_WARNS() << "Tried to set invalid cursor number " << mNextCursor << LL_ENDL;
        }
    }
}

void LLWindowSDL::initCursors()
{
    // Blank the cursor pointer array for those we may miss.
<<<<<<< HEAD
    for ( int i=0; i<UI_CURSOR_COUNT; ++i)
        mSDLCursors[i] = nullptr;

=======
    for (i=0; i<UI_CURSOR_COUNT; ++i)
    {
        mSDLCursors[i] = nullptr;
    }
>>>>>>> 5112aa39
    // Pre-make an SDL cursor for each of the known cursor types.
    // We hardcode the hotspots - to avoid that we'd have to write
    // a .cur file loader.
    // NOTE: SDL doesn't load RLE-compressed BMP files.
    mSDLCursors[UI_CURSOR_ARROW] = SDL_CreateSystemCursor(SDL_SYSTEM_CURSOR_ARROW);
    mSDLCursors[UI_CURSOR_WAIT] = SDL_CreateSystemCursor(SDL_SYSTEM_CURSOR_WAIT);
    mSDLCursors[UI_CURSOR_HAND] = SDL_CreateSystemCursor(SDL_SYSTEM_CURSOR_HAND);
    mSDLCursors[UI_CURSOR_IBEAM] = SDL_CreateSystemCursor(SDL_SYSTEM_CURSOR_IBEAM);
    mSDLCursors[UI_CURSOR_CROSS] = SDL_CreateSystemCursor(SDL_SYSTEM_CURSOR_CROSSHAIR);
    mSDLCursors[UI_CURSOR_SIZENWSE] = SDL_CreateSystemCursor(SDL_SYSTEM_CURSOR_SIZENWSE);
    mSDLCursors[UI_CURSOR_SIZENESW] = SDL_CreateSystemCursor(SDL_SYSTEM_CURSOR_SIZENESW);
    mSDLCursors[UI_CURSOR_SIZEWE] = SDL_CreateSystemCursor(SDL_SYSTEM_CURSOR_SIZEWE);
    mSDLCursors[UI_CURSOR_SIZENS] = SDL_CreateSystemCursor(SDL_SYSTEM_CURSOR_SIZENS);
    mSDLCursors[UI_CURSOR_SIZEALL] = SDL_CreateSystemCursor(SDL_SYSTEM_CURSOR_SIZEALL);
    mSDLCursors[UI_CURSOR_NO] = SDL_CreateSystemCursor(SDL_SYSTEM_CURSOR_NO);
    mSDLCursors[UI_CURSOR_WORKING] = SDL_CreateSystemCursor(SDL_SYSTEM_CURSOR_WAITARROW);
    mSDLCursors[UI_CURSOR_TOOLGRAB] = makeSDLCursorFromBMP("lltoolgrab.BMP",2,13);
    mSDLCursors[UI_CURSOR_TOOLLAND] = makeSDLCursorFromBMP("lltoolland.BMP",1,6);
    mSDLCursors[UI_CURSOR_TOOLFOCUS] = makeSDLCursorFromBMP("lltoolfocus.BMP",8,5);
    mSDLCursors[UI_CURSOR_TOOLCREATE] = makeSDLCursorFromBMP("lltoolcreate.BMP",7,7);
    mSDLCursors[UI_CURSOR_ARROWDRAG] = makeSDLCursorFromBMP("arrowdrag.BMP",0,0);
    mSDLCursors[UI_CURSOR_ARROWCOPY] = makeSDLCursorFromBMP("arrowcop.BMP",0,0);
    mSDLCursors[UI_CURSOR_ARROWDRAGMULTI] = makeSDLCursorFromBMP("llarrowdragmulti.BMP",0,0);
    mSDLCursors[UI_CURSOR_ARROWCOPYMULTI] = makeSDLCursorFromBMP("arrowcopmulti.BMP",0,0);
    mSDLCursors[UI_CURSOR_NOLOCKED] = makeSDLCursorFromBMP("llnolocked.BMP",8,8);
    mSDLCursors[UI_CURSOR_ARROWLOCKED] = makeSDLCursorFromBMP("llarrowlocked.BMP",0,0);
    mSDLCursors[UI_CURSOR_GRABLOCKED] = makeSDLCursorFromBMP("llgrablocked.BMP",2,13);
    mSDLCursors[UI_CURSOR_TOOLTRANSLATE] = makeSDLCursorFromBMP("lltooltranslate.BMP",0,0);
    mSDLCursors[UI_CURSOR_TOOLROTATE] = makeSDLCursorFromBMP("lltoolrotate.BMP",0,0);
    mSDLCursors[UI_CURSOR_TOOLSCALE] = makeSDLCursorFromBMP("lltoolscale.BMP",0,0);
    mSDLCursors[UI_CURSOR_TOOLCAMERA] = makeSDLCursorFromBMP("lltoolcamera.BMP",7,5);
    mSDLCursors[UI_CURSOR_TOOLPAN] = makeSDLCursorFromBMP("lltoolpan.BMP",7,5);
    mSDLCursors[UI_CURSOR_TOOLZOOMIN] = makeSDLCursorFromBMP("lltoolzoomin.BMP",7,5);
    mSDLCursors[UI_CURSOR_TOOLZOOMOUT] = makeSDLCursorFromBMP("lltoolzoomout.BMP", 7, 5);
    mSDLCursors[UI_CURSOR_TOOLPICKOBJECT3] = makeSDLCursorFromBMP("toolpickobject3.BMP",0,0);
    mSDLCursors[UI_CURSOR_TOOLPLAY] = makeSDLCursorFromBMP("toolplay.BMP",0,0);
    mSDLCursors[UI_CURSOR_TOOLPAUSE] = makeSDLCursorFromBMP("toolpause.BMP",0,0);
    mSDLCursors[UI_CURSOR_TOOLMEDIAOPEN] = makeSDLCursorFromBMP("toolmediaopen.BMP",0,0);
    mSDLCursors[UI_CURSOR_PIPETTE] = makeSDLCursorFromBMP("lltoolpipette.BMP",2,28);
    mSDLCursors[UI_CURSOR_TOOLSIT] = makeSDLCursorFromBMP("toolsit.BMP",20,15);
    mSDLCursors[UI_CURSOR_TOOLBUY] = makeSDLCursorFromBMP("toolbuy.BMP",20,15);
    mSDLCursors[UI_CURSOR_TOOLOPEN] = makeSDLCursorFromBMP("toolopen.BMP",20,15);
    mSDLCursors[UI_CURSOR_TOOLPATHFINDING] = makeSDLCursorFromBMP("lltoolpathfinding.BMP", 16, 16);
    mSDLCursors[UI_CURSOR_TOOLPATHFINDING_PATH_START] = makeSDLCursorFromBMP("lltoolpathfindingpathstart.BMP", 16, 16);
    mSDLCursors[UI_CURSOR_TOOLPATHFINDING_PATH_START_ADD] = makeSDLCursorFromBMP("lltoolpathfindingpathstartadd.BMP", 16, 16);
    mSDLCursors[UI_CURSOR_TOOLPATHFINDING_PATH_END] = makeSDLCursorFromBMP("lltoolpathfindingpathend.BMP", 16, 16);
    mSDLCursors[UI_CURSOR_TOOLPATHFINDING_PATH_END_ADD] = makeSDLCursorFromBMP("lltoolpathfindingpathendadd.BMP", 16, 16);
    mSDLCursors[UI_CURSOR_TOOLNO] = makeSDLCursorFromBMP("llno.BMP",8,8);
<<<<<<< HEAD

    if (getenv("LL_ATI_MOUSE_CURSOR_BUG"))
    {
        LL_INFOS() << "Disabling cursor updating due to LL_ATI_MOUSE_CURSOR_BUG" << LL_ENDL;
        ATIbug = true;
    }
=======
>>>>>>> 5112aa39
}

void LLWindowSDL::quitCursors()
{
    if (mWindow)
    {
        for (int i=0; i<UI_CURSOR_COUNT; ++i)
        {
            if (mSDLCursors[i])
            {
                SDL_FreeCursor(mSDLCursors[i]);
                mSDLCursors[i] = nullptr;
            }
        }
    }
    else
    {
        // SDL doesn't refcount cursors, so if the window has
        // already been destroyed then the cursors have gone with it.
        LL_INFOS() << "Skipping quitCursors: mWindow already gone." << LL_ENDL;
        for (int i=0; i<UI_CURSOR_COUNT; ++i)
            mSDLCursors[i] = nullptr;
    }
}

void LLWindowSDL::captureMouse()
{
    // SDL already enforces the semantics that captureMouse is
    // used for, i.e. that we continue to get mouse events as long
    // as a button is down regardless of whether we left the
    // window, and in a less obnoxious way than SDL_WM_GrabInput
    // which would confine the cursor to the window too.

    LL_DEBUGS() << "LLWindowSDL::captureMouse" << LL_ENDL;
}

void LLWindowSDL::releaseMouse()
{
    // see LWindowSDL::captureMouse()

    LL_DEBUGS() << "LLWindowSDL::releaseMouse" << LL_ENDL;
}

void LLWindowSDL::hideCursor()
{
    if(!mCursorHidden)
    {
        // LL_INFOS() << "hideCursor: hiding" << LL_ENDL;
        mCursorHidden = true;
        mHideCursorPermanent = true;
        SDL_ShowCursor(SDL_DISABLE);
    }
    else
    {
        // LL_INFOS() << "hideCursor: already hidden" << LL_ENDL;
    }
}

void LLWindowSDL::showCursor()
{
    if(mCursorHidden)
    {
        // LL_INFOS() << "showCursor: showing" << LL_ENDL;
        mCursorHidden = false;
        mHideCursorPermanent = false;
        SDL_ShowCursor(SDL_ENABLE);
    }
    else
    {
        // LL_INFOS() << "showCursor: already visible" << LL_ENDL;
    }
}

void LLWindowSDL::showCursorFromMouseMove()
{
    if (!mHideCursorPermanent)
    {
        showCursor();
    }
}

void LLWindowSDL::hideCursorUntilMouseMove()
{
    if (!mHideCursorPermanent)
    {
        hideCursor();
        mHideCursorPermanent = false;
    }
}

//
// LLSplashScreenSDL - I don't think we'll bother to implement this; it's
// fairly obsolete at this point.
//
LLSplashScreenSDL::LLSplashScreenSDL()
{
}

LLSplashScreenSDL::~LLSplashScreenSDL()
{
}

void LLSplashScreenSDL::showImpl()
{
}

void LLSplashScreenSDL::updateImpl(const std::string& mesg)
{
}

void LLSplashScreenSDL::hideImpl()
{
}

S32 OSMessageBoxSDL(const std::string& text, const std::string& caption, U32 type)
{
    SDL_MessageBoxData oData = { SDL_MESSAGEBOX_INFORMATION, nullptr, caption.c_str(), text.c_str(), 0, nullptr, nullptr };
    SDL_MessageBoxButtonData btnOk[] = {{SDL_MESSAGEBOX_BUTTON_RETURNKEY_DEFAULT, OSBTN_OK, "OK" }};
    SDL_MessageBoxButtonData btnOkCancel [] =  {{SDL_MESSAGEBOX_BUTTON_RETURNKEY_DEFAULT, OSBTN_OK, "OK" }, {SDL_MESSAGEBOX_BUTTON_ESCAPEKEY_DEFAULT, OSBTN_CANCEL, "Cancel"} };
    SDL_MessageBoxButtonData btnYesNo[] = { {SDL_MESSAGEBOX_BUTTON_RETURNKEY_DEFAULT, OSBTN_YES, "Yes" }, {SDL_MESSAGEBOX_BUTTON_ESCAPEKEY_DEFAULT, OSBTN_NO, "No"} };

    switch (type)
    {
        default:
        case OSMB_OK:
            oData.flags = SDL_MESSAGEBOX_WARNING;
            oData.buttons = btnOk;
            oData.numbuttons = 1;
            break;
        case OSMB_OKCANCEL:
            oData.flags = SDL_MESSAGEBOX_INFORMATION;
            oData.buttons = btnOkCancel;
            oData.numbuttons = 2;
            break;
        case OSMB_YESNO:
            oData.flags = SDL_MESSAGEBOX_INFORMATION;
            oData.buttons = btnYesNo;
            oData.numbuttons = 2;
            break;
    }

    int btn{0};
    if( 0 == SDL_ShowMessageBox( &oData, &btn ) )
        return btn;
    return OSBTN_CANCEL;
}

bool LLWindowSDL::dialogColorPicker( F32 *r, F32 *g, F32 *b)
{
    return false;
}

/*
        Make the raw keyboard data available - used to poke through to LLQtWebKit so
        that Qt/Webkit has access to the virtual keycodes etc. that it needs
*/
LLSD LLWindowSDL::getNativeKeyData()
{
    LLSD result = LLSD::emptyMap();

    U32 modifiers = 0; // pretend-native modifiers... oh what a tangled web we weave!

    // we go through so many levels of device abstraction that I can't really guess
    // what a plugin under GDK under Qt under SL under SDL under X11 considers
    // a 'native' modifier mask.  this has been sort of reverse-engineered... they *appear*
    // to match GDK consts, but that may be co-incidence.
    modifiers |= (mKeyModifiers & KMOD_LSHIFT) ? 0x0001 : 0;
    modifiers |= (mKeyModifiers & KMOD_RSHIFT) ? 0x0001 : 0;// munge these into the same shift
    modifiers |= (mKeyModifiers & KMOD_CAPS)   ? 0x0002 : 0;
    modifiers |= (mKeyModifiers & KMOD_LCTRL)  ? 0x0004 : 0;
    modifiers |= (mKeyModifiers & KMOD_RCTRL)  ? 0x0004 : 0;// munge these into the same ctrl
    modifiers |= (mKeyModifiers & KMOD_LALT)   ? 0x0008 : 0;// untested
    modifiers |= (mKeyModifiers & KMOD_RALT)   ? 0x0008 : 0;// untested
    // *todo: test ALTs - I don't have a case for testing these.  Do you?
    // *todo: NUM? - I don't care enough right now (and it's not a GDK modifier).

    result["virtual_key"] = (S32)mKeyVirtualKey;
    result["virtual_key_win"] = (S32)LLKeyboardSDL::mapSDL2toWin( mKeyVirtualKey );
    result["modifiers"] = (S32)modifiers;
    return result;
}

<<<<<<< HEAD
// extracted from spawnWebBrowser for clarity and to eliminate
//  compiler confusion regarding close(int fd) vs. LLWindow::close()
void exec_cmd(const std::string& cmd, const std::string& arg)
{
    char* const argv[] = {(char*)cmd.c_str(), (char*)arg.c_str(), nullptr};
    fflush(nullptr);
    pid_t pid = fork();

    if (pid == 0)
    {
        // child
        // disconnect from stdin/stdout/stderr, or child will
        // keep our output pipe undesirably alive if it outlives us.
        // close(0);
        // close(1);
        // close(2);
        // <FS:TS> Reopen stdin, stdout, and stderr to /dev/null.
        //         It's good practice to always have those file
        //         descriptors open to something, lest the exec'd
        //         program actually try to use them.
        FILE *result;
        result = freopen("/dev/null","r",stdin);
        if (!result)
        {
            LL_WARNS() << "Error reopening stdin for web browser: " << strerror(errno) << LL_ENDL;
        }

        result = freopen("/dev/null","w",stdout);
        if (!result)
        {
            LL_WARNS() << "Error reopening stdout for web browser: " << strerror(errno) << LL_ENDL;
        }

        result = freopen("/dev/null","w",stderr);
        if (!result)
        {
            LL_WARNS() << "Error reopening stderr for web browser: " << strerror(errno) << LL_ENDL;
        }

        // end ourself by running the command
        execv(cmd.c_str(), argv);   /* Flawfinder: ignore */


        // if execv returns at all, there was a problem.
        LL_WARNS() << "execv failure when trying to start " << cmd << LL_ENDL;
        _exit(1); // _exit because we don't want atexit() clean-up!
    }
    else
    {
        if (pid > 0)
        {
            // parent - wait for child to die
            int childExitStatus;
            waitpid(pid, &childExitStatus, 0);
        }
        else
        {
            LL_WARNS() << "fork failure." << LL_ENDL;
        }
    }
}

=======
>>>>>>> 5112aa39
// Open a URL with the user's default web browser.
// Must begin with protocol identifier.
void LLWindowSDL::spawnWebBrowser(const std::string& escaped_url, bool async)
{
    bool found = false;
    S32 i;
    for (i = 0; i < gURLProtocolWhitelistCount; i++)
    {
        if (escaped_url.find(gURLProtocolWhitelist[i]) != std::string::npos)
        {
            found = true;
            break;
        }
    }

    if (!found)
    {
        LL_WARNS() << "spawn_web_browser called for url with protocol not on whitelist: " << escaped_url << LL_ENDL;
        return;
    }

    LL_INFOS() << "spawn_web_browser: " << escaped_url << LL_ENDL;

<<<<<<< HEAD
    if (mServerProtocol == X11 && mX11Data.mDisplay)
    {
        maybe_lock_display();
        // Just in case - before forking.
        XSync(mX11Data.mDisplay, False);
        maybe_unlock_display();
    }

    std::string cmd, arg;
    cmd  = gDirUtilp->getAppRODataDir();
    cmd += gDirUtilp->getDirDelimiter();
    cmd += "etc";
    cmd += gDirUtilp->getDirDelimiter();
    cmd += "launch_url.sh";
    arg = escaped_url;
    exec_cmd(cmd, arg);
=======
    if (SDL_OpenURL(escaped_url.c_str()) != 0)
    {
        LL_WARNS() << "spawn_web_browser failed with error: " << SDL_GetError() << LL_ENDL;
    }
>>>>>>> 5112aa39

    LL_INFOS() << "spawn_web_browser returning." << LL_ENDL;
}

void *LLWindowSDL::getPlatformWindow()
{
    return nullptr;
}

void LLWindowSDL::bringToFront()
{
    // This is currently used when we are 'launched' to a specific
    // map position externally.
    LL_INFOS() << "bringToFront" << LL_ENDL;
<<<<<<< HEAD

    if (mServerProtocol == X11 && mX11Data.mDisplay && !mFullscreen)
    {
        maybe_lock_display();
        XRaiseWindow(mX11Data.mDisplay, mX11Data.mXWindowID);
        XSync(mX11Data.mDisplay, False);
        maybe_unlock_display();
    }
    else
    {
        if( mWindow )
            SDL_RaiseWindow( mWindow );
    }
=======
    if (mWindow && !mFullscreen)
    {
        SDL_RaiseWindow(mWindow);
    }
>>>>>>> 5112aa39
}

//static
std::vector<std::string> LLWindowSDL::getDynamicFallbackFontList()
{
    // Use libfontconfig to find us a nice ordered list of fallback fonts
    // specific to this system.
    std::string final_fallback("/usr/share/fonts/truetype/kochi/kochi-gothic.ttf");
    const int max_font_count_cutoff = 40; // fonts are expensive in the current system, don't enumerate an arbitrary number of them
    // Our 'ideal' font properties which define the sorting results.
    // slant=0 means Roman, index=0 means the first face in a font file
    // (the one we actually use), weight=80 means medium weight,
    // spacing=0 means proportional spacing.
    std::string sort_order("slant=0:index=0:weight=80:spacing=0");
    // elide_unicode_coverage removes fonts from the list whose unicode
    // range is covered by fonts earlier in the list.  This usually
    // removes ~90% of the fonts as redundant (which is great because
    // the font list can be huge), but might unnecessarily reduce the
    // renderable range if for some reason our FreeType actually fails
    // to use some of the fonts we want it to.
    const bool elide_unicode_coverage = true;
    std::vector<std::string> rtns;
    FcFontSet *fs = nullptr;
    FcPattern *sortpat = nullptr;

    LL_INFOS() << "Getting system font list from FontConfig..." << LL_ENDL;

    // If the user has a system-wide language preference, then favor
    // fonts from that language group.  This doesn't affect the types
    // of languages that can be displayed, but ensures that their
    // preferred language is rendered from a single consistent font where
    // possible.
    FL_Locale *locale = nullptr;
    FL_Success success = FL_FindLocale(&locale, FL_MESSAGES);
    if (success != 0)
    {
        if (success >= 2 && locale->lang) // confident!
        {
            LL_INFOS("AppInit") << "Language " << locale->lang << LL_ENDL;
            LL_INFOS("AppInit") << "Location " << locale->country << LL_ENDL;
            LL_INFOS("AppInit") << "Variant " << locale->variant << LL_ENDL;

            LL_INFOS() << "Preferring fonts of language: "
                       << locale->lang
                       << LL_ENDL;
            sort_order = "lang=" + std::string(locale->lang) + ":"
                         + sort_order;
        }
    }
    FL_FreeLocale(&locale);

    if (!FcInit())
    {
        LL_WARNS() << "FontConfig failed to initialize." << LL_ENDL;
        rtns.push_back(final_fallback);
        return rtns;
    }

    sortpat = FcNameParse((FcChar8*) sort_order.c_str());
    if (sortpat)
    {
        // Sort the list of system fonts from most-to-least-desirable.
        FcResult result;
        fs = FcFontSort(nullptr, sortpat, elide_unicode_coverage, nullptr, &result);
        FcPatternDestroy(sortpat);
    }

    int found_font_count = 0;
    if (fs)
    {
        // Get the full pathnames to the fonts, where available,
        // which is what we really want.
        found_font_count = fs->nfont;
        for (int i=0; i<fs->nfont; ++i)
        {
            FcChar8 *filename;
            if (FcResultMatch == FcPatternGetString(fs->fonts[i], FC_FILE, 0, &filename) && filename)
            {
                rtns.push_back(std::string((const char*)filename));
                if (rtns.size() >= max_font_count_cutoff)
                    break; // hit limit
            }
        }
        FcFontSetDestroy (fs);
    }

    LL_DEBUGS() << "Using font list: " << LL_ENDL;
    for (auto it = rtns.begin(); it != rtns.end(); ++it)
    {
        LL_DEBUGS() << "  file: " << *it << LL_ENDL;
    }

    LL_INFOS() << "Using " << rtns.size() << "/" << found_font_count << " system fonts." << LL_ENDL;

    rtns.push_back(final_fallback);
    return rtns;
}

void LLWindowSDL::setLanguageTextInput(const LLCoordGL& position)
{
    LLCoordWindow win_pos;
    convertCoords( position, &win_pos );

    SDL_Rect r;
    r.x = win_pos.mX;
    r.y = win_pos.mY;
    r.w = 500;
    r.h = 16;

    SDL_SetTextInputRect(&r);
}<|MERGE_RESOLUTION|>--- conflicted
+++ resolved
@@ -98,244 +98,6 @@
     return nullptr;
 }
 
-<<<<<<< HEAD
-// Clipboard handling via native X11, base on the implementation in Cool VL by Henri Beauchamp
-
-namespace
-{
-    std::array<Atom, 3> gSupportedAtoms;
-
-    Atom XA_CLIPBOARD;
-    Atom XA_TARGETS;
-    Atom PVT_PASTE_BUFFER;
-    long const MAX_PASTE_BUFFER_SIZE = 16383;
-
-    void filterSelectionRequest( XEvent aEvent )
-    {
-        auto *display = LLWindowSDL::getSDLDisplay();
-        auto &request = aEvent.xselectionrequest;
-
-        XSelectionEvent reply { SelectionNotify, aEvent.xany.serial, aEvent.xany.send_event, display,
-                                request.requestor, request.selection, request.target,
-                                request.property,request.time };
-
-        if (request.target == XA_TARGETS)
-        {
-            XChangeProperty(display, request.requestor, request.property,
-                            XA_ATOM, 32, PropModeReplace,
-                            (unsigned char *) &gSupportedAtoms.front(), gSupportedAtoms.size());
-        }
-        else if (std::find(gSupportedAtoms.begin(), gSupportedAtoms.end(), request.target) !=
-                 gSupportedAtoms.end())
-        {
-            std::string utf8;
-            if (request.selection == XA_PRIMARY)
-                utf8 = wstring_to_utf8str(gWindowImplementation->getPrimaryText());
-            else
-                utf8 = wstring_to_utf8str(gWindowImplementation->getSecondaryText());
-
-            XChangeProperty(display, request.requestor, request.property,
-                            request.target, 8, PropModeReplace,
-                            (unsigned char *) utf8.c_str(), utf8.length());
-        }
-        else if (request.selection == XA_CLIPBOARD)
-        {
-            // Did not have what they wanted, so no property set
-            reply.property = None;
-        }
-        else
-            return;
-
-        XSendEvent(request.display, request.requestor, False, NoEventMask, (XEvent *) &reply);
-        XSync(display, False);
-    }
-
-    void filterSelectionClearRequest( XEvent aEvent )
-    {
-        auto &request = aEvent.xselectionrequest;
-        if (request.selection == XA_PRIMARY)
-            gWindowImplementation->clearPrimaryText();
-        else if (request.selection == XA_CLIPBOARD)
-            gWindowImplementation->clearSecondaryText();
-    }
-
-    int x11_clipboard_filter(void*, SDL_Event *evt)
-    {
-        Display *display = LLWindowSDL::getSDLDisplay();
-        if (!display)
-            return 1;
-
-        if (evt->type != SDL_SYSWMEVENT)
-            return 1;
-
-        auto xevent = evt->syswm.msg->msg.x11.event;
-
-        if (xevent.type == SelectionRequest)
-            filterSelectionRequest( xevent );
-        else if (xevent.type == SelectionClear)
-            filterSelectionClearRequest( xevent );
-        return 1;
-    }
-
-    bool grab_property(Display* display, Window window, Atom selection, Atom target)
-    {
-        if( !display )
-            return false;
-
-        maybe_lock_display();
-
-        XDeleteProperty(display, window, PVT_PASTE_BUFFER);
-        XFlush(display);
-
-        XConvertSelection(display, selection, target, PVT_PASTE_BUFFER, window,  CurrentTime);
-
-        // Unlock the connection so that the SDL event loop may function
-        maybe_unlock_display();
-
-        const auto start{ SDL_GetTicks() };
-        const auto end{ start + 1000 };
-
-        XEvent xevent {};
-        bool response = false;
-
-        do
-        {
-            SDL_Event event {};
-
-            // Wait for an event
-            SDL_WaitEvent(&event);
-
-            // If the event is a window manager event
-            if (event.type == SDL_SYSWMEVENT)
-            {
-                xevent = event.syswm.msg->msg.x11.event;
-
-                if (xevent.type == SelectionNotify && xevent.xselection.requestor == window)
-                    response = true;
-            }
-        } while (!response && SDL_GetTicks() < end );
-
-        return response && xevent.xselection.property != None;
-    }
-}
-
-void LLWindowSDL::initialiseX11Clipboard()
-{
-    if (!mX11Data.mDisplay)
-        return;
-
-    SDL_EventState(SDL_SYSWMEVENT, SDL_ENABLE);
-    SDL_SetEventFilter(x11_clipboard_filter, nullptr);
-
-    maybe_lock_display();
-
-    XA_CLIPBOARD = XInternAtom(mX11Data.mDisplay, "CLIPBOARD", False);
-
-    gSupportedAtoms[0] = XInternAtom(mX11Data.mDisplay, "UTF8_STRING", False);
-    gSupportedAtoms[1] = XInternAtom(mX11Data.mDisplay, "COMPOUND_TEXT", False);
-    gSupportedAtoms[2] = XA_STRING;
-
-    // TARGETS atom
-    XA_TARGETS = XInternAtom(mX11Data.mDisplay, "TARGETS", False);
-
-    // SL_PASTE_BUFFER atom
-    PVT_PASTE_BUFFER = XInternAtom(mX11Data.mDisplay, "FS_PASTE_BUFFER", False);
-
-    maybe_unlock_display();
-}
-
-bool LLWindowSDL::getSelectionText( Atom aSelection, Atom aType, LLWString &text )
-{
-    if( !mX11Data.mDisplay )
-        return false;
-
-    if( !grab_property(mX11Data.mDisplay, mX11Data.mXWindowID, aSelection,aType ) )
-        return false;
-
-    maybe_lock_display();
-
-    Atom type;
-    int format{};
-    unsigned long len{},remaining {};
-    unsigned char* data = nullptr;
-    int res = XGetWindowProperty(mX11Data.mDisplay, mX11Data.mXWindowID,
-                                 PVT_PASTE_BUFFER, 0, MAX_PASTE_BUFFER_SIZE, False,
-                                 AnyPropertyType, &type, &format, &len,
-                                 &remaining, &data);
-    if (data && len)
-    {
-        text = LLWString(
-                utf8str_to_wstring(reinterpret_cast< char const *>( data ) )
-        );
-        XFree(data);
-    }
-
-    maybe_unlock_display();
-    return res == Success;
-}
-
-bool LLWindowSDL::getSelectionText(Atom selection, LLWString& text)
-{
-    if (!mX11Data.mDisplay)
-        return false;
-
-    maybe_lock_display();
-
-    Window owner = XGetSelectionOwner(mX11Data.mDisplay, selection);
-    if (owner == None)
-    {
-        if (selection == XA_PRIMARY)
-        {
-            owner = DefaultRootWindow(mX11Data.mDisplay);
-            selection = XA_CUT_BUFFER0;
-        }
-        else
-        {
-            maybe_unlock_display();
-            return false;
-        }
-    }
-
-    maybe_unlock_display();
-
-    for( Atom atom : gSupportedAtoms )
-    {
-        if(getSelectionText(selection, atom, text ) )
-            return true;
-    }
-
-    return false;
-}
-
-bool LLWindowSDL::setSelectionText(Atom selection, const LLWString& text)
-{
-    maybe_lock_display();
-
-    if (selection == XA_PRIMARY)
-    {
-        std::string utf8 = wstring_to_utf8str(text);
-        XStoreBytes(mX11Data.mDisplay, utf8.c_str(), utf8.length() + 1);
-        mPrimaryClipboard = text;
-    }
-    else
-        mSecondaryClipboard = text;
-
-    XSetSelectionOwner(mX11Data.mDisplay, selection, mX11Data.mXWindowID, CurrentTime);
-
-    auto owner = XGetSelectionOwner(mX11Data.mDisplay, selection);
-
-    maybe_unlock_display();
-
-    return owner == mX11Data.mXWindowID;
-}
-
-Display* LLWindowSDL::getSDLDisplay()
-{
-    if (gWindowImplementation)
-        return gWindowImplementation->mX11Data.mDisplay;
-    return nullptr;
-}
-
 /*
  * In wayland a window does not have a state of "minimized" or gets messages that it got minimized [1]
  * There's two ways to approach this challenge:
@@ -350,22 +112,16 @@
 #ifdef ND_WAYLAND
 #include <wayland-client-protocol.h>
 
-void LLWindowSDL::detectHiddenState()
+bool LLWindowSDL::isWaylandWindowNotDrawing()
 {
     if( Wayland != mServerProtocol || mWaylandData.mLastFrameEvent == 0 )
-        return;
-
-    auto oldState = mWindowState;
+        return false;
+
     auto currentTime = LLTimer::getTotalTime();
     if( (currentTime - mWaylandData.mLastFrameEvent) > 250000 )
-        mWindowState = Minimized;
-    else if( mWindowState == Minimized )
-        mWindowState = Normal;
-
-    if( oldState != mWindowState )
-    {
-        LL_INFOS() << "SDL window state state switched to " << (U32)mWindowState << LL_ENDL;
-    }
+        return true;
+
+    return false;
 }
 
 void LLWindowSDL::waylandFrameDoneCB(void *data, struct wl_callback *cb, uint32_t time)
@@ -378,9 +134,6 @@
     wl_callback_destroy(cb);
     auto pThis = reinterpret_cast<LLWindowSDL*>(data);
     pThis->mWaylandData.mLastFrameEvent = LLTimer::getTotalTime();
-
-    if( pThis->mWindowState == Minimized)
-        pThis->mWindowState = Normal;
 
     auto now = LLTimer::getElapsedSeconds();
     if( lastInfo > 0)
@@ -404,12 +157,6 @@
 
 void LLWindowSDL::setupWaylandFrameCallback()
 {
-//    if( !isWaylandUsable() )
-//    {
-//        LL_WARNS() << "On Wayland, but libwayland-client is not usable (symbols not resolved). Try to preload wayland-client" << LL_ENDL;
-//        return;
-//    }
-
     static  wl_callback_listener frame_listener { nullptr };
     frame_listener.done = &LLWindowSDL::waylandFrameDoneCB;
 
@@ -417,8 +164,9 @@
     wl_callback_add_listener(cb, &frame_listener, this);
 }
 #else
-void LLWindowSDL::detectHiddenState()
-{
+bool LLWindowSDL::isWaylandWindowNotDrawing()
+{
+    return false;
 }
 void LLWindowSDL::setupWaylandFrameCallback()
 {
@@ -426,9 +174,6 @@
 }
 #endif
 
-#include <dlfcn.h>
-=======
->>>>>>> 5112aa39
 LLWindowSDL::LLWindowSDL(LLWindowCallbacks* callbacks,
                          const std::string& title, const std::string& name, S32 x, S32 y, S32 width,
                          S32 height, U32 flags,
@@ -443,8 +188,6 @@
     gKeyboard = new LLKeyboardSDL();
     gKeyboard->setCallbacks(callbacks);
 
-    dlopen("libwayland-client.so", RTLD_NOW|RTLD_GLOBAL);
-
     // Assume 4:3 aspect ratio until we know better
     mOriginalAspectRatio = 1024.0 / 768.0;
 
@@ -468,14 +211,8 @@
     // Stash an object pointer for OSMessageBox()
     gWindowImplementation = this;
 
-<<<<<<< HEAD
-   initialiseX11Clipboard();
-=======
     mFlashing = false;
 
-    mKeyVirtualKey = 0;
-    mKeyModifiers = KMOD_NONE;
->>>>>>> 5112aa39
 }
 
 static SDL_Surface *Load_BMP_Resource(const char *basename)
@@ -618,20 +355,8 @@
 
     mFullscreen = fullscreen;
 
-<<<<<<< HEAD
-=======
-    int sdlflags = SDL_WINDOW_OPENGL | SDL_WINDOW_RESIZABLE;
-
-    if( mFullscreen )
-    {
-        sdlflags |= SDL_WINDOW_FULLSCREEN;
-        tryFindFullscreenSize( width, height );
-    }
-
-    mSDLFlags = sdlflags;
 
     // Setup default backing colors
->>>>>>> 5112aa39
     GLint redBits{8}, greenBits{8}, blueBits{8}, alphaBits{8};
     GLint depthBits{(bits <= 16) ? 16 : 24}, stencilBits{8};
 
@@ -668,7 +393,6 @@
     }
     SDL_GL_SetAttribute(SDL_GL_CONTEXT_FLAGS, context_flags);
     SDL_GL_SetAttribute(SDL_GL_SHARE_WITH_CURRENT_CONTEXT, 1);
-<<<<<<< HEAD
 
     int sdlflags = SDL_WINDOW_OPENGL | SDL_WINDOW_RESIZABLE;
 
@@ -678,43 +402,25 @@
         tryFindFullscreenSize( width, height );
     }
 
-    mWindow = SDL_CreateWindow( mWindowTitle.c_str(), SDL_WINDOWPOS_UNDEFINED, SDL_WINDOWPOS_UNDEFINED, width, height, sdlflags);
-=======
->>>>>>> 5112aa39
-
-    // Create the window
-    mWindow = SDL_CreateWindow(mWindowTitle.c_str(), x, y, width, height, mSDLFlags);
+    mWindow = SDL_CreateWindow( mWindowTitle.c_str(), x, y, width, height, sdlflags );
     if (mWindow == nullptr)
     {
         LL_WARNS() << "Window creation failure. SDL: " << SDL_GetError() << LL_ENDL;
         setupFailure("Window creation error", "Error", OSMB_OK);
-        return FALSE;
-    }
-
-<<<<<<< HEAD
-        if( mContext == 0 )
-        {
-            LL_WARNS() << "Cannot create GL context " << SDL_GetError() << LL_ENDL;
-            setupFailure("GL Context creation error creation error", "Error", OSMB_OK);
-        }
-        // SDL_GL_SetSwapInterval(1);
-        mSurface = SDL_GetWindowSurface( mWindow );
-=======
+    }
+
     // Create the context
     mContext = SDL_GL_CreateContext(mWindow);
     if(!mContext)
     {
         LL_WARNS() << "Cannot create GL context " << SDL_GetError() << LL_ENDL;
         setupFailure("GL Context creation error", "Error", OSMB_OK);
-        return false;
->>>>>>> 5112aa39
     }
 
     if (SDL_GL_MakeCurrent(mWindow, mContext) != 0)
     {
         LL_WARNS() << "Failed to make context current. SDL: " << SDL_GetError() << LL_ENDL;
         setupFailure("GL Context failed to set current failure", "Error", OSMB_OK);
-        return FALSE;
     }
 
     mSurface = SDL_GetWindowSurface(mWindow);
@@ -757,36 +463,6 @@
         }
     }
 
-<<<<<<< HEAD
-    // Wayland does not support setting the icon this way, use a desktop file (etc/refresh_desktop_app_entry.sh)
-    // to install the desktop entry. Then start the viewer from your start menu.
-    // This will hopefully change with SDL3 and once https://github.com/libsdl-org/SDL/pull/9584 gets merged there.
-    // You will also need a wayland server that implements xdg-toplevel-icon
-
-    SDL_Surface *bmpsurface;
-    bmpsurface = Load_BMP_Resource("ll_icon.BMP");
-    if (bmpsurface)
-    {
-        SDL_SetWindowIcon(mWindow, bmpsurface);
-        SDL_FreeSurface(bmpsurface);
-        bmpsurface = nullptr;
-    }
-
-    // Detect video memory size.
-    gGLManager.mVRAM = detectVRAM();
-    if (gGLManager.mVRAM != 0)
-    {
-        LL_INFOS() << "X11 log-parser detected " << gGLManager.mVRAM << "MB VRAM." << LL_ENDL;
-    }
-
-    // If VRAM is not detected, that is handled later
-
-    // *TODO: Now would be an appropriate time to check for some
-    // explicitly unsupported cards.
-    //const char* RENDERER = (const char*) glGetString(GL_RENDERER);
-
-=======
->>>>>>> 5112aa39
     SDL_GL_GetAttribute(SDL_GL_RED_SIZE, &redBits);
     SDL_GL_GetAttribute(SDL_GL_GREEN_SIZE, &greenBits);
     SDL_GL_GetAttribute(SDL_GL_BLUE_SIZE, &blueBits);
@@ -819,8 +495,6 @@
                 OSMB_OK);
     }
 
-<<<<<<< HEAD
-=======
     LL_PROFILER_GPU_CONTEXT;
 
     // Enable vertical sync
@@ -832,11 +506,9 @@
     {
         SDL_SetWindowIcon(mWindow, bmpsurface);
         SDL_FreeSurface(bmpsurface);
-        bmpsurface = NULL;
-    }
-
-#if LL_X11
->>>>>>> 5112aa39
+        bmpsurface = nullptr;
+    }
+
     /* Grab the window manager specific information */
     SDL_SysWMinfo info;
     SDL_VERSION(&info.version);
@@ -873,13 +545,10 @@
     {
         LL_WARNS() << "We're not running under any known WM. Wild." << LL_ENDL;
     }
-<<<<<<< HEAD
-=======
-#endif // LL_X11
 
     // Detect video memory size.
 # if LL_X11
-    gGLManager.mVRAM = x11_detect_VRAM_kb() / 1024;
+    gGLManager.mVRAM = detectVRAM();
     if (gGLManager.mVRAM != 0)
     {
         LL_INFOS() << "X11 log-parser detected " << gGLManager.mVRAM << "MB VRAM." << LL_ENDL;
@@ -896,8 +565,6 @@
         }
     }
     // If VRAM is not detected, that is handled later
->>>>>>> 5112aa39
-
     SDL_StartTextInput();
     //make sure multisampling is disabled by default
     glDisable(GL_MULTISAMPLE_ARB);
@@ -906,8 +573,6 @@
     return true;
 }
 
-<<<<<<< HEAD
-=======
 void* LLWindowSDL::createSharedContext()
 {
     SDL_GLContext pContext = SDL_GL_CreateContext(mWindow);
@@ -946,7 +611,6 @@
     }
 }
 
->>>>>>> 5112aa39
 // changing fullscreen resolution, or switching between windowed and fullscreen mode.
 bool LLWindowSDL::switchContext(bool fullscreen, const LLCoordScreen &size, bool enable_vsync, const LLCoordScreen * const posp)
 {
@@ -981,24 +645,15 @@
     // Stop unicode input
     SDL_StopTextInput();
 
-<<<<<<< HEAD
+    // Clean up remaining GL state before blowing away window
+    LL_INFOS() << "shutdownGL begins" << LL_ENDL;
+    gGLManager.shutdownGL();
+
     mX11Data.mDisplay = nullptr;
     mX11Data.mXWindowID = None;
     Lock_Display = nullptr;
     Unlock_Display = nullptr;
     mServerProtocol = Unknown;
-=======
-    // Clean up remaining GL state before blowing away window
-    LL_INFOS() << "shutdownGL begins" << LL_ENDL;
-    gGLManager.shutdownGL();
-
-#if LL_X11
-    mSDL_Display = NULL;
-    mSDL_XWindowID = None;
-    Lock_Display = NULL;
-    Unlock_Display = NULL;
-#endif // LL_X11
->>>>>>> 5112aa39
 
     LL_INFOS() << "Destroying SDL cursors" << LL_ENDL;
     quitCursors();
@@ -1028,11 +683,6 @@
 
     LL_INFOS() << "SDL_QuitSS/VID begins" << LL_ENDL;
     SDL_QuitSubSystem(SDL_INIT_VIDEO);  // *FIX: this might be risky...
-<<<<<<< HEAD
-
-    mWindow = nullptr;
-=======
->>>>>>> 5112aa39
 }
 
 LLWindowSDL::~LLWindowSDL()
@@ -1047,55 +697,34 @@
 
 void LLWindowSDL::show()
 {
-<<<<<<< HEAD
-    if( mWindow )
+    if (mWindow)
+    {
         SDL_ShowWindow(mWindow);
-=======
+    }
+}
+
+void LLWindowSDL::hide()
+{
     if (mWindow)
     {
-        SDL_ShowWindow(mWindow);
-    }
->>>>>>> 5112aa39
-}
-
-void LLWindowSDL::hide()
-{
-<<<<<<< HEAD
-    if( mWindow )
-        SDL_HideWindow( mWindow );
-=======
+        SDL_HideWindow(mWindow);
+    }
+}
+
+void LLWindowSDL::minimize()
+{
     if (mWindow)
     {
-        SDL_HideWindow(mWindow);
-    }
->>>>>>> 5112aa39
-}
-
-void LLWindowSDL::minimize()
-{
-<<<<<<< HEAD
-    mWindowState = Minimized;
-    if( mWindow )
-        SDL_MinimizeWindow( mWindow );
-=======
+        SDL_MinimizeWindow(mWindow);
+    }
+}
+
+void LLWindowSDL::restore()
+{
     if (mWindow)
     {
-        SDL_MinimizeWindow(mWindow);
-    }
->>>>>>> 5112aa39
-}
-
-void LLWindowSDL::restore()
-{
-<<<<<<< HEAD
-    if( mWindow )
-        SDL_RestoreWindow( mWindow );
-=======
-    if (mWindow)
-    {
         SDL_RestoreWindow(mWindow);
     }
->>>>>>> 5112aa39
 }
 
 // close() destroys all OS-specific code associated with a window.
@@ -1118,10 +747,6 @@
 {
     bool result = false;
     if (mWindow)
-<<<<<<< HEAD
-        result = true;
-
-=======
     {
         Uint32 flags = SDL_GetWindowFlags(mWindow);
         if (flags & SDL_WINDOW_SHOWN)
@@ -1129,19 +754,14 @@
             result = TRUE;
         }
     }
->>>>>>> 5112aa39
     return result;
 }
 
 bool LLWindowSDL::getMinimized()
 {
-<<<<<<< HEAD
-    detectHiddenState();
-    if (mWindow && mWindowState == Minimized )
-       return true;
-
-    return false;
-=======
+    if( isWaylandWindowNotDrawing() )
+        return true;
+
     bool result = false;
     if (mWindow)
     {
@@ -1152,17 +772,10 @@
         }
     }
     return result;
->>>>>>> 5112aa39
 }
 
 bool LLWindowSDL::getMaximized()
 {
-<<<<<<< HEAD
-     if (mWindow && mWindowState == Maximized)
-       return true;
-
-   return false;
-=======
     bool result = false;
     if (mWindow)
     {
@@ -1174,25 +787,16 @@
     }
 
     return result;
->>>>>>> 5112aa39
 }
 
 bool LLWindowSDL::maximize()
 {
-<<<<<<< HEAD
-    mWindowState = Maximized;
-    if( mWindow )
-        SDL_MaximizeWindow( mWindow );
-
-    return true;
-=======
     if (mWindow)
     {
         SDL_MaximizeWindow(mWindow);
-        return TRUE;
-    }
-    return FALSE;
->>>>>>> 5112aa39
+        return true;
+    }
+    return false;
 }
 
 bool LLWindowSDL::getFullscreen()
@@ -1236,16 +840,11 @@
 
 bool LLWindowSDL::setPosition(const LLCoordScreen position)
 {
-<<<<<<< HEAD
-    if(mWindow)
-        SDL_SetWindowPosition( mWindow, position.mX, position.mY );
-=======
     if (mWindow)
     {
         SDL_SetWindowPosition(mWindow, position.mX, position.mY);
         return true;
     }
->>>>>>> 5112aa39
 
     return false;
 }
@@ -1286,14 +885,10 @@
 void LLWindowSDL::swapBuffers()
 {
     if (mWindow)
-<<<<<<< HEAD
-        SDL_GL_SwapWindow( mWindow );
-=======
     {
         SDL_GL_SwapWindow(mWindow);
     }
     LL_PROFILER_GPU_COLLECT;
->>>>>>> 5112aa39
 }
 
 U32 LLWindowSDL::getFSAASamples()
@@ -1308,11 +903,7 @@
 
 F32 LLWindowSDL::getGamma()
 {
-<<<<<<< HEAD
-    return 1.0f/mGamma;
-=======
     return 1.f / mGamma;
->>>>>>> 5112aa39
 }
 
 bool LLWindowSDL::restoreGamma()
@@ -1328,26 +919,18 @@
 
 bool LLWindowSDL::setGamma(const F32 gamma)
 {
-<<<<<<< HEAD
-    mGamma = gamma;
-    if (mGamma == 0)
-        mGamma = 0.1f;
-
-    mGamma = 1.0f/mGamma;
-    // SDL_SetGamma(mGamma, mGamma, mGamma);
-=======
     if (mWindow)
     {
         Uint16 ramp[256];
 
         mGamma = gamma;
-        if (mGamma == 0) mGamma = 0.1f;
+        if (mGamma == 0)
+			mGamma = 0.1f;
         mGamma = 1.f / mGamma;
 
         SDL_CalculateGammaRamp(mGamma, ramp);
         SDL_SetWindowGammaRamp(mWindow, ramp, ramp, ramp);
     }
->>>>>>> 5112aa39
     return true;
 }
 
@@ -1368,29 +951,9 @@
 {
     LLWindow::setMinSize(min_width, min_height, enforce_immediately);
 
-<<<<<<< HEAD
-    if( mServerProtocol == X11)
-    {
-    	// Set the minimum size limits for X11 window
-    	// so the window manager doesn't allow resizing below those limits.
-    	XSizeHints* hints = XAllocSizeHints();
-    	hints->flags |= PMinSize;
-    	hints->min_width = mMinWindowWidth;
-    	hints->min_height = mMinWindowHeight;
-
-    	XSetWMNormalHints(mX11Data.mDisplay, mX11Data.mXWindowID, hints);
-
-    	XFree(hints);
-    }
-    else
-    {
-        if( mWindow )
-            SDL_SetWindowMinimumSize( mWindow, mMinWindowWidth, mMinWindowHeight );
-=======
     if (mWindow && min_width > 0 && min_height > 0)
     {
         SDL_SetWindowMinimumSize(mWindow, mMinWindowWidth, mMinWindowHeight);
->>>>>>> 5112aa39
     }
 }
 
@@ -1491,48 +1054,12 @@
 
     maybe_unlock_display();
 
-<<<<<<< HEAD
     if (mFullscreen && mWindow )
         SDL_SetWindowFullscreen( mWindow, 0 );
-=======
-    if (mFullscreen)
-    {
-        // need to restore fullscreen mode after dialog - only works
-        // in X11
-        if (running_x11 && mWindow)
-        {
-            SDL_SetWindowFullscreen( mWindow, 0 );
-        }
-    }
->>>>>>> 5112aa39
 }
 
 void LLWindowSDL::flashIcon(F32 seconds)
 {
-<<<<<<< HEAD
-    if (getMinimized())
-    {
-        F32 remaining_time = mFlashTimer.getRemainingTimeF32();
-        if (remaining_time < seconds)
-            remaining_time = seconds;
-
-        mFlashTimer.reset();
-        mFlashTimer.setTimerExpirySec(remaining_time);
-
-        mFlashing = true;
-
-        SDL_FlashWindow( mWindow, SDL_FLASH_UNTIL_FOCUSED );
-    }
-}
-
-void LLWindowSDL::maybeStopFlashIcon()
-{
-    if (mFlashing && mFlashTimer.hasExpired())
-    {
-        mFlashing = false;
-        SDL_FlashWindow( mWindow, SDL_FLASH_CANCEL );
-    }
-=======
     LL_INFOS() << "LLWindowSDL::flashIcon(" << seconds << ")" << LL_ENDL;
 
     F32 remaining_time = mFlashTimer.getRemainingTimeF32();
@@ -1543,35 +1070,24 @@
 
     SDL_FlashWindow(mWindow, SDL_FLASH_UNTIL_FOCUSED);
     mFlashing = true;
->>>>>>> 5112aa39
+}
+
+void LLWindowSDL::maybeStopFlashIcon()
+{
+    if (mFlashing && mFlashTimer.hasExpired())
+    {
+        mFlashing = false;
+        SDL_FlashWindow( mWindow, SDL_FLASH_CANCEL );
+    }
 }
 
 bool LLWindowSDL::isClipboardTextAvailable()
 {
-<<<<<<< HEAD
-    if( mServerProtocol == X11 )
-        return mX11Data.mDisplay && XGetSelectionOwner(mX11Data.mDisplay, XA_CLIPBOARD) != None;
-
-    return SDL_HasClipboardText();
-=======
     return SDL_HasClipboardText() == SDL_TRUE;
->>>>>>> 5112aa39
 }
 
 bool LLWindowSDL::pasteTextFromClipboard(LLWString &dst)
 {
-<<<<<<< HEAD
-    if( mServerProtocol == X11 )
-        return getSelectionText(XA_CLIPBOARD, dst);
-
-    char *pText = SDL_GetClipboardText();
-    if( pText == nullptr )
-        return false;
-
-    dst = utf8str_to_wstring( pText );
-    SDL_free(pText);
-    return true;
-=======
     if (isClipboardTextAvailable())
     {
         char* data = SDL_GetClipboardText();
@@ -1583,46 +1099,21 @@
         }
     }
     return false;
->>>>>>> 5112aa39
 }
 
 bool LLWindowSDL::copyTextToClipboard(const LLWString& text)
 {
-<<<<<<< HEAD
-    if( mServerProtocol == X11 )
-        return setSelectionText(XA_CLIPBOARD, s);
-
-    std::string strUTF8 = wstring_to_utf8str( s );
-    return SDL_SetClipboardText( strUTF8.c_str() );
-=======
     const std::string utf8 = wstring_to_utf8str(text);
     return SDL_SetClipboardText(utf8.c_str()) == 0; // success == 0
->>>>>>> 5112aa39
 }
 
 bool LLWindowSDL::isPrimaryTextAvailable()
 {
-<<<<<<< HEAD
-    if( mServerProtocol == X11 )
-    {
-        LLWString text;
-        return getSelectionText(XA_PRIMARY, text) && !text.empty();
-    }
-
-    return LLWindow::isPrimaryTextAvailable();
-=======
     return SDL_HasPrimarySelectionText() == SDL_TRUE;
->>>>>>> 5112aa39
 }
 
 bool LLWindowSDL::pasteTextFromPrimary(LLWString &dst)
 {
-<<<<<<< HEAD
-    if( mServerProtocol == X11 )
-       return getSelectionText(XA_PRIMARY, dst);
-
-    return LLWindow::pasteTextFromPrimary( dst );
-=======
     if (isPrimaryTextAvailable())
     {
         char* data = SDL_GetPrimarySelectionText();
@@ -1634,20 +1125,12 @@
         }
     }
     return false;
->>>>>>> 5112aa39
 }
 
 bool LLWindowSDL::copyTextToPrimary(const LLWString& text)
 {
-<<<<<<< HEAD
-    if( mServerProtocol == X11 )
-        return setSelectionText(XA_PRIMARY, s);
-
-    return LLWindow::copyTextToPrimary(s);
-=======
     const std::string utf8 = wstring_to_utf8str(text);
     return SDL_SetPrimarySelectionText(utf8.c_str()) == 0; // success == 0
->>>>>>> 5112aa39
 }
 
 LLWindow::LLWindowResolution* LLWindowSDL::getSupportedResolutions(S32 &num_resolutions)
@@ -1887,12 +1370,7 @@
         last_vm_size = this_vm_size;
 
 finally:
-<<<<<<< HEAD
         if (ptr)
-=======
-        if (NULL != ptr)
-        {
->>>>>>> 5112aa39
             free(ptr);
         fclose(fp);
     }
@@ -1919,11 +1397,7 @@
 
 void LLWindowSDL::gatherInput()
 {
-<<<<<<< HEAD
    SDL_Event event;
-=======
-    SDL_Event event;
->>>>>>> 5112aa39
 
     // Handle all outstanding SDL events
     while (SDL_PollEvent(&event))
@@ -2017,24 +1491,14 @@
                 convertCoords(winCoord, &openGlCoord);
                 MASK mask = gKeyboard->currentMask(true);
 
-<<<<<<< HEAD
-                if (event.button.button == SDL_BUTTON_LEFT)   // SDL doesn't manage double clicking...
-                {
-                    if (event.button.clicks >=2 )
-=======
                 if (event.button.button == SDL_BUTTON_LEFT)  // left
                 {
                     if (event.button.clicks >= 2)
->>>>>>> 5112aa39
                         mCallbacks->handleDoubleClick(this, openGlCoord, mask);
                     else
                         mCallbacks->handleMouseDown(this, openGlCoord, mask);
                 }
-<<<<<<< HEAD
                 else if (event.button.button == SDL_BUTTON_RIGHT)
-=======
-                else if (event.button.button == SDL_BUTTON_RIGHT)  // right
->>>>>>> 5112aa39
                 {
                     mCallbacks->handleRightMouseDown(this, openGlCoord, mask);
                 }
@@ -2088,30 +1552,6 @@
                         S32 width = llmax(event.window.data1, (S32)mMinWindowWidth);
                         S32 height = llmax(event.window.data2, (S32)mMinWindowHeight);
 
-<<<<<<< HEAD
-                    mCallbacks->handleFocusLost(this);
-                }
-                else if( event.window.event == SDL_WINDOWEVENT_MINIMIZED ||
-                         event.window.event == SDL_WINDOWEVENT_MAXIMIZED ||
-                         event.window.event == SDL_WINDOWEVENT_RESTORED ||
-                         event.window.event == SDL_WINDOWEVENT_EXPOSED ||
-                         event.window.event == SDL_WINDOWEVENT_HIDDEN ||
-                         event.window.event == SDL_WINDOWEVENT_SHOWN )
-                {
-                    if( event.window.event == SDL_WINDOWEVENT_MINIMIZED )
-                        mWindowState = Minimized;
-                    else if( event.window.event == SDL_WINDOWEVENT_MAXIMIZED )
-                        mWindowState = Maximized;
-                    else if( event.window.event == SDL_WINDOWEVENT_HIDDEN )
-                        mWindowState = Minimized;
-                    else
-                        mWindowState = Normal;
-
-                    mCallbacks->handleActivate(this, mWindowState != Minimized );
-                    LL_INFOS() << "SDL deiconification state switched to " << (U32)mWindowState << LL_ENDL;
-                 }
-
-=======
                         mSurface = SDL_GetWindowSurface(mWindow);
                         mCallbacks->handleResize(this, width, height);
                         break;
@@ -2141,7 +1581,6 @@
                         break;
                     }
                 }
->>>>>>> 5112aa39
                 break;
             }
             case SDL_QUIT:
@@ -2162,15 +1601,11 @@
 
     // This is a good time to stop flashing the icon if our mFlashTimer has
     // expired.
-<<<<<<< HEAD
-    maybeStopFlashIcon();
-=======
     if (mFlashing && mFlashTimer.hasExpired())
     {
         SDL_FlashWindow(mWindow, SDL_FLASH_CANCEL);
         mFlashing = false;
     }
->>>>>>> 5112aa39
 }
 
 static SDL_Cursor *makeSDLCursorFromBMP(const char *filename, int hotx, int hoty)
@@ -2249,14 +1684,6 @@
 
 void LLWindowSDL::updateCursor()
 {
-<<<<<<< HEAD
-    // cursor-updating is very flaky when this bug is
-    // present; do nothing.
-    if (ATIbug)
-        return;
-
-=======
->>>>>>> 5112aa39
     if (mCurrentCursor != mNextCursor)
     {
         if (mNextCursor < UI_CURSOR_COUNT)
@@ -2268,14 +1695,10 @@
                 sdlcursor = mSDLCursors[UI_CURSOR_ARROW];
             if (sdlcursor)
                 SDL_SetCursor(sdlcursor);
-<<<<<<< HEAD
-        } else
-=======
 
             mCurrentCursor = mNextCursor;
         }
         else
->>>>>>> 5112aa39
         {
             LL_WARNS() << "Tried to set invalid cursor number " << mNextCursor << LL_ENDL;
         }
@@ -2285,16 +1708,9 @@
 void LLWindowSDL::initCursors()
 {
     // Blank the cursor pointer array for those we may miss.
-<<<<<<< HEAD
     for ( int i=0; i<UI_CURSOR_COUNT; ++i)
         mSDLCursors[i] = nullptr;
 
-=======
-    for (i=0; i<UI_CURSOR_COUNT; ++i)
-    {
-        mSDLCursors[i] = nullptr;
-    }
->>>>>>> 5112aa39
     // Pre-make an SDL cursor for each of the known cursor types.
     // We hardcode the hotspots - to avoid that we'd have to write
     // a .cur file loader.
@@ -2343,15 +1759,6 @@
     mSDLCursors[UI_CURSOR_TOOLPATHFINDING_PATH_END] = makeSDLCursorFromBMP("lltoolpathfindingpathend.BMP", 16, 16);
     mSDLCursors[UI_CURSOR_TOOLPATHFINDING_PATH_END_ADD] = makeSDLCursorFromBMP("lltoolpathfindingpathendadd.BMP", 16, 16);
     mSDLCursors[UI_CURSOR_TOOLNO] = makeSDLCursorFromBMP("llno.BMP",8,8);
-<<<<<<< HEAD
-
-    if (getenv("LL_ATI_MOUSE_CURSOR_BUG"))
-    {
-        LL_INFOS() << "Disabling cursor updating due to LL_ATI_MOUSE_CURSOR_BUG" << LL_ENDL;
-        ATIbug = true;
-    }
-=======
->>>>>>> 5112aa39
 }
 
 void LLWindowSDL::quitCursors()
@@ -2534,71 +1941,6 @@
     return result;
 }
 
-<<<<<<< HEAD
-// extracted from spawnWebBrowser for clarity and to eliminate
-//  compiler confusion regarding close(int fd) vs. LLWindow::close()
-void exec_cmd(const std::string& cmd, const std::string& arg)
-{
-    char* const argv[] = {(char*)cmd.c_str(), (char*)arg.c_str(), nullptr};
-    fflush(nullptr);
-    pid_t pid = fork();
-
-    if (pid == 0)
-    {
-        // child
-        // disconnect from stdin/stdout/stderr, or child will
-        // keep our output pipe undesirably alive if it outlives us.
-        // close(0);
-        // close(1);
-        // close(2);
-        // <FS:TS> Reopen stdin, stdout, and stderr to /dev/null.
-        //         It's good practice to always have those file
-        //         descriptors open to something, lest the exec'd
-        //         program actually try to use them.
-        FILE *result;
-        result = freopen("/dev/null","r",stdin);
-        if (!result)
-        {
-            LL_WARNS() << "Error reopening stdin for web browser: " << strerror(errno) << LL_ENDL;
-        }
-
-        result = freopen("/dev/null","w",stdout);
-        if (!result)
-        {
-            LL_WARNS() << "Error reopening stdout for web browser: " << strerror(errno) << LL_ENDL;
-        }
-
-        result = freopen("/dev/null","w",stderr);
-        if (!result)
-        {
-            LL_WARNS() << "Error reopening stderr for web browser: " << strerror(errno) << LL_ENDL;
-        }
-
-        // end ourself by running the command
-        execv(cmd.c_str(), argv);   /* Flawfinder: ignore */
-
-
-        // if execv returns at all, there was a problem.
-        LL_WARNS() << "execv failure when trying to start " << cmd << LL_ENDL;
-        _exit(1); // _exit because we don't want atexit() clean-up!
-    }
-    else
-    {
-        if (pid > 0)
-        {
-            // parent - wait for child to die
-            int childExitStatus;
-            waitpid(pid, &childExitStatus, 0);
-        }
-        else
-        {
-            LL_WARNS() << "fork failure." << LL_ENDL;
-        }
-    }
-}
-
-=======
->>>>>>> 5112aa39
 // Open a URL with the user's default web browser.
 // Must begin with protocol identifier.
 void LLWindowSDL::spawnWebBrowser(const std::string& escaped_url, bool async)
@@ -2622,29 +1964,10 @@
 
     LL_INFOS() << "spawn_web_browser: " << escaped_url << LL_ENDL;
 
-<<<<<<< HEAD
-    if (mServerProtocol == X11 && mX11Data.mDisplay)
-    {
-        maybe_lock_display();
-        // Just in case - before forking.
-        XSync(mX11Data.mDisplay, False);
-        maybe_unlock_display();
-    }
-
-    std::string cmd, arg;
-    cmd  = gDirUtilp->getAppRODataDir();
-    cmd += gDirUtilp->getDirDelimiter();
-    cmd += "etc";
-    cmd += gDirUtilp->getDirDelimiter();
-    cmd += "launch_url.sh";
-    arg = escaped_url;
-    exec_cmd(cmd, arg);
-=======
     if (SDL_OpenURL(escaped_url.c_str()) != 0)
     {
         LL_WARNS() << "spawn_web_browser failed with error: " << SDL_GetError() << LL_ENDL;
     }
->>>>>>> 5112aa39
 
     LL_INFOS() << "spawn_web_browser returning." << LL_ENDL;
 }
@@ -2659,26 +1982,10 @@
     // This is currently used when we are 'launched' to a specific
     // map position externally.
     LL_INFOS() << "bringToFront" << LL_ENDL;
-<<<<<<< HEAD
-
-    if (mServerProtocol == X11 && mX11Data.mDisplay && !mFullscreen)
-    {
-        maybe_lock_display();
-        XRaiseWindow(mX11Data.mDisplay, mX11Data.mXWindowID);
-        XSync(mX11Data.mDisplay, False);
-        maybe_unlock_display();
-    }
-    else
-    {
-        if( mWindow )
-            SDL_RaiseWindow( mWindow );
-    }
-=======
     if (mWindow && !mFullscreen)
     {
         SDL_RaiseWindow(mWindow);
     }
->>>>>>> 5112aa39
 }
 
 //static
