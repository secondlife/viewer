--- conflicted
+++ resolved
@@ -422,11 +422,7 @@
 static SDL_Surface *Load_BMP_Resource(const char *basename)
 {
     const int PATH_BUFFER_SIZE=1000;
-<<<<<<< HEAD
-    char path_buffer[PATH_BUFFER_SIZE];	/* Flawfinder: ignore */
-=======
     char path_buffer[PATH_BUFFER_SIZE]; /* Flawfinder: ignore */
->>>>>>> b31789c1
 
     // Figure out where our BMP is living on the disk
     snprintf(path_buffer, PATH_BUFFER_SIZE-1, "%s%sres-sdl%s%s",
@@ -591,13 +587,8 @@
     if((width == 0) || (height == 0))
     {
         // Scan through the list of modes, looking for one which has:
-<<<<<<< HEAD
-        //		height between 700 and 800
-        //		aspect ratio closest to the user's original mode
-=======
         //      height between 700 and 800
         //      aspect ratio closest to the user's original mode
->>>>>>> b31789c1
         S32 resolutionCount = 0;
         LLWindowResolution *resolutionList = getSupportedResolutions(resolutionCount);
 
@@ -643,11 +634,7 @@
 
 BOOL LLWindowSDL::createContext(int x, int y, int width, int height, int bits, BOOL fullscreen, BOOL disable_vsync)
 {
-<<<<<<< HEAD
-    //bool			glneedsinit = false;
-=======
     //bool          glneedsinit = false;
->>>>>>> b31789c1
 
     LL_INFOS() << "createContext, fullscreen=" << fullscreen <<
                " size=" << width << "x" << height << LL_ENDL;
@@ -660,10 +647,7 @@
             {
                     {SDL_HINT_VIDEO_X11_NET_WM_BYPASS_COMPOSITOR,"0"},
                     {SDL_HINT_MOUSE_FOCUS_CLICKTHROUGH,"1"},
-<<<<<<< HEAD
-=======
                     {SDL_HINT_IME_INTERNAL_EDITING,"1"}
->>>>>>> b31789c1
             };
 
     for( auto hint: hintList )
@@ -997,17 +981,10 @@
 void LLWindowSDL::close()
 {
     // Is window is already closed?
-<<<<<<< HEAD
-    //	if (!mWindow)
-    //	{
-    //		return;
-    //	}
-=======
     //  if (!mWindow)
     //  {
     //      return;
     //  }
->>>>>>> b31789c1
 
     // Make sure cursor is visible and we haven't mangled the clipping state.
     setMouseClipping(FALSE);
@@ -1121,13 +1098,8 @@
 
     if( nFlags & SDL_WINDOW_MAXIMIZED )
         SDL_RestoreWindow( pWin );
-<<<<<<< HEAD
-
-
-=======
-
-
->>>>>>> b31789c1
+
+
     SDL_SetWindowSize( pWin, newSize.mX, newSize.mY );
     SDL_Event event;
     event.type = SDL_WINDOWEVENT;
@@ -1261,11 +1233,7 @@
 F32 LLWindowSDL::getNativeAspectRatio()
 {
     // MBW -- there are a couple of bad assumptions here.  One is that the display list won't include
-<<<<<<< HEAD
-    //		ridiculous resolutions nobody would ever use.  The other is that the list is in order.
-=======
     //      ridiculous resolutions nobody would ever use.  The other is that the list is in order.
->>>>>>> b31789c1
 
     // New assumptions:
     // - pixels are square (the only reasonable choice, really)
@@ -1453,19 +1421,11 @@
     {
         mSupportedResolutions = new LLWindowResolution[MAX_NUM_RESOLUTIONS];
         mNumSupportedResolutions = 0;
-<<<<<<< HEAD
 
         // <FS:ND> Use display no from mWindow/mSurface here?
         int max = SDL_GetNumDisplayModes(0);
         max = llclamp( max, 0, MAX_NUM_RESOLUTIONS );
 
-=======
-
-        // <FS:ND> Use display no from mWindow/mSurface here?
-        int max = SDL_GetNumDisplayModes(0);
-        max = llclamp( max, 0, MAX_NUM_RESOLUTIONS );
-
->>>>>>> b31789c1
         for( int i =0; i < max; ++i )
         {
             SDL_DisplayMode mode = { SDL_PIXELFORMAT_UNKNOWN, 0, 0, 0, 0 };
@@ -1987,7 +1947,6 @@
                     mCallbacks->handleResize(this, width, height);
                 }
                 else if( event.window.event == SDL_WINDOWEVENT_FOCUS_GAINED ) // <FS:ND> What about SDL_WINDOWEVENT_ENTER (mouse focus)
-<<<<<<< HEAD
                 {
                     // We have to do our own state massaging because SDL
                     // can send us two unfocus events in a row for example,
@@ -1997,13 +1956,10 @@
                     mCallbacks->handleFocus(this);
                 }
                 else if( event.window.event == SDL_WINDOWEVENT_FOCUS_LOST ) // <FS:ND> What about SDL_WINDOWEVENT_LEAVE (mouse focus)
-=======
->>>>>>> b31789c1
                 {
                     // We have to do our own state massaging because SDL
                     // can send us two unfocus events in a row for example,
                     // which confuses the focus code [SL-24071].
-<<<<<<< HEAD
                     mHaveInputFocus = false;
 
                     mCallbacks->handleFocusLost(this);
@@ -2014,27 +1970,6 @@
                          event.window.event == SDL_WINDOWEVENT_EXPOSED ||
                          event.window.event == SDL_WINDOWEVENT_SHOWN )
                 {
-=======
-                    mHaveInputFocus = true;
-
-                    mCallbacks->handleFocus(this);
-                }
-                else if( event.window.event == SDL_WINDOWEVENT_FOCUS_LOST ) // <FS:ND> What about SDL_WINDOWEVENT_LEAVE (mouse focus)
-                {
-                    // We have to do our own state massaging because SDL
-                    // can send us two unfocus events in a row for example,
-                    // which confuses the focus code [SL-24071].
-                    mHaveInputFocus = false;
-
-                    mCallbacks->handleFocusLost(this);
-                }
-                else if( event.window.event == SDL_WINDOWEVENT_MINIMIZED ||
-                         event.window.event == SDL_WINDOWEVENT_MAXIMIZED ||
-                         event.window.event == SDL_WINDOWEVENT_RESTORED ||
-                         event.window.event == SDL_WINDOWEVENT_EXPOSED ||
-                         event.window.event == SDL_WINDOWEVENT_SHOWN )
-                {
->>>>>>> b31789c1
                     mIsMinimized = (event.window.event == SDL_WINDOWEVENT_MINIMIZED);
 
                     mCallbacks->handleActivate(this, !mIsMinimized);
@@ -2122,13 +2057,8 @@
                     BOOL data_bit = mask_bit && (srcgreen <= 80);//not 0x80
                     unsigned char bit_offset = (cursurface->w/8) * i
                                                + j/8;
-<<<<<<< HEAD
-                    cursor_data[bit_offset]	|= (data_bit) << (7 - (j&7));
-                    cursor_mask[bit_offset]	|= (mask_bit) << (7 - (j&7));
-=======
                     cursor_data[bit_offset] |= (data_bit) << (7 - (j&7));
                     cursor_mask[bit_offset] |= (mask_bit) << (7 - (j&7));
->>>>>>> b31789c1
                 }
             }
             sdlcursor = SDL_CreateCursor((Uint8*)cursor_data,
@@ -2394,15 +2324,9 @@
 LLSD LLWindowSDL::getNativeKeyData()
 {
     LLSD result = LLSD::emptyMap();
-<<<<<<< HEAD
 
     U32 modifiers = 0; // pretend-native modifiers... oh what a tangled web we weave!
 
-=======
-
-    U32 modifiers = 0; // pretend-native modifiers... oh what a tangled web we weave!
-
->>>>>>> b31789c1
     // we go through so many levels of device abstraction that I can't really guess
     // what a plugin under GDK under Qt under SL under SDL under X11 considers
     // a 'native' modifier mask.  this has been sort of reverse-engineered... they *appear*
@@ -2463,11 +2387,7 @@
                        << strerror(errno) << LL_ENDL;
         }
         // end ourself by running the command
-<<<<<<< HEAD
-        execv(cmd.c_str(), argv);	/* Flawfinder: ignore */
-=======
         execv(cmd.c_str(), argv);   /* Flawfinder: ignore */
->>>>>>> b31789c1
         // if execv returns at all, there was a problem.
         LL_WARNS() << "execv failure when trying to start " << cmd << LL_ENDL;
         _exit(1); // _exit because we don't want atexit() clean-up!
@@ -2699,8 +2619,6 @@
 U32 LLWindowSDL::getAvailableVRAMMegabytes()
 {
     return 4096;
-<<<<<<< HEAD
-=======
 }
 
 void LLWindowSDL::setLanguageTextInput(const LLCoordGL& position)
@@ -2715,5 +2633,4 @@
     r.h = 16;
 
     SDL_SetTextInputRect(&r);
->>>>>>> b31789c1
 }