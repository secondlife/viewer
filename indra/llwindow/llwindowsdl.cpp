--- conflicted
+++ resolved
@@ -350,54 +350,6 @@
     // captures don't survive contexts
     mGrabbyKeyFlags = 0;
 
-<<<<<<< HEAD
-    std::initializer_list<std::tuple< char const*, char const * > > hintList =
-            {
-                    {SDL_HINT_VIDEO_X11_NET_WM_BYPASS_COMPOSITOR,"0"},
-                    {SDL_HINT_VIDEO_WAYLAND_PREFER_LIBDECOR,"1"},
-                    {SDL_HINT_VIDEODRIVER,"wayland,x11"},
-                    {SDL_HINT_MOUSE_FOCUS_CLICKTHROUGH,"1"},
-                    {SDL_HINT_IME_INTERNAL_EDITING,"1"},
-            };
-
-    for( auto hint: hintList )
-    {
-        SDL_SetHint( std::get<0>(hint), std::get<1>(hint));
-    }
-
-    std::initializer_list<std::tuple<uint32_t, char const*, bool>> initList=
-            { {SDL_INIT_VIDEO,"SDL_INIT_VIDEO", true},
-              {SDL_INIT_AUDIO,"SDL_INIT_AUDIO", false},
-              {SDL_INIT_GAMECONTROLLER,"SDL_INIT_GAMECONTROLLER", false},
-              {SDL_INIT_SENSOR,"SDL_INIT_SENSOR", false}
-            };
-
-    for( auto subSystem : initList)
-    {
-        if( SDL_InitSubSystem( std::get<0>(subSystem) ) < 0 )
-        {
-            LL_WARNS() << "SDL_InitSubSystem for " << std::get<1>(subSystem) << " failed " << SDL_GetError() << LL_ENDL;
-
-            if( std::get<2>(subSystem))
-                setupFailure("SDL_Init() failure", "error", OSMB_OK);
-        }
-    }
-
-    SDL_version c_sdl_version;
-    SDL_VERSION(&c_sdl_version);
-    LL_INFOS() << "Compiled against SDL "
-               << int(c_sdl_version.major) << "."
-               << int(c_sdl_version.minor) << "."
-               << int(c_sdl_version.patch) << LL_ENDL;
-    SDL_version r_sdl_version;
-    SDL_GetVersion(&r_sdl_version);
-    LL_INFOS() << " Running against SDL "
-               << int(r_sdl_version.major) << "."
-               << int(r_sdl_version.minor) << "."
-               << int(r_sdl_version.patch) << LL_ENDL;
-
-=======
->>>>>>> 0a10f15a
     if (width == 0)
         width = 1024;
     if (height == 0)
