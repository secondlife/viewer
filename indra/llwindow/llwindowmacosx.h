/**
 * @file llwindowmacosx.h
 * @brief Mac implementation of LLWindow class
 *
 * $LicenseInfo:firstyear=2001&license=viewerlgpl$
 * Second Life Viewer Source Code
 * Copyright (C) 2010, Linden Research, Inc.
 *
 * This library is free software; you can redistribute it and/or
 * modify it under the terms of the GNU Lesser General Public
 * License as published by the Free Software Foundation;
 * version 2.1 of the License only.
 *
 * This library is distributed in the hope that it will be useful,
 * but WITHOUT ANY WARRANTY; without even the implied warranty of
 * MERCHANTABILITY or FITNESS FOR A PARTICULAR PURPOSE.  See the GNU
 * Lesser General Public License for more details.
 *
 * You should have received a copy of the GNU Lesser General Public
 * License along with this library; if not, write to the Free Software
 * Foundation, Inc., 51 Franklin Street, Fifth Floor, Boston, MA  02110-1301  USA
 *
 * Linden Research, Inc., 945 Battery Street, San Francisco, CA  94111  USA
 * $/LicenseInfo$
 */

#ifndef LL_LLWINDOWMACOSX_H
#define LL_LLWINDOWMACOSX_H

#include "llwindow.h"
#include "llwindowcallbacks.h"
#include "llwindowmacosx-objc.h"

#include "lltimer.h"

#include <ApplicationServices/ApplicationServices.h>
#include <OpenGL/OpenGL.h>

// AssertMacros.h does bad things.
#include "fix_macros.h"
#undef verify
#undef require

class LLWindowMacOSX : public LLWindow
{
public:
<<<<<<< HEAD
	void show() override;
	void hide() override;
	void close() override;
	bool getVisible() override;
	bool getMinimized() override;
	bool getMaximized() override;
	bool maximize() override;
	void minimize() override;
	void restore() override;
	bool getFullscreen();
	bool getPosition(LLCoordScreen *position) override;
	bool getSize(LLCoordScreen *size) override;
	bool getSize(LLCoordWindow *size) override;
	bool setPosition(LLCoordScreen position) override;
	bool setSizeImpl(LLCoordScreen size) override;
	bool setSizeImpl(LLCoordWindow size) override;
	bool switchContext(bool fullscreen, const LLCoordScreen &size, bool enable_vsync, const LLCoordScreen * const posp = NULL) override;
	bool setCursorPosition(LLCoordWindow position) override;
	bool getCursorPosition(LLCoordWindow *position) override;
	void showCursor() override;
	void hideCursor() override;
	void showCursorFromMouseMove() override;
	void hideCursorUntilMouseMove() override;
	bool isCursorHidden() override;
	void updateCursor() override;
	ECursorType getCursor() const override;
	void captureMouse() override;
	void releaseMouse() override;
	void setMouseClipping( bool b ) override;
	bool isClipboardTextAvailable() override;
	bool pasteTextFromClipboard(LLWString &dst) override;
	bool copyTextToClipboard(const LLWString & src) override;
	void flashIcon(F32 seconds) override;
	F32 getGamma() override;
	bool setGamma(const F32 gamma) override; // Set the gamma
	U32 getFSAASamples() override;
	void setFSAASamples(const U32 fsaa_samples) override;
	bool restoreGamma() override;			// Restore original gamma table (before updating gamma)
	ESwapMethod getSwapMethod() override { return mSwapMethod; }
	void gatherInput() override;
	void delayInputProcessing() override {};
	void swapBuffers() override;
	
	// handy coordinate space conversion routines
	bool convertCoords(LLCoordScreen from, LLCoordWindow *to) override;
	bool convertCoords(LLCoordWindow from, LLCoordScreen *to) override;
	bool convertCoords(LLCoordWindow from, LLCoordGL *to) override;
	bool convertCoords(LLCoordGL from, LLCoordWindow *to) override;
	bool convertCoords(LLCoordScreen from, LLCoordGL *to) override;
	bool convertCoords(LLCoordGL from, LLCoordScreen *to) override;

	LLWindowResolution* getSupportedResolutions(S32 &num_resolutions) override;
	F32	getNativeAspectRatio() override;
	F32 getPixelAspectRatio() override;
	void setNativeAspectRatio(F32 ratio) override { mOverrideAspectRatio = ratio; }

    virtual void setMaxVRAMMegabytes(U32 max_vram) override {}

	void beforeDialog() override;
	void afterDialog() override;

	bool dialogColorPicker(F32 *r, F32 *g, F32 *b) override;

	void *getPlatformWindow() override;
	void bringToFront() override {};
	
	void allowLanguageTextInput(LLPreeditor *preeditor, bool b) override;
	void interruptLanguageTextInput() override;
	void spawnWebBrowser(const std::string& escaped_url, bool async) override;
	F32 getSystemUISize() override;

	static std::vector<std::string> getDisplaysResolutionList();

	static std::vector<std::string> getDynamicFallbackFontList();

	// Provide native key event data
	LLSD getNativeKeyData() override;
	
	void* getWindow() { return mWindow; }
	LLWindowCallbacks* getCallbacks() { return mCallbacks; }
	LLPreeditor* getPreeditor() { return mPreeditor; }
	
	void updateMouseDeltas(float* deltas);
	void getMouseDeltas(float* delta);
	
	void handleDragNDrop(std::string url, LLWindowCallbacks::DragNDropAction action);
    
=======
    void show() override;
    void hide() override;
    void close() override;
    BOOL getVisible() override;
    BOOL getMinimized() override;
    BOOL getMaximized() override;
    BOOL maximize() override;
    void minimize() override;
    void restore() override;
    BOOL getFullscreen();
    BOOL getPosition(LLCoordScreen *position) override;
    BOOL getSize(LLCoordScreen *size) override;
    BOOL getSize(LLCoordWindow *size) override;
    BOOL setPosition(LLCoordScreen position) override;
    BOOL setSizeImpl(LLCoordScreen size) override;
    BOOL setSizeImpl(LLCoordWindow size) override;
    BOOL switchContext(BOOL fullscreen, const LLCoordScreen &size, BOOL enable_vsync, const LLCoordScreen * const posp = NULL) override;
    BOOL setCursorPosition(LLCoordWindow position) override;
    BOOL getCursorPosition(LLCoordWindow *position) override;
    void showCursor() override;
    void hideCursor() override;
    void showCursorFromMouseMove() override;
    void hideCursorUntilMouseMove() override;
    BOOL isCursorHidden() override;
    void updateCursor() override;
    ECursorType getCursor() const override;
    void captureMouse() override;
    void releaseMouse() override;
    void setMouseClipping( BOOL b ) override;
    BOOL isClipboardTextAvailable() override;
    BOOL pasteTextFromClipboard(LLWString &dst) override;
    BOOL copyTextToClipboard(const LLWString & src) override;
    void flashIcon(F32 seconds) override;
    F32 getGamma() override;
    BOOL setGamma(const F32 gamma) override; // Set the gamma
    U32 getFSAASamples() override;
    void setFSAASamples(const U32 fsaa_samples) override;
    BOOL restoreGamma() override;           // Restore original gamma table (before updating gamma)
    ESwapMethod getSwapMethod() override { return mSwapMethod; }
    void gatherInput() override;
    void delayInputProcessing() override {};
    void swapBuffers() override;

    // handy coordinate space conversion routines
    BOOL convertCoords(LLCoordScreen from, LLCoordWindow *to) override;
    BOOL convertCoords(LLCoordWindow from, LLCoordScreen *to) override;
    BOOL convertCoords(LLCoordWindow from, LLCoordGL *to) override;
    BOOL convertCoords(LLCoordGL from, LLCoordWindow *to) override;
    BOOL convertCoords(LLCoordScreen from, LLCoordGL *to) override;
    BOOL convertCoords(LLCoordGL from, LLCoordScreen *to) override;

    LLWindowResolution* getSupportedResolutions(S32 &num_resolutions) override;
    F32 getNativeAspectRatio() override;
    F32 getPixelAspectRatio() override;
    void setNativeAspectRatio(F32 ratio) override { mOverrideAspectRatio = ratio; }

    // query VRAM usage
    /*virtual*/ U32 getAvailableVRAMMegabytes() override;

    void beforeDialog() override;
    void afterDialog() override;

    BOOL dialogColorPicker(F32 *r, F32 *g, F32 *b) override;

    void *getPlatformWindow() override;
    void bringToFront() override {};

    void allowLanguageTextInput(LLPreeditor *preeditor, BOOL b) override;
    void interruptLanguageTextInput() override;
    void spawnWebBrowser(const std::string& escaped_url, bool async) override;
    F32 getSystemUISize() override;

    bool getInputDevices(U32 device_type_filter,
                         std::function<bool(std::string&, LLSD&, void*)> osx_callback,
                         void* win_callback,
                         void* userdata) override;

    static std::vector<std::string> getDisplaysResolutionList();

    static std::vector<std::string> getDynamicFallbackFontList();

    // Provide native key event data
    LLSD getNativeKeyData() override;

    void* getWindow() { return mWindow; }
    LLWindowCallbacks* getCallbacks() { return mCallbacks; }
    LLPreeditor* getPreeditor() { return mPreeditor; }

    void updateMouseDeltas(float* deltas);
    void getMouseDeltas(float* delta);

    void handleDragNDrop(std::string url, LLWindowCallbacks::DragNDropAction action);

>>>>>>> e1623bb2
    bool allowsLanguageInput() { return mLanguageTextInputAllowed; }

    //create a new GL context that shares a namespace with this Window's main GL context and make it current on the current thread
    // returns a pointer to be handed back to destroySharedConext/makeContextCurrent
    void* createSharedContext() override;
    //make the given context current on the current thread
    void makeContextCurrent(void* context) override;
    //destroy the given context that was retrieved by createSharedContext()
    //Must be called on the same thread that called createSharedContext()
    void destroySharedContext(void* context) override;

    void toggleVSync(bool enable_vsync) override;

protected:
<<<<<<< HEAD
	LLWindowMacOSX(LLWindowCallbacks* callbacks,
		const std::string& title, const std::string& name, int x, int y, int width, int height, U32 flags,
		bool fullscreen, bool clearBg, bool enable_vsync, bool use_gl,
		bool ignore_pixel_depth,
		U32 fsaa_samples,
        U32 max_vram);
		~LLWindowMacOSX();

	void	initCursors();
	bool	isValid() override;
	void	moveWindow(const LLCoordScreen& position,const LLCoordScreen& size);


	// Changes display resolution. Returns true if successful
	bool	setDisplayResolution(S32 width, S32 height, S32 bits, S32 refresh);

	// Go back to last fullscreen display resolution.
	bool	setFullscreenResolution();

	// Restore the display resolution to its value before we ran the app.
	bool	resetDisplayResolution();

	bool	shouldPostQuit() { return mPostQuit; }
    
=======
    LLWindowMacOSX(LLWindowCallbacks* callbacks,
        const std::string& title, const std::string& name, int x, int y, int width, int height, U32 flags,
        BOOL fullscreen, BOOL clearBg, BOOL enable_vsync, BOOL use_gl,
        BOOL ignore_pixel_depth,
        U32 fsaa_samples);
        ~LLWindowMacOSX();

    void    initCursors();
    BOOL    isValid() override;
    void    moveWindow(const LLCoordScreen& position,const LLCoordScreen& size);


    // Changes display resolution. Returns true if successful
    BOOL    setDisplayResolution(S32 width, S32 height, S32 bits, S32 refresh);

    // Go back to last fullscreen display resolution.
    BOOL    setFullscreenResolution();

    // Restore the display resolution to its value before we ran the app.
    BOOL    resetDisplayResolution();

    BOOL    shouldPostQuit() { return mPostQuit; }

>>>>>>> e1623bb2
    //Satisfy MAINT-3135 and MAINT-3288 with a flag.
    /*virtual */ void setOldResize(bool oldresize) override {setResizeMode(oldresize, mGLView); }

private:
    void restoreGLContext();

protected:
<<<<<<< HEAD
	//
	// Platform specific methods
	//

	// create or re-create the GL context/window.  Called from the constructor and switchContext().
	bool createContext(int x, int y, int width, int height, int bits, bool fullscreen, bool enable_vsync);
	void destroyContext();
	void setupFailure(const std::string& text, const std::string& caption, U32 type);
	void adjustCursorDecouple(bool warpingMouse = false);
	static MASK modifiersToMask(S16 modifiers);
	
=======
    //
    // Platform specific methods
    //

    // create or re-create the GL context/window.  Called from the constructor and switchContext().
    BOOL createContext(int x, int y, int width, int height, int bits, BOOL fullscreen, BOOL enable_vsync);
    void destroyContext();
    void setupFailure(const std::string& text, const std::string& caption, U32 type);
    void adjustCursorDecouple(bool warpingMouse = false);
    static MASK modifiersToMask(S16 modifiers);

>>>>>>> e1623bb2
#if LL_OS_DRAGDROP_ENABLED

    //static OSErr dragTrackingHandler(DragTrackingMessage message, WindowRef theWindow, void * handlerRefCon, DragRef theDrag);
    //static OSErr dragReceiveHandler(WindowRef theWindow, void * handlerRefCon,    DragRef theDrag);


#endif // LL_OS_DRAGDROP_ENABLED
<<<<<<< HEAD
	
	//
	// Platform specific variables
	//
	
	// Use generic pointers here.  This lets us do some funky Obj-C interop using Obj-C objects without having to worry about any compilation problems that may arise.
	NSWindowRef			mWindow;
	GLViewRef			mGLView;
	CGLContextObj		mContext;
	CGLPixelFormatObj	mPixelFormat;
	CGDirectDisplayID	mDisplay;
	
	LLRect		mOldMouseClip;  // Screen rect to which the mouse cursor was globally constrained before we changed it in clipMouse()
	std::string mWindowTitle;
	double		mOriginalAspectRatio;
	bool		mSimulatedRightClick;
	U32			mLastModifiers;
	bool		mHandsOffEvents;	// When true, temporarially disable CarbonEvent processing.
	// Used to allow event processing when putting up dialogs in fullscreen mode.
	bool		mCursorDecoupled;
	S32			mCursorLastEventDeltaX;
	S32			mCursorLastEventDeltaY;
	bool		mCursorIgnoreNextDelta;
	bool		mNeedsResize;		// Constructor figured out the window is too big, it needs a resize.
	LLCoordScreen   mNeedsResizeSize;
	F32			mOverrideAspectRatio;
	bool		mMaximized;
	bool		mMinimized;
	U32			mFSAASamples;
	bool		mForceRebuild;
	
	S32	mDragOverrideCursor;

	// Input method management through Text Service Manager.
	bool		mLanguageTextInputAllowed;
	LLPreeditor*	mPreeditor;
	
public:
	static bool	sUseMultGL;
=======

    //
    // Platform specific variables
    //

    // Use generic pointers here.  This lets us do some funky Obj-C interop using Obj-C objects without having to worry about any compilation problems that may arise.
    NSWindowRef         mWindow;
    GLViewRef           mGLView;
    CGLContextObj       mContext;
    CGLPixelFormatObj   mPixelFormat;
    CGDirectDisplayID   mDisplay;

    LLRect      mOldMouseClip;  // Screen rect to which the mouse cursor was globally constrained before we changed it in clipMouse()
    std::string mWindowTitle;
    double      mOriginalAspectRatio;
    BOOL        mSimulatedRightClick;
    U32         mLastModifiers;
    BOOL        mHandsOffEvents;    // When true, temporarially disable CarbonEvent processing.
    // Used to allow event processing when putting up dialogs in fullscreen mode.
    BOOL        mCursorDecoupled;
    S32         mCursorLastEventDeltaX;
    S32         mCursorLastEventDeltaY;
    BOOL        mCursorIgnoreNextDelta;
    BOOL        mNeedsResize;       // Constructor figured out the window is too big, it needs a resize.
    LLCoordScreen   mNeedsResizeSize;
    F32         mOverrideAspectRatio;
    BOOL        mMaximized;
    BOOL        mMinimized;
    U32         mFSAASamples;
    BOOL        mForceRebuild;

    S32 mDragOverrideCursor;

    // Input method management through Text Service Manager.
    BOOL        mLanguageTextInputAllowed;
    LLPreeditor*    mPreeditor;

public:
    static BOOL sUseMultGL;

    friend class LLWindowManager;
>>>>>>> e1623bb2

};


class LLSplashScreenMacOSX : public LLSplashScreen
{
public:
    LLSplashScreenMacOSX();
    virtual ~LLSplashScreenMacOSX();

    void showImpl();
    void updateImpl(const std::string& mesg);
    void hideImpl();

private:
    WindowRef   mWindow;
};

S32 OSMessageBoxMacOSX(const std::string& text, const std::string& caption, U32 type);

void load_url_external(const char* url);

#endif //LL_LLWINDOWMACOSX_H<|MERGE_RESOLUTION|>--- conflicted
+++ resolved
@@ -1,438 +1,265 @@
-/**
- * @file llwindowmacosx.h
- * @brief Mac implementation of LLWindow class
- *
- * $LicenseInfo:firstyear=2001&license=viewerlgpl$
- * Second Life Viewer Source Code
- * Copyright (C) 2010, Linden Research, Inc.
- *
- * This library is free software; you can redistribute it and/or
- * modify it under the terms of the GNU Lesser General Public
- * License as published by the Free Software Foundation;
- * version 2.1 of the License only.
- *
- * This library is distributed in the hope that it will be useful,
- * but WITHOUT ANY WARRANTY; without even the implied warranty of
- * MERCHANTABILITY or FITNESS FOR A PARTICULAR PURPOSE.  See the GNU
- * Lesser General Public License for more details.
- *
- * You should have received a copy of the GNU Lesser General Public
- * License along with this library; if not, write to the Free Software
- * Foundation, Inc., 51 Franklin Street, Fifth Floor, Boston, MA  02110-1301  USA
- *
- * Linden Research, Inc., 945 Battery Street, San Francisco, CA  94111  USA
- * $/LicenseInfo$
- */
-
-#ifndef LL_LLWINDOWMACOSX_H
-#define LL_LLWINDOWMACOSX_H
-
-#include "llwindow.h"
-#include "llwindowcallbacks.h"
-#include "llwindowmacosx-objc.h"
-
-#include "lltimer.h"
-
-#include <ApplicationServices/ApplicationServices.h>
-#include <OpenGL/OpenGL.h>
-
-// AssertMacros.h does bad things.
-#include "fix_macros.h"
-#undef verify
-#undef require
-
-class LLWindowMacOSX : public LLWindow
-{
-public:
-<<<<<<< HEAD
-	void show() override;
-	void hide() override;
-	void close() override;
-	bool getVisible() override;
-	bool getMinimized() override;
-	bool getMaximized() override;
-	bool maximize() override;
-	void minimize() override;
-	void restore() override;
-	bool getFullscreen();
-	bool getPosition(LLCoordScreen *position) override;
-	bool getSize(LLCoordScreen *size) override;
-	bool getSize(LLCoordWindow *size) override;
-	bool setPosition(LLCoordScreen position) override;
-	bool setSizeImpl(LLCoordScreen size) override;
-	bool setSizeImpl(LLCoordWindow size) override;
-	bool switchContext(bool fullscreen, const LLCoordScreen &size, bool enable_vsync, const LLCoordScreen * const posp = NULL) override;
-	bool setCursorPosition(LLCoordWindow position) override;
-	bool getCursorPosition(LLCoordWindow *position) override;
-	void showCursor() override;
-	void hideCursor() override;
-	void showCursorFromMouseMove() override;
-	void hideCursorUntilMouseMove() override;
-	bool isCursorHidden() override;
-	void updateCursor() override;
-	ECursorType getCursor() const override;
-	void captureMouse() override;
-	void releaseMouse() override;
-	void setMouseClipping( bool b ) override;
-	bool isClipboardTextAvailable() override;
-	bool pasteTextFromClipboard(LLWString &dst) override;
-	bool copyTextToClipboard(const LLWString & src) override;
-	void flashIcon(F32 seconds) override;
-	F32 getGamma() override;
-	bool setGamma(const F32 gamma) override; // Set the gamma
-	U32 getFSAASamples() override;
-	void setFSAASamples(const U32 fsaa_samples) override;
-	bool restoreGamma() override;			// Restore original gamma table (before updating gamma)
-	ESwapMethod getSwapMethod() override { return mSwapMethod; }
-	void gatherInput() override;
-	void delayInputProcessing() override {};
-	void swapBuffers() override;
-	
-	// handy coordinate space conversion routines
-	bool convertCoords(LLCoordScreen from, LLCoordWindow *to) override;
-	bool convertCoords(LLCoordWindow from, LLCoordScreen *to) override;
-	bool convertCoords(LLCoordWindow from, LLCoordGL *to) override;
-	bool convertCoords(LLCoordGL from, LLCoordWindow *to) override;
-	bool convertCoords(LLCoordScreen from, LLCoordGL *to) override;
-	bool convertCoords(LLCoordGL from, LLCoordScreen *to) override;
-
-	LLWindowResolution* getSupportedResolutions(S32 &num_resolutions) override;
-	F32	getNativeAspectRatio() override;
-	F32 getPixelAspectRatio() override;
-	void setNativeAspectRatio(F32 ratio) override { mOverrideAspectRatio = ratio; }
-
-    virtual void setMaxVRAMMegabytes(U32 max_vram) override {}
-
-	void beforeDialog() override;
-	void afterDialog() override;
-
-	bool dialogColorPicker(F32 *r, F32 *g, F32 *b) override;
-
-	void *getPlatformWindow() override;
-	void bringToFront() override {};
-	
-	void allowLanguageTextInput(LLPreeditor *preeditor, bool b) override;
-	void interruptLanguageTextInput() override;
-	void spawnWebBrowser(const std::string& escaped_url, bool async) override;
-	F32 getSystemUISize() override;
-
-	static std::vector<std::string> getDisplaysResolutionList();
-
-	static std::vector<std::string> getDynamicFallbackFontList();
-
-	// Provide native key event data
-	LLSD getNativeKeyData() override;
-	
-	void* getWindow() { return mWindow; }
-	LLWindowCallbacks* getCallbacks() { return mCallbacks; }
-	LLPreeditor* getPreeditor() { return mPreeditor; }
-	
-	void updateMouseDeltas(float* deltas);
-	void getMouseDeltas(float* delta);
-	
-	void handleDragNDrop(std::string url, LLWindowCallbacks::DragNDropAction action);
-    
-=======
-    void show() override;
-    void hide() override;
-    void close() override;
-    BOOL getVisible() override;
-    BOOL getMinimized() override;
-    BOOL getMaximized() override;
-    BOOL maximize() override;
-    void minimize() override;
-    void restore() override;
-    BOOL getFullscreen();
-    BOOL getPosition(LLCoordScreen *position) override;
-    BOOL getSize(LLCoordScreen *size) override;
-    BOOL getSize(LLCoordWindow *size) override;
-    BOOL setPosition(LLCoordScreen position) override;
-    BOOL setSizeImpl(LLCoordScreen size) override;
-    BOOL setSizeImpl(LLCoordWindow size) override;
-    BOOL switchContext(BOOL fullscreen, const LLCoordScreen &size, BOOL enable_vsync, const LLCoordScreen * const posp = NULL) override;
-    BOOL setCursorPosition(LLCoordWindow position) override;
-    BOOL getCursorPosition(LLCoordWindow *position) override;
-    void showCursor() override;
-    void hideCursor() override;
-    void showCursorFromMouseMove() override;
-    void hideCursorUntilMouseMove() override;
-    BOOL isCursorHidden() override;
-    void updateCursor() override;
-    ECursorType getCursor() const override;
-    void captureMouse() override;
-    void releaseMouse() override;
-    void setMouseClipping( BOOL b ) override;
-    BOOL isClipboardTextAvailable() override;
-    BOOL pasteTextFromClipboard(LLWString &dst) override;
-    BOOL copyTextToClipboard(const LLWString & src) override;
-    void flashIcon(F32 seconds) override;
-    F32 getGamma() override;
-    BOOL setGamma(const F32 gamma) override; // Set the gamma
-    U32 getFSAASamples() override;
-    void setFSAASamples(const U32 fsaa_samples) override;
-    BOOL restoreGamma() override;           // Restore original gamma table (before updating gamma)
-    ESwapMethod getSwapMethod() override { return mSwapMethod; }
-    void gatherInput() override;
-    void delayInputProcessing() override {};
-    void swapBuffers() override;
-
-    // handy coordinate space conversion routines
-    BOOL convertCoords(LLCoordScreen from, LLCoordWindow *to) override;
-    BOOL convertCoords(LLCoordWindow from, LLCoordScreen *to) override;
-    BOOL convertCoords(LLCoordWindow from, LLCoordGL *to) override;
-    BOOL convertCoords(LLCoordGL from, LLCoordWindow *to) override;
-    BOOL convertCoords(LLCoordScreen from, LLCoordGL *to) override;
-    BOOL convertCoords(LLCoordGL from, LLCoordScreen *to) override;
-
-    LLWindowResolution* getSupportedResolutions(S32 &num_resolutions) override;
-    F32 getNativeAspectRatio() override;
-    F32 getPixelAspectRatio() override;
-    void setNativeAspectRatio(F32 ratio) override { mOverrideAspectRatio = ratio; }
-
-    // query VRAM usage
-    /*virtual*/ U32 getAvailableVRAMMegabytes() override;
-
-    void beforeDialog() override;
-    void afterDialog() override;
-
-    BOOL dialogColorPicker(F32 *r, F32 *g, F32 *b) override;
-
-    void *getPlatformWindow() override;
-    void bringToFront() override {};
-
-    void allowLanguageTextInput(LLPreeditor *preeditor, BOOL b) override;
-    void interruptLanguageTextInput() override;
-    void spawnWebBrowser(const std::string& escaped_url, bool async) override;
-    F32 getSystemUISize() override;
-
-    bool getInputDevices(U32 device_type_filter,
-                         std::function<bool(std::string&, LLSD&, void*)> osx_callback,
-                         void* win_callback,
-                         void* userdata) override;
-
-    static std::vector<std::string> getDisplaysResolutionList();
-
-    static std::vector<std::string> getDynamicFallbackFontList();
-
-    // Provide native key event data
-    LLSD getNativeKeyData() override;
-
-    void* getWindow() { return mWindow; }
-    LLWindowCallbacks* getCallbacks() { return mCallbacks; }
-    LLPreeditor* getPreeditor() { return mPreeditor; }
-
-    void updateMouseDeltas(float* deltas);
-    void getMouseDeltas(float* delta);
-
-    void handleDragNDrop(std::string url, LLWindowCallbacks::DragNDropAction action);
-
->>>>>>> e1623bb2
-    bool allowsLanguageInput() { return mLanguageTextInputAllowed; }
-
-    //create a new GL context that shares a namespace with this Window's main GL context and make it current on the current thread
-    // returns a pointer to be handed back to destroySharedConext/makeContextCurrent
-    void* createSharedContext() override;
-    //make the given context current on the current thread
-    void makeContextCurrent(void* context) override;
-    //destroy the given context that was retrieved by createSharedContext()
-    //Must be called on the same thread that called createSharedContext()
-    void destroySharedContext(void* context) override;
-
-    void toggleVSync(bool enable_vsync) override;
-
-protected:
-<<<<<<< HEAD
-	LLWindowMacOSX(LLWindowCallbacks* callbacks,
-		const std::string& title, const std::string& name, int x, int y, int width, int height, U32 flags,
-		bool fullscreen, bool clearBg, bool enable_vsync, bool use_gl,
-		bool ignore_pixel_depth,
-		U32 fsaa_samples,
-        U32 max_vram);
-		~LLWindowMacOSX();
-
-	void	initCursors();
-	bool	isValid() override;
-	void	moveWindow(const LLCoordScreen& position,const LLCoordScreen& size);
-
-
-	// Changes display resolution. Returns true if successful
-	bool	setDisplayResolution(S32 width, S32 height, S32 bits, S32 refresh);
-
-	// Go back to last fullscreen display resolution.
-	bool	setFullscreenResolution();
-
-	// Restore the display resolution to its value before we ran the app.
-	bool	resetDisplayResolution();
-
-	bool	shouldPostQuit() { return mPostQuit; }
-    
-=======
-    LLWindowMacOSX(LLWindowCallbacks* callbacks,
-        const std::string& title, const std::string& name, int x, int y, int width, int height, U32 flags,
-        BOOL fullscreen, BOOL clearBg, BOOL enable_vsync, BOOL use_gl,
-        BOOL ignore_pixel_depth,
-        U32 fsaa_samples);
-        ~LLWindowMacOSX();
-
-    void    initCursors();
-    BOOL    isValid() override;
-    void    moveWindow(const LLCoordScreen& position,const LLCoordScreen& size);
-
-
-    // Changes display resolution. Returns true if successful
-    BOOL    setDisplayResolution(S32 width, S32 height, S32 bits, S32 refresh);
-
-    // Go back to last fullscreen display resolution.
-    BOOL    setFullscreenResolution();
-
-    // Restore the display resolution to its value before we ran the app.
-    BOOL    resetDisplayResolution();
-
-    BOOL    shouldPostQuit() { return mPostQuit; }
-
->>>>>>> e1623bb2
-    //Satisfy MAINT-3135 and MAINT-3288 with a flag.
-    /*virtual */ void setOldResize(bool oldresize) override {setResizeMode(oldresize, mGLView); }
-
-private:
-    void restoreGLContext();
-
-protected:
-<<<<<<< HEAD
-	//
-	// Platform specific methods
-	//
-
-	// create or re-create the GL context/window.  Called from the constructor and switchContext().
-	bool createContext(int x, int y, int width, int height, int bits, bool fullscreen, bool enable_vsync);
-	void destroyContext();
-	void setupFailure(const std::string& text, const std::string& caption, U32 type);
-	void adjustCursorDecouple(bool warpingMouse = false);
-	static MASK modifiersToMask(S16 modifiers);
-	
-=======
-    //
-    // Platform specific methods
-    //
-
-    // create or re-create the GL context/window.  Called from the constructor and switchContext().
-    BOOL createContext(int x, int y, int width, int height, int bits, BOOL fullscreen, BOOL enable_vsync);
-    void destroyContext();
-    void setupFailure(const std::string& text, const std::string& caption, U32 type);
-    void adjustCursorDecouple(bool warpingMouse = false);
-    static MASK modifiersToMask(S16 modifiers);
-
->>>>>>> e1623bb2
-#if LL_OS_DRAGDROP_ENABLED
-
-    //static OSErr dragTrackingHandler(DragTrackingMessage message, WindowRef theWindow, void * handlerRefCon, DragRef theDrag);
-    //static OSErr dragReceiveHandler(WindowRef theWindow, void * handlerRefCon,    DragRef theDrag);
-
-
-#endif // LL_OS_DRAGDROP_ENABLED
-<<<<<<< HEAD
-	
-	//
-	// Platform specific variables
-	//
-	
-	// Use generic pointers here.  This lets us do some funky Obj-C interop using Obj-C objects without having to worry about any compilation problems that may arise.
-	NSWindowRef			mWindow;
-	GLViewRef			mGLView;
-	CGLContextObj		mContext;
-	CGLPixelFormatObj	mPixelFormat;
-	CGDirectDisplayID	mDisplay;
-	
-	LLRect		mOldMouseClip;  // Screen rect to which the mouse cursor was globally constrained before we changed it in clipMouse()
-	std::string mWindowTitle;
-	double		mOriginalAspectRatio;
-	bool		mSimulatedRightClick;
-	U32			mLastModifiers;
-	bool		mHandsOffEvents;	// When true, temporarially disable CarbonEvent processing.
-	// Used to allow event processing when putting up dialogs in fullscreen mode.
-	bool		mCursorDecoupled;
-	S32			mCursorLastEventDeltaX;
-	S32			mCursorLastEventDeltaY;
-	bool		mCursorIgnoreNextDelta;
-	bool		mNeedsResize;		// Constructor figured out the window is too big, it needs a resize.
-	LLCoordScreen   mNeedsResizeSize;
-	F32			mOverrideAspectRatio;
-	bool		mMaximized;
-	bool		mMinimized;
-	U32			mFSAASamples;
-	bool		mForceRebuild;
-	
-	S32	mDragOverrideCursor;
-
-	// Input method management through Text Service Manager.
-	bool		mLanguageTextInputAllowed;
-	LLPreeditor*	mPreeditor;
-	
-public:
-	static bool	sUseMultGL;
-=======
-
-    //
-    // Platform specific variables
-    //
-
-    // Use generic pointers here.  This lets us do some funky Obj-C interop using Obj-C objects without having to worry about any compilation problems that may arise.
-    NSWindowRef         mWindow;
-    GLViewRef           mGLView;
-    CGLContextObj       mContext;
-    CGLPixelFormatObj   mPixelFormat;
-    CGDirectDisplayID   mDisplay;
-
-    LLRect      mOldMouseClip;  // Screen rect to which the mouse cursor was globally constrained before we changed it in clipMouse()
-    std::string mWindowTitle;
-    double      mOriginalAspectRatio;
-    BOOL        mSimulatedRightClick;
-    U32         mLastModifiers;
-    BOOL        mHandsOffEvents;    // When true, temporarially disable CarbonEvent processing.
-    // Used to allow event processing when putting up dialogs in fullscreen mode.
-    BOOL        mCursorDecoupled;
-    S32         mCursorLastEventDeltaX;
-    S32         mCursorLastEventDeltaY;
-    BOOL        mCursorIgnoreNextDelta;
-    BOOL        mNeedsResize;       // Constructor figured out the window is too big, it needs a resize.
-    LLCoordScreen   mNeedsResizeSize;
-    F32         mOverrideAspectRatio;
-    BOOL        mMaximized;
-    BOOL        mMinimized;
-    U32         mFSAASamples;
-    BOOL        mForceRebuild;
-
-    S32 mDragOverrideCursor;
-
-    // Input method management through Text Service Manager.
-    BOOL        mLanguageTextInputAllowed;
-    LLPreeditor*    mPreeditor;
-
-public:
-    static BOOL sUseMultGL;
-
-    friend class LLWindowManager;
->>>>>>> e1623bb2
-
-};
-
-
-class LLSplashScreenMacOSX : public LLSplashScreen
-{
-public:
-    LLSplashScreenMacOSX();
-    virtual ~LLSplashScreenMacOSX();
-
-    void showImpl();
-    void updateImpl(const std::string& mesg);
-    void hideImpl();
-
-private:
-    WindowRef   mWindow;
-};
-
-S32 OSMessageBoxMacOSX(const std::string& text, const std::string& caption, U32 type);
-
-void load_url_external(const char* url);
-
-#endif //LL_LLWINDOWMACOSX_H+/**
+ * @file llwindowmacosx.h
+ * @brief Mac implementation of LLWindow class
+ *
+ * $LicenseInfo:firstyear=2001&license=viewerlgpl$
+ * Second Life Viewer Source Code
+ * Copyright (C) 2010, Linden Research, Inc.
+ *
+ * This library is free software; you can redistribute it and/or
+ * modify it under the terms of the GNU Lesser General Public
+ * License as published by the Free Software Foundation;
+ * version 2.1 of the License only.
+ *
+ * This library is distributed in the hope that it will be useful,
+ * but WITHOUT ANY WARRANTY; without even the implied warranty of
+ * MERCHANTABILITY or FITNESS FOR A PARTICULAR PURPOSE.  See the GNU
+ * Lesser General Public License for more details.
+ *
+ * You should have received a copy of the GNU Lesser General Public
+ * License along with this library; if not, write to the Free Software
+ * Foundation, Inc., 51 Franklin Street, Fifth Floor, Boston, MA  02110-1301  USA
+ *
+ * Linden Research, Inc., 945 Battery Street, San Francisco, CA  94111  USA
+ * $/LicenseInfo$
+ */
+
+#ifndef LL_LLWINDOWMACOSX_H
+#define LL_LLWINDOWMACOSX_H
+
+#include "llwindow.h"
+#include "llwindowcallbacks.h"
+#include "llwindowmacosx-objc.h"
+
+#include "lltimer.h"
+
+#include <ApplicationServices/ApplicationServices.h>
+#include <OpenGL/OpenGL.h>
+
+// AssertMacros.h does bad things.
+#include "fix_macros.h"
+#undef verify
+#undef require
+
+class LLWindowMacOSX : public LLWindow
+{
+public:
+    void show() override;
+    void hide() override;
+    void close() override;
+    bool getVisible() override;
+    bool getMinimized() override;
+    bool getMaximized() override;
+    bool maximize() override;
+    void minimize() override;
+    void restore() override;
+    bool getFullscreen();
+    bool getPosition(LLCoordScreen *position) override;
+    bool getSize(LLCoordScreen *size) override;
+    bool getSize(LLCoordWindow *size) override;
+    bool setPosition(LLCoordScreen position) override;
+    bool setSizeImpl(LLCoordScreen size) override;
+    bool setSizeImpl(LLCoordWindow size) override;
+    bool switchContext(bool fullscreen, const LLCoordScreen &size, bool enable_vsync, const LLCoordScreen * const posp = NULL) override;
+    bool setCursorPosition(LLCoordWindow position) override;
+    bool getCursorPosition(LLCoordWindow *position) override;
+    void showCursor() override;
+    void hideCursor() override;
+    void showCursorFromMouseMove() override;
+    void hideCursorUntilMouseMove() override;
+    bool isCursorHidden() override;
+    void updateCursor() override;
+    ECursorType getCursor() const override;
+    void captureMouse() override;
+    void releaseMouse() override;
+    void setMouseClipping( bool b ) override;
+    bool isClipboardTextAvailable() override;
+    bool pasteTextFromClipboard(LLWString &dst) override;
+    bool copyTextToClipboard(const LLWString & src) override;
+    void flashIcon(F32 seconds) override;
+    F32 getGamma() override;
+    bool setGamma(const F32 gamma) override; // Set the gamma
+    U32 getFSAASamples() override;
+    void setFSAASamples(const U32 fsaa_samples) override;
+    bool restoreGamma() override;           // Restore original gamma table (before updating gamma)
+    ESwapMethod getSwapMethod() override { return mSwapMethod; }
+    void gatherInput() override;
+    void delayInputProcessing() override {};
+    void swapBuffers() override;
+
+    // handy coordinate space conversion routines
+    bool convertCoords(LLCoordScreen from, LLCoordWindow *to) override;
+    bool convertCoords(LLCoordWindow from, LLCoordScreen *to) override;
+    bool convertCoords(LLCoordWindow from, LLCoordGL *to) override;
+    bool convertCoords(LLCoordGL from, LLCoordWindow *to) override;
+    bool convertCoords(LLCoordScreen from, LLCoordGL *to) override;
+    bool convertCoords(LLCoordGL from, LLCoordScreen *to) override;
+
+    LLWindowResolution* getSupportedResolutions(S32 &num_resolutions) override;
+    F32 getNativeAspectRatio() override;
+    F32 getPixelAspectRatio() override;
+    void setNativeAspectRatio(F32 ratio) override { mOverrideAspectRatio = ratio; }
+
+    virtual void setMaxVRAMMegabytes(U32 max_vram) override {}
+
+    void beforeDialog() override;
+    void afterDialog() override;
+
+    bool dialogColorPicker(F32 *r, F32 *g, F32 *b) override;
+
+    void *getPlatformWindow() override;
+    void bringToFront() override {};
+
+    void allowLanguageTextInput(LLPreeditor *preeditor, bool b) override;
+    void interruptLanguageTextInput() override;
+    void spawnWebBrowser(const std::string& escaped_url, bool async) override;
+    F32 getSystemUISize() override;
+
+    bool getInputDevices(U32 device_type_filter,
+                         std::function<bool(std::string&, LLSD&, void*)> osx_callback,
+                         void* win_callback,
+                         void* userdata) override;
+
+    static std::vector<std::string> getDisplaysResolutionList();
+
+    static std::vector<std::string> getDynamicFallbackFontList();
+
+    // Provide native key event data
+    LLSD getNativeKeyData() override;
+
+    void* getWindow() { return mWindow; }
+    LLWindowCallbacks* getCallbacks() { return mCallbacks; }
+    LLPreeditor* getPreeditor() { return mPreeditor; }
+
+    void updateMouseDeltas(float* deltas);
+    void getMouseDeltas(float* delta);
+
+    void handleDragNDrop(std::string url, LLWindowCallbacks::DragNDropAction action);
+
+    bool allowsLanguageInput() { return mLanguageTextInputAllowed; }
+
+    //create a new GL context that shares a namespace with this Window's main GL context and make it current on the current thread
+    // returns a pointer to be handed back to destroySharedConext/makeContextCurrent
+    void* createSharedContext() override;
+    //make the given context current on the current thread
+    void makeContextCurrent(void* context) override;
+    //destroy the given context that was retrieved by createSharedContext()
+    //Must be called on the same thread that called createSharedContext()
+    void destroySharedContext(void* context) override;
+
+    void toggleVSync(bool enable_vsync) override;
+
+protected:
+    LLWindowMacOSX(LLWindowCallbacks* callbacks,
+        const std::string& title, const std::string& name, int x, int y, int width, int height, U32 flags,
+        bool fullscreen, bool clearBg, bool enable_vsync, bool use_gl,
+        bool ignore_pixel_depth,
+        U32 fsaa_samples,
+        U32 max_vram);
+        ~LLWindowMacOSX();
+
+    void    initCursors();
+    bool    isValid() override;
+    void    moveWindow(const LLCoordScreen& position,const LLCoordScreen& size);
+
+
+    // Changes display resolution. Returns true if successful
+    bool    setDisplayResolution(S32 width, S32 height, S32 bits, S32 refresh);
+
+    // Go back to last fullscreen display resolution.
+    bool    setFullscreenResolution();
+
+    // Restore the display resolution to its value before we ran the app.
+    bool    resetDisplayResolution();
+
+    bool    shouldPostQuit() { return mPostQuit; }
+
+    //Satisfy MAINT-3135 and MAINT-3288 with a flag.
+    /*virtual */ void setOldResize(bool oldresize) override {setResizeMode(oldresize, mGLView); }
+
+private:
+    void restoreGLContext();
+
+protected:
+    //
+    // Platform specific methods
+    //
+
+    // create or re-create the GL context/window.  Called from the constructor and switchContext().
+    bool createContext(int x, int y, int width, int height, int bits, bool fullscreen, bool enable_vsync);
+    void destroyContext();
+    void setupFailure(const std::string& text, const std::string& caption, U32 type);
+    void adjustCursorDecouple(bool warpingMouse = false);
+    static MASK modifiersToMask(S16 modifiers);
+
+#if LL_OS_DRAGDROP_ENABLED
+
+    //static OSErr dragTrackingHandler(DragTrackingMessage message, WindowRef theWindow, void * handlerRefCon, DragRef theDrag);
+    //static OSErr dragReceiveHandler(WindowRef theWindow, void * handlerRefCon,    DragRef theDrag);
+
+
+#endif // LL_OS_DRAGDROP_ENABLED
+
+    //
+    // Platform specific variables
+    //
+
+    // Use generic pointers here.  This lets us do some funky Obj-C interop using Obj-C objects without having to worry about any compilation problems that may arise.
+    NSWindowRef         mWindow;
+    GLViewRef           mGLView;
+    CGLContextObj       mContext;
+    CGLPixelFormatObj   mPixelFormat;
+    CGDirectDisplayID   mDisplay;
+
+    LLRect      mOldMouseClip;  // Screen rect to which the mouse cursor was globally constrained before we changed it in clipMouse()
+    std::string mWindowTitle;
+    double      mOriginalAspectRatio;
+    bool        mSimulatedRightClick;
+    U32         mLastModifiers;
+    bool        mHandsOffEvents;    // When true, temporarially disable CarbonEvent processing.
+    // Used to allow event processing when putting up dialogs in fullscreen mode.
+    bool        mCursorDecoupled;
+    S32         mCursorLastEventDeltaX;
+    S32         mCursorLastEventDeltaY;
+    bool        mCursorIgnoreNextDelta;
+    bool        mNeedsResize;       // Constructor figured out the window is too big, it needs a resize.
+    LLCoordScreen   mNeedsResizeSize;
+    F32         mOverrideAspectRatio;
+    bool        mMaximized;
+    bool        mMinimized;
+    U32         mFSAASamples;
+    bool        mForceRebuild;
+
+    S32 mDragOverrideCursor;
+
+    // Input method management through Text Service Manager.
+    bool        mLanguageTextInputAllowed;
+    LLPreeditor*    mPreeditor;
+
+public:
+    static bool sUseMultGL;
+
+    friend class LLWindowManager;
+
+};
+
+
+class LLSplashScreenMacOSX : public LLSplashScreen
+{
+public:
+    LLSplashScreenMacOSX();
+    virtual ~LLSplashScreenMacOSX();
+
+    void showImpl();
+    void updateImpl(const std::string& mesg);
+    void hideImpl();
+
+private:
+    WindowRef   mWindow;
+};
+
+S32 OSMessageBoxMacOSX(const std::string& text, const std::string& caption, U32 type);
+
+void load_url_external(const char* url);
+
+#endif //LL_LLWINDOWMACOSX_H