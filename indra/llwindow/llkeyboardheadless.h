/**
 * @file llkeyboardheadless.h
 * @brief Handler for assignable key bindings
 *
 * $LicenseInfo:firstyear=2004&license=viewerlgpl$
 * Second Life Viewer Source Code
 * Copyright (C) 2010, Linden Research, Inc.
 *
 * This library is free software; you can redistribute it and/or
 * modify it under the terms of the GNU Lesser General Public
 * License as published by the Free Software Foundation;
 * version 2.1 of the License only.
 *
 * This library is distributed in the hope that it will be useful,
 * but WITHOUT ANY WARRANTY; without even the implied warranty of
 * MERCHANTABILITY or FITNESS FOR A PARTICULAR PURPOSE.  See the GNU
 * Lesser General Public License for more details.
 *
 * You should have received a copy of the GNU Lesser General Public
 * License along with this library; if not, write to the Free Software
 * Foundation, Inc., 51 Franklin Street, Fifth Floor, Boston, MA  02110-1301  USA
 *
 * Linden Research, Inc., 945 Battery Street, San Francisco, CA  94111  USA
 * $/LicenseInfo$
 */

#ifndef LL_LLKEYBOARDHEADLESS_H
#define LL_LLKEYBOARDHEADLESS_H

#include "llkeyboard.h"

class LLKeyboardHeadless : public LLKeyboard
{
public:
    LLKeyboardHeadless();
    /*virtual*/ ~LLKeyboardHeadless() {};

<<<<<<< HEAD
	/*virtual*/ bool	handleKeyUp(const U16 key, MASK mask);
	/*virtual*/ bool	handleKeyDown(const U16 key, MASK mask);
	/*virtual*/ void	resetMaskKeys();
	/*virtual*/ MASK	currentMask(bool for_mouse_event);
	/*virtual*/ void	scanKeyboard();
=======
    /*virtual*/ BOOL    handleKeyUp(const U16 key, MASK mask);
    /*virtual*/ BOOL    handleKeyDown(const U16 key, MASK mask);
    /*virtual*/ void    resetMaskKeys();
    /*virtual*/ MASK    currentMask(BOOL for_mouse_event);
    /*virtual*/ void    scanKeyboard();
>>>>>>> e7eced3c
#ifdef LL_DARWIN
    /*virtual*/ void    handleModifier(MASK mask);
#endif
};

#endif<|MERGE_RESOLUTION|>--- conflicted
+++ resolved
@@ -35,19 +35,11 @@
     LLKeyboardHeadless();
     /*virtual*/ ~LLKeyboardHeadless() {};
 
-<<<<<<< HEAD
-	/*virtual*/ bool	handleKeyUp(const U16 key, MASK mask);
-	/*virtual*/ bool	handleKeyDown(const U16 key, MASK mask);
-	/*virtual*/ void	resetMaskKeys();
-	/*virtual*/ MASK	currentMask(bool for_mouse_event);
-	/*virtual*/ void	scanKeyboard();
-=======
-    /*virtual*/ BOOL    handleKeyUp(const U16 key, MASK mask);
-    /*virtual*/ BOOL    handleKeyDown(const U16 key, MASK mask);
+    /*virtual*/ bool    handleKeyUp(const U16 key, MASK mask);
+    /*virtual*/ bool    handleKeyDown(const U16 key, MASK mask);
     /*virtual*/ void    resetMaskKeys();
-    /*virtual*/ MASK    currentMask(BOOL for_mouse_event);
+    /*virtual*/ MASK    currentMask(bool for_mouse_event);
     /*virtual*/ void    scanKeyboard();
->>>>>>> e7eced3c
 #ifdef LL_DARWIN
     /*virtual*/ void    handleModifier(MASK mask);
 #endif
