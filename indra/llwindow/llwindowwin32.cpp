--- conflicted
+++ resolved
@@ -873,7 +873,6 @@
 LLWindowWin32::~LLWindowWin32()
 {
     delete mDragDrop;
-<<<<<<< HEAD
 
     delete [] mWindowTitle;
     mWindowTitle = NULL;
@@ -881,15 +880,6 @@
     delete [] mSupportedResolutions;
     mSupportedResolutions = NULL;
 
-=======
-
-    delete [] mWindowTitle;
-    mWindowTitle = NULL;
-
-    delete [] mSupportedResolutions;
-    mSupportedResolutions = NULL;
-
->>>>>>> b1098308
     delete [] mWindowClassName;
     mWindowClassName = NULL;
 
@@ -1504,16 +1494,6 @@
             show_window_creation_error("Error after wglChoosePixelFormatARB 32-bit");
             return FALSE;
         }
-<<<<<<< HEAD
-
-        if (!num_formats)
-        {
-            if (end_attrib > 0)
-            {
-                LL_INFOS("Window") << "No valid pixel format for " << mFSAASamples << "x anti-aliasing." << LL_ENDL;
-                attrib_list[end_attrib] = 0;
-
-=======
 
         if (!num_formats)
         {
@@ -1526,22 +1506,6 @@
                 if (!result)
                 {
                     close();
-                    show_window_creation_error("Error after wglChoosePixelFormatARB 32-bit no AA");
-                    return FALSE;
-                }
-            }
-
-            if (!num_formats)
-            {
-                LL_INFOS("Window") << "No 32 bit z-buffer, trying 24 bits instead" << LL_ENDL;
-                // Try 24-bit format
-                attrib_list[1] = 24;
->>>>>>> b1098308
-                BOOL result = wglChoosePixelFormatARB(mhDC, attrib_list, NULL, 256, pixel_formats, &num_formats);
-                if (!result)
-                {
-                    close();
-<<<<<<< HEAD
                     show_window_creation_error("Error after wglChoosePixelFormatARB 32-bit no AA");
                     return FALSE;
                 }
@@ -1574,26 +1538,6 @@
                 }
             }
 
-=======
-                    show_window_creation_error("Error after wglChoosePixelFormatARB 24-bit");
-                    return FALSE;
-                }
-
-                if (!num_formats)
-                {
-                    LL_WARNS("Window") << "Couldn't get 24 bit z-buffer,trying 16 bits instead!" << LL_ENDL;
-                    attrib_list[1] = 16;
-                    BOOL result = wglChoosePixelFormatARB(mhDC, attrib_list, NULL, 256, pixel_formats, &num_formats);
-                    if (!result || !num_formats)
-                    {
-                        close();
-                        show_window_creation_error("Error after wglChoosePixelFormatARB 16-bit");
-                        return FALSE;
-                    }
-                }
-            }
-
->>>>>>> b1098308
             LL_INFOS("Window") << "Choosing pixel formats: " << num_formats << " pixel formats returned" << LL_ENDL;
         }
 
@@ -1603,7 +1547,6 @@
         S32   cur_format  = 0;
 const   S32   max_format  = (S32)num_formats - 1;
         GLint swap_query = WGL_SWAP_METHOD_ARB;
-<<<<<<< HEAD
 
         // SL-14705 Fix name tags showing in front of objects with AMD GPUs.
         // On AMD hardware we need to iterate from the first pixel format to the end.
@@ -1626,30 +1569,6 @@
 
         pixel_format = pixel_formats[cur_format];
 
-=======
-
-        // SL-14705 Fix name tags showing in front of objects with AMD GPUs.
-        // On AMD hardware we need to iterate from the first pixel format to the end.
-        // Spec:
-        //     https://www.khronos.org/registry/OpenGL/extensions/ARB/WGL_ARB_pixel_format.txt
-        while (wglGetPixelFormatAttribivARB(mhDC, pixel_formats[cur_format], 0, 1, &swap_query, &swap_method))
-        {
-            if (swap_method == WGL_SWAP_UNDEFINED_ARB)
-            {
-                break;
-            }
-            else if (cur_format >= max_format)
-            {
-                cur_format = 0;
-                break;
-            }
-
-            ++cur_format;
-        }
-
-        pixel_format = pixel_formats[cur_format];
-
->>>>>>> b1098308
         if (mhDC != 0)                                          // Does The Window Have A Device Context?
         {
             wglMakeCurrent(mhDC, 0);                            // Set The Current Active Rendering Context To Zero
@@ -1723,13 +1642,9 @@
     }
     else
     {
-<<<<<<< HEAD
-        LL_WARNS("Window") << "No wgl_ARB_pixel_format extension, using default ChoosePixelFormat!" << LL_ENDL;
-=======
         LLError::LLUserWarningMsg::show(mCallbacks->translateString("MBVideoDrvErr"));
         // mWindowHandle is 0, going to crash either way
         LL_ERRS("Window") << "No wgl_ARB_pixel_format extension!" << LL_ENDL;
->>>>>>> b1098308
     }
 
     // Verify what pixel format we actually received.
@@ -1774,7 +1689,6 @@
     toggleVSync(enable_vsync);
 
     SetWindowLongPtr(mWindowHandle, GWLP_USERDATA, (LONG_PTR)this);
-<<<<<<< HEAD
 
     // register this window as handling drag/drop events from the OS
     DragAcceptFiles( mWindowHandle, TRUE );
@@ -1784,17 +1698,6 @@
     //register joystick timer callback
     SetTimer( mWindowHandle, 0, 1000 / 30, NULL ); // 30 fps timer
 
-=======
-
-    // register this window as handling drag/drop events from the OS
-    DragAcceptFiles( mWindowHandle, TRUE );
-
-    mDragDrop->init( mWindowHandle );
-
-    //register joystick timer callback
-    SetTimer( mWindowHandle, 0, 1000 / 30, NULL ); // 30 fps timer
-
->>>>>>> b1098308
     // ok to post quit messages now
     mPostQuit = TRUE;
 
