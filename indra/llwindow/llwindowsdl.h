/**
 * @file llwindowsdl.h
 * @brief SDL implementation of LLWindow class
 *
 * $LicenseInfo:firstyear=2001&license=viewerlgpl$
 * Second Life Viewer Source Code
 * Copyright (C) 2010, Linden Research, Inc.
 *
 * This library is free software; you can redistribute it and/or
 * modify it under the terms of the GNU Lesser General Public
 * License as published by the Free Software Foundation;
 * version 2.1 of the License only.
 *
 * This library is distributed in the hope that it will be useful,
 * but WITHOUT ANY WARRANTY; without even the implied warranty of
 * MERCHANTABILITY or FITNESS FOR A PARTICULAR PURPOSE.  See the GNU
 * Lesser General Public License for more details.
 *
 * You should have received a copy of the GNU Lesser General Public
 * License along with this library; if not, write to the Free Software
 * Foundation, Inc., 51 Franklin Street, Fifth Floor, Boston, MA  02110-1301  USA
 *
 * Linden Research, Inc., 945 Battery Street, San Francisco, CA  94111  USA
 * $/LicenseInfo$
 */

#ifndef LL_LLWINDOWSDL_H
#define LL_LLWINDOWSDL_H

// Simple Directmedia Layer (http://libsdl.org/) implementation of LLWindow class

#include "llwindow.h"
#include "lltimer.h"

#include "SDL/SDL.h"
#include "SDL/SDL_endian.h"

#if LL_X11
// get X11-specific headers for use in low-level stuff like copy-and-paste support
#include "SDL/SDL_syswm.h"
#endif

// AssertMacros.h does bad things.
#include "fix_macros.h"
#undef verify
#undef require


class LLWindowSDL : public LLWindow
{
public:
<<<<<<< HEAD
	/*virtual*/ void show();
	/*virtual*/ void hide();
	/*virtual*/ void close();
	/*virtual*/ bool getVisible();
	/*virtual*/ bool getMinimized();
	/*virtual*/ bool getMaximized();
	/*virtual*/ bool maximize();
	/*virtual*/ void minimize();
	/*virtual*/ void restore();
	/*virtual*/ bool getFullscreen();
	/*virtual*/ bool getPosition(LLCoordScreen *position);
	/*virtual*/ bool getSize(LLCoordScreen *size);
	/*virtual*/ bool getSize(LLCoordWindow *size);
	/*virtual*/ bool setPosition(LLCoordScreen position);
	/*virtual*/ bool setSizeImpl(LLCoordScreen size);
	/*virtual*/ bool setSizeImpl(LLCoordWindow size);
	/*virtual*/ bool switchContext(bool fullscreen, const LLCoordScreen &size, bool disable_vsync, const LLCoordScreen * const posp = NULL);
	/*virtual*/ bool setCursorPosition(LLCoordWindow position);
	/*virtual*/ bool getCursorPosition(LLCoordWindow *position);
	/*virtual*/ void showCursor();
	/*virtual*/ void hideCursor();
	/*virtual*/ void showCursorFromMouseMove();
	/*virtual*/ void hideCursorUntilMouseMove();
	/*virtual*/ bool isCursorHidden();
	/*virtual*/ void updateCursor();
	/*virtual*/ void captureMouse();
	/*virtual*/ void releaseMouse();
	/*virtual*/ void setMouseClipping( bool b );
	/*virtual*/	void setMinSize(U32 min_width, U32 min_height, bool enforce_immediately = true);

	/*virtual*/ bool isClipboardTextAvailable();
	/*virtual*/ bool pasteTextFromClipboard(LLWString &dst);
	/*virtual*/ bool copyTextToClipboard(const LLWString & src);

	/*virtual*/ bool isPrimaryTextAvailable();
	/*virtual*/ bool pasteTextFromPrimary(LLWString &dst);
	/*virtual*/ bool copyTextToPrimary(const LLWString & src);
 
	/*virtual*/ void flashIcon(F32 seconds);
	/*virtual*/ F32 getGamma();
	/*virtual*/ bool setGamma(const F32 gamma); // Set the gamma
	/*virtual*/ U32 getFSAASamples();
	/*virtual*/ void setFSAASamples(const U32 samples);
	/*virtual*/ bool restoreGamma();			// Restore original gamma table (before updating gamma)
	/*virtual*/ ESwapMethod getSwapMethod() { return mSwapMethod; }
	/*virtual*/ void processMiscNativeEvents();
	/*virtual*/ void gatherInput();
	/*virtual*/ void swapBuffers();
	/*virtual*/ void restoreGLContext() {};

	/*virtual*/ void delayInputProcessing() { };

	// handy coordinate space conversion routines
	/*virtual*/ bool convertCoords(LLCoordScreen from, LLCoordWindow *to);
	/*virtual*/ bool convertCoords(LLCoordWindow from, LLCoordScreen *to);
	/*virtual*/ bool convertCoords(LLCoordWindow from, LLCoordGL *to);
	/*virtual*/ bool convertCoords(LLCoordGL from, LLCoordWindow *to);
	/*virtual*/ bool convertCoords(LLCoordScreen from, LLCoordGL *to);
	/*virtual*/ bool convertCoords(LLCoordGL from, LLCoordScreen *to);

	/*virtual*/ LLWindowResolution* getSupportedResolutions(S32 &num_resolutions);
	/*virtual*/ F32	getNativeAspectRatio();
	/*virtual*/ F32 getPixelAspectRatio();
	/*virtual*/ void setNativeAspectRatio(F32 ratio) { mOverrideAspectRatio = ratio; }

	/*virtual*/ void beforeDialog();
	/*virtual*/ void afterDialog();

	/*virtual*/ bool dialogColorPicker(F32 *r, F32 *g, F32 *b);

	/*virtual*/ void *getPlatformWindow();
	/*virtual*/ void bringToFront();

	/*virtual*/ void spawnWebBrowser(const std::string& escaped_url, bool async);
	
	static std::vector<std::string> getDynamicFallbackFontList();

	// Not great that these are public, but they have to be accessible
	// by non-class code and it's better than making them global.
=======
    /*virtual*/ void show();
    /*virtual*/ void hide();
    /*virtual*/ void close();
    /*virtual*/ BOOL getVisible();
    /*virtual*/ BOOL getMinimized();
    /*virtual*/ BOOL getMaximized();
    /*virtual*/ BOOL maximize();
    /*virtual*/ void minimize();
    /*virtual*/ void restore();
    /*virtual*/ BOOL getFullscreen();
    /*virtual*/ BOOL getPosition(LLCoordScreen *position);
    /*virtual*/ BOOL getSize(LLCoordScreen *size);
    /*virtual*/ BOOL getSize(LLCoordWindow *size);
    /*virtual*/ BOOL setPosition(LLCoordScreen position);
    /*virtual*/ BOOL setSizeImpl(LLCoordScreen size);
    /*virtual*/ BOOL setSizeImpl(LLCoordWindow size);
    /*virtual*/ BOOL switchContext(BOOL fullscreen, const LLCoordScreen &size, BOOL disable_vsync, const LLCoordScreen * const posp = NULL);
    /*virtual*/ BOOL setCursorPosition(LLCoordWindow position);
    /*virtual*/ BOOL getCursorPosition(LLCoordWindow *position);
    /*virtual*/ void showCursor();
    /*virtual*/ void hideCursor();
    /*virtual*/ void showCursorFromMouseMove();
    /*virtual*/ void hideCursorUntilMouseMove();
    /*virtual*/ BOOL isCursorHidden();
    /*virtual*/ void updateCursor();
    /*virtual*/ void captureMouse();
    /*virtual*/ void releaseMouse();
    /*virtual*/ void setMouseClipping( BOOL b );
    /*virtual*/ void setMinSize(U32 min_width, U32 min_height, bool enforce_immediately = true);

    /*virtual*/ BOOL isClipboardTextAvailable();
    /*virtual*/ BOOL pasteTextFromClipboard(LLWString &dst);
    /*virtual*/ BOOL copyTextToClipboard(const LLWString & src);

    /*virtual*/ BOOL isPrimaryTextAvailable();
    /*virtual*/ BOOL pasteTextFromPrimary(LLWString &dst);
    /*virtual*/ BOOL copyTextToPrimary(const LLWString & src);

    /*virtual*/ void flashIcon(F32 seconds);
    /*virtual*/ F32 getGamma();
    /*virtual*/ BOOL setGamma(const F32 gamma); // Set the gamma
    /*virtual*/ U32 getFSAASamples();
    /*virtual*/ void setFSAASamples(const U32 samples);
    /*virtual*/ BOOL restoreGamma();            // Restore original gamma table (before updating gamma)
    /*virtual*/ ESwapMethod getSwapMethod() { return mSwapMethod; }
    /*virtual*/ void processMiscNativeEvents();
    /*virtual*/ void gatherInput();
    /*virtual*/ void swapBuffers();
    /*virtual*/ void restoreGLContext() {};

    /*virtual*/ void delayInputProcessing() { };

    // handy coordinate space conversion routines
    /*virtual*/ BOOL convertCoords(LLCoordScreen from, LLCoordWindow *to);
    /*virtual*/ BOOL convertCoords(LLCoordWindow from, LLCoordScreen *to);
    /*virtual*/ BOOL convertCoords(LLCoordWindow from, LLCoordGL *to);
    /*virtual*/ BOOL convertCoords(LLCoordGL from, LLCoordWindow *to);
    /*virtual*/ BOOL convertCoords(LLCoordScreen from, LLCoordGL *to);
    /*virtual*/ BOOL convertCoords(LLCoordGL from, LLCoordScreen *to);

    /*virtual*/ LLWindowResolution* getSupportedResolutions(S32 &num_resolutions);
    /*virtual*/ F32 getNativeAspectRatio();
    /*virtual*/ F32 getPixelAspectRatio();
    /*virtual*/ void setNativeAspectRatio(F32 ratio) { mOverrideAspectRatio = ratio; }

    /*virtual*/ void beforeDialog();
    /*virtual*/ void afterDialog();

    /*virtual*/ BOOL dialogColorPicker(F32 *r, F32 *g, F32 *b);

    /*virtual*/ void *getPlatformWindow();
    /*virtual*/ void bringToFront();

    /*virtual*/ void spawnWebBrowser(const std::string& escaped_url, bool async);

    static std::vector<std::string> getDynamicFallbackFontList();

    // Not great that these are public, but they have to be accessible
    // by non-class code and it's better than making them global.
>>>>>>> e7eced3c
#if LL_X11
    Window mSDL_XWindowID;
    Display *mSDL_Display;
#endif
    void (*Lock_Display)(void);
    void (*Unlock_Display)(void);

#if LL_GTK
    // Lazily initialize and check the runtime GTK version for goodness.
    static bool ll_try_gtk_init(void);
#endif // LL_GTK

#if LL_X11
    static Window get_SDL_XWindowID(void);
    static Display* get_SDL_Display(void);
#endif // LL_X11

protected:
<<<<<<< HEAD
	LLWindowSDL(LLWindowCallbacks* callbacks,
		const std::string& title, int x, int y, int width, int height, U32 flags,
		bool fullscreen, bool clearBg, bool disable_vsync, bool use_gl,
		bool ignore_pixel_depth, U32 fsaa_samples);
	~LLWindowSDL();

	/*virtual*/ bool	isValid();
	/*virtual*/ LLSD    getNativeKeyData();
=======
    LLWindowSDL(LLWindowCallbacks* callbacks,
        const std::string& title, int x, int y, int width, int height, U32 flags,
        BOOL fullscreen, BOOL clearBg, BOOL disable_vsync, BOOL use_gl,
        BOOL ignore_pixel_depth, U32 fsaa_samples);
    ~LLWindowSDL();

    /*virtual*/ BOOL    isValid();
    /*virtual*/ LLSD    getNativeKeyData();
>>>>>>> e7eced3c

    void    initCursors();
    void    quitCursors();
    void    moveWindow(const LLCoordScreen& position,const LLCoordScreen& size);

<<<<<<< HEAD
	// Changes display resolution. Returns true if successful
	bool	setDisplayResolution(S32 width, S32 height, S32 bits, S32 refresh);

	// Go back to last fullscreen display resolution.
	bool	setFullscreenResolution();

	bool	shouldPostQuit() { return mPostQuit; }

protected:
	//
	// Platform specific methods
	//

	// create or re-create the GL context/window.  Called from the constructor and switchContext().
	bool createContext(int x, int y, int width, int height, int bits, bool fullscreen, bool disable_vsync);
	void destroyContext();
	void setupFailure(const std::string& text, const std::string& caption, U32 type);
	void fixWindowSize(void);
	U32 SDLCheckGrabbyKeys(SDLKey keysym, bool gain);
	bool SDLReallyCaptureInput(bool capture);

	//
	// Platform specific variables
	//
	U32             mGrabbyKeyFlags;
	int			mReallyCapturedCount;
	SDL_Surface *	mWindow;
	std::string mWindowTitle;
	double		mOriginalAspectRatio;
	bool		mNeedsResize;		// Constructor figured out the window is too big, it needs a resize.
	LLCoordScreen   mNeedsResizeSize;
	F32			mOverrideAspectRatio;
	F32		mGamma;
	U32		mFSAASamples;

	int		mSDLFlags;

	SDL_Cursor*	mSDLCursors[UI_CURSOR_COUNT];
	int             mHaveInputFocus; /* 0=no, 1=yes, else unknown */
	int             mIsMinimized; /* 0=no, 1=yes, else unknown */

	friend class LLWindowManager;

private:
#if LL_X11
	void x11_set_urgent(bool urgent);
	bool mFlashing;
	LLTimer mFlashTimer;
=======
    // Changes display resolution. Returns true if successful
    BOOL    setDisplayResolution(S32 width, S32 height, S32 bits, S32 refresh);

    // Go back to last fullscreen display resolution.
    BOOL    setFullscreenResolution();

    BOOL    shouldPostQuit() { return mPostQuit; }

protected:
    //
    // Platform specific methods
    //

    // create or re-create the GL context/window.  Called from the constructor and switchContext().
    BOOL createContext(int x, int y, int width, int height, int bits, BOOL fullscreen, BOOL disable_vsync);
    void destroyContext();
    void setupFailure(const std::string& text, const std::string& caption, U32 type);
    void fixWindowSize(void);
    U32 SDLCheckGrabbyKeys(SDLKey keysym, BOOL gain);
    BOOL SDLReallyCaptureInput(BOOL capture);

    //
    // Platform specific variables
    //
    U32             mGrabbyKeyFlags;
    int         mReallyCapturedCount;
    SDL_Surface *   mWindow;
    std::string mWindowTitle;
    double      mOriginalAspectRatio;
    BOOL        mNeedsResize;       // Constructor figured out the window is too big, it needs a resize.
    LLCoordScreen   mNeedsResizeSize;
    F32         mOverrideAspectRatio;
    F32     mGamma;
    U32     mFSAASamples;

    int     mSDLFlags;

    SDL_Cursor* mSDLCursors[UI_CURSOR_COUNT];
    int             mHaveInputFocus; /* 0=no, 1=yes, else unknown */
    int             mIsMinimized; /* 0=no, 1=yes, else unknown */

    friend class LLWindowManager;

private:
#if LL_X11
    void x11_set_urgent(BOOL urgent);
    BOOL mFlashing;
    LLTimer mFlashTimer;
>>>>>>> e7eced3c
#endif //LL_X11

    U32 mKeyScanCode;
        U32 mKeyVirtualKey;
    SDLMod mKeyModifiers;
};


class LLSplashScreenSDL : public LLSplashScreen
{
public:
    LLSplashScreenSDL();
    virtual ~LLSplashScreenSDL();

    /*virtual*/ void showImpl();
    /*virtual*/ void updateImpl(const std::string& mesg);
    /*virtual*/ void hideImpl();
};

S32 OSMessageBoxSDL(const std::string& text, const std::string& caption, U32 type);

#endif //LL_LLWINDOWSDL_H<|MERGE_RESOLUTION|>--- conflicted
+++ resolved
@@ -49,131 +49,50 @@
 class LLWindowSDL : public LLWindow
 {
 public:
-<<<<<<< HEAD
-	/*virtual*/ void show();
-	/*virtual*/ void hide();
-	/*virtual*/ void close();
-	/*virtual*/ bool getVisible();
-	/*virtual*/ bool getMinimized();
-	/*virtual*/ bool getMaximized();
-	/*virtual*/ bool maximize();
-	/*virtual*/ void minimize();
-	/*virtual*/ void restore();
-	/*virtual*/ bool getFullscreen();
-	/*virtual*/ bool getPosition(LLCoordScreen *position);
-	/*virtual*/ bool getSize(LLCoordScreen *size);
-	/*virtual*/ bool getSize(LLCoordWindow *size);
-	/*virtual*/ bool setPosition(LLCoordScreen position);
-	/*virtual*/ bool setSizeImpl(LLCoordScreen size);
-	/*virtual*/ bool setSizeImpl(LLCoordWindow size);
-	/*virtual*/ bool switchContext(bool fullscreen, const LLCoordScreen &size, bool disable_vsync, const LLCoordScreen * const posp = NULL);
-	/*virtual*/ bool setCursorPosition(LLCoordWindow position);
-	/*virtual*/ bool getCursorPosition(LLCoordWindow *position);
-	/*virtual*/ void showCursor();
-	/*virtual*/ void hideCursor();
-	/*virtual*/ void showCursorFromMouseMove();
-	/*virtual*/ void hideCursorUntilMouseMove();
-	/*virtual*/ bool isCursorHidden();
-	/*virtual*/ void updateCursor();
-	/*virtual*/ void captureMouse();
-	/*virtual*/ void releaseMouse();
-	/*virtual*/ void setMouseClipping( bool b );
-	/*virtual*/	void setMinSize(U32 min_width, U32 min_height, bool enforce_immediately = true);
-
-	/*virtual*/ bool isClipboardTextAvailable();
-	/*virtual*/ bool pasteTextFromClipboard(LLWString &dst);
-	/*virtual*/ bool copyTextToClipboard(const LLWString & src);
-
-	/*virtual*/ bool isPrimaryTextAvailable();
-	/*virtual*/ bool pasteTextFromPrimary(LLWString &dst);
-	/*virtual*/ bool copyTextToPrimary(const LLWString & src);
- 
-	/*virtual*/ void flashIcon(F32 seconds);
-	/*virtual*/ F32 getGamma();
-	/*virtual*/ bool setGamma(const F32 gamma); // Set the gamma
-	/*virtual*/ U32 getFSAASamples();
-	/*virtual*/ void setFSAASamples(const U32 samples);
-	/*virtual*/ bool restoreGamma();			// Restore original gamma table (before updating gamma)
-	/*virtual*/ ESwapMethod getSwapMethod() { return mSwapMethod; }
-	/*virtual*/ void processMiscNativeEvents();
-	/*virtual*/ void gatherInput();
-	/*virtual*/ void swapBuffers();
-	/*virtual*/ void restoreGLContext() {};
-
-	/*virtual*/ void delayInputProcessing() { };
-
-	// handy coordinate space conversion routines
-	/*virtual*/ bool convertCoords(LLCoordScreen from, LLCoordWindow *to);
-	/*virtual*/ bool convertCoords(LLCoordWindow from, LLCoordScreen *to);
-	/*virtual*/ bool convertCoords(LLCoordWindow from, LLCoordGL *to);
-	/*virtual*/ bool convertCoords(LLCoordGL from, LLCoordWindow *to);
-	/*virtual*/ bool convertCoords(LLCoordScreen from, LLCoordGL *to);
-	/*virtual*/ bool convertCoords(LLCoordGL from, LLCoordScreen *to);
-
-	/*virtual*/ LLWindowResolution* getSupportedResolutions(S32 &num_resolutions);
-	/*virtual*/ F32	getNativeAspectRatio();
-	/*virtual*/ F32 getPixelAspectRatio();
-	/*virtual*/ void setNativeAspectRatio(F32 ratio) { mOverrideAspectRatio = ratio; }
-
-	/*virtual*/ void beforeDialog();
-	/*virtual*/ void afterDialog();
-
-	/*virtual*/ bool dialogColorPicker(F32 *r, F32 *g, F32 *b);
-
-	/*virtual*/ void *getPlatformWindow();
-	/*virtual*/ void bringToFront();
-
-	/*virtual*/ void spawnWebBrowser(const std::string& escaped_url, bool async);
-	
-	static std::vector<std::string> getDynamicFallbackFontList();
-
-	// Not great that these are public, but they have to be accessible
-	// by non-class code and it's better than making them global.
-=======
     /*virtual*/ void show();
     /*virtual*/ void hide();
     /*virtual*/ void close();
-    /*virtual*/ BOOL getVisible();
-    /*virtual*/ BOOL getMinimized();
-    /*virtual*/ BOOL getMaximized();
-    /*virtual*/ BOOL maximize();
+    /*virtual*/ bool getVisible();
+    /*virtual*/ bool getMinimized();
+    /*virtual*/ bool getMaximized();
+    /*virtual*/ bool maximize();
     /*virtual*/ void minimize();
     /*virtual*/ void restore();
-    /*virtual*/ BOOL getFullscreen();
-    /*virtual*/ BOOL getPosition(LLCoordScreen *position);
-    /*virtual*/ BOOL getSize(LLCoordScreen *size);
-    /*virtual*/ BOOL getSize(LLCoordWindow *size);
-    /*virtual*/ BOOL setPosition(LLCoordScreen position);
-    /*virtual*/ BOOL setSizeImpl(LLCoordScreen size);
-    /*virtual*/ BOOL setSizeImpl(LLCoordWindow size);
-    /*virtual*/ BOOL switchContext(BOOL fullscreen, const LLCoordScreen &size, BOOL disable_vsync, const LLCoordScreen * const posp = NULL);
-    /*virtual*/ BOOL setCursorPosition(LLCoordWindow position);
-    /*virtual*/ BOOL getCursorPosition(LLCoordWindow *position);
+    /*virtual*/ bool getFullscreen();
+    /*virtual*/ bool getPosition(LLCoordScreen *position);
+    /*virtual*/ bool getSize(LLCoordScreen *size);
+    /*virtual*/ bool getSize(LLCoordWindow *size);
+    /*virtual*/ bool setPosition(LLCoordScreen position);
+    /*virtual*/ bool setSizeImpl(LLCoordScreen size);
+    /*virtual*/ bool setSizeImpl(LLCoordWindow size);
+    /*virtual*/ bool switchContext(bool fullscreen, const LLCoordScreen &size, bool disable_vsync, const LLCoordScreen * const posp = NULL);
+    /*virtual*/ bool setCursorPosition(LLCoordWindow position);
+    /*virtual*/ bool getCursorPosition(LLCoordWindow *position);
     /*virtual*/ void showCursor();
     /*virtual*/ void hideCursor();
     /*virtual*/ void showCursorFromMouseMove();
     /*virtual*/ void hideCursorUntilMouseMove();
-    /*virtual*/ BOOL isCursorHidden();
+    /*virtual*/ bool isCursorHidden();
     /*virtual*/ void updateCursor();
     /*virtual*/ void captureMouse();
     /*virtual*/ void releaseMouse();
-    /*virtual*/ void setMouseClipping( BOOL b );
+    /*virtual*/ void setMouseClipping( bool b );
     /*virtual*/ void setMinSize(U32 min_width, U32 min_height, bool enforce_immediately = true);
 
-    /*virtual*/ BOOL isClipboardTextAvailable();
-    /*virtual*/ BOOL pasteTextFromClipboard(LLWString &dst);
-    /*virtual*/ BOOL copyTextToClipboard(const LLWString & src);
-
-    /*virtual*/ BOOL isPrimaryTextAvailable();
-    /*virtual*/ BOOL pasteTextFromPrimary(LLWString &dst);
-    /*virtual*/ BOOL copyTextToPrimary(const LLWString & src);
+    /*virtual*/ bool isClipboardTextAvailable();
+    /*virtual*/ bool pasteTextFromClipboard(LLWString &dst);
+    /*virtual*/ bool copyTextToClipboard(const LLWString & src);
+
+    /*virtual*/ bool isPrimaryTextAvailable();
+    /*virtual*/ bool pasteTextFromPrimary(LLWString &dst);
+    /*virtual*/ bool copyTextToPrimary(const LLWString & src);
 
     /*virtual*/ void flashIcon(F32 seconds);
     /*virtual*/ F32 getGamma();
-    /*virtual*/ BOOL setGamma(const F32 gamma); // Set the gamma
+    /*virtual*/ bool setGamma(const F32 gamma); // Set the gamma
     /*virtual*/ U32 getFSAASamples();
     /*virtual*/ void setFSAASamples(const U32 samples);
-    /*virtual*/ BOOL restoreGamma();            // Restore original gamma table (before updating gamma)
+    /*virtual*/ bool restoreGamma();            // Restore original gamma table (before updating gamma)
     /*virtual*/ ESwapMethod getSwapMethod() { return mSwapMethod; }
     /*virtual*/ void processMiscNativeEvents();
     /*virtual*/ void gatherInput();
@@ -183,12 +102,12 @@
     /*virtual*/ void delayInputProcessing() { };
 
     // handy coordinate space conversion routines
-    /*virtual*/ BOOL convertCoords(LLCoordScreen from, LLCoordWindow *to);
-    /*virtual*/ BOOL convertCoords(LLCoordWindow from, LLCoordScreen *to);
-    /*virtual*/ BOOL convertCoords(LLCoordWindow from, LLCoordGL *to);
-    /*virtual*/ BOOL convertCoords(LLCoordGL from, LLCoordWindow *to);
-    /*virtual*/ BOOL convertCoords(LLCoordScreen from, LLCoordGL *to);
-    /*virtual*/ BOOL convertCoords(LLCoordGL from, LLCoordScreen *to);
+    /*virtual*/ bool convertCoords(LLCoordScreen from, LLCoordWindow *to);
+    /*virtual*/ bool convertCoords(LLCoordWindow from, LLCoordScreen *to);
+    /*virtual*/ bool convertCoords(LLCoordWindow from, LLCoordGL *to);
+    /*virtual*/ bool convertCoords(LLCoordGL from, LLCoordWindow *to);
+    /*virtual*/ bool convertCoords(LLCoordScreen from, LLCoordGL *to);
+    /*virtual*/ bool convertCoords(LLCoordGL from, LLCoordScreen *to);
 
     /*virtual*/ LLWindowResolution* getSupportedResolutions(S32 &num_resolutions);
     /*virtual*/ F32 getNativeAspectRatio();
@@ -198,7 +117,7 @@
     /*virtual*/ void beforeDialog();
     /*virtual*/ void afterDialog();
 
-    /*virtual*/ BOOL dialogColorPicker(F32 *r, F32 *g, F32 *b);
+    /*virtual*/ bool dialogColorPicker(F32 *r, F32 *g, F32 *b);
 
     /*virtual*/ void *getPlatformWindow();
     /*virtual*/ void bringToFront();
@@ -209,7 +128,6 @@
 
     // Not great that these are public, but they have to be accessible
     // by non-class code and it's better than making them global.
->>>>>>> e7eced3c
 #if LL_X11
     Window mSDL_XWindowID;
     Display *mSDL_Display;
@@ -228,100 +146,39 @@
 #endif // LL_X11
 
 protected:
-<<<<<<< HEAD
-	LLWindowSDL(LLWindowCallbacks* callbacks,
-		const std::string& title, int x, int y, int width, int height, U32 flags,
-		bool fullscreen, bool clearBg, bool disable_vsync, bool use_gl,
-		bool ignore_pixel_depth, U32 fsaa_samples);
-	~LLWindowSDL();
-
-	/*virtual*/ bool	isValid();
-	/*virtual*/ LLSD    getNativeKeyData();
-=======
     LLWindowSDL(LLWindowCallbacks* callbacks,
         const std::string& title, int x, int y, int width, int height, U32 flags,
-        BOOL fullscreen, BOOL clearBg, BOOL disable_vsync, BOOL use_gl,
-        BOOL ignore_pixel_depth, U32 fsaa_samples);
+        bool fullscreen, bool clearBg, bool disable_vsync, bool use_gl,
+        bool ignore_pixel_depth, U32 fsaa_samples);
     ~LLWindowSDL();
 
-    /*virtual*/ BOOL    isValid();
+    /*virtual*/ bool    isValid();
     /*virtual*/ LLSD    getNativeKeyData();
->>>>>>> e7eced3c
 
     void    initCursors();
     void    quitCursors();
     void    moveWindow(const LLCoordScreen& position,const LLCoordScreen& size);
 
-<<<<<<< HEAD
-	// Changes display resolution. Returns true if successful
-	bool	setDisplayResolution(S32 width, S32 height, S32 bits, S32 refresh);
-
-	// Go back to last fullscreen display resolution.
-	bool	setFullscreenResolution();
-
-	bool	shouldPostQuit() { return mPostQuit; }
+    // Changes display resolution. Returns true if successful
+    bool    setDisplayResolution(S32 width, S32 height, S32 bits, S32 refresh);
+
+    // Go back to last fullscreen display resolution.
+    bool    setFullscreenResolution();
+
+    bool    shouldPostQuit() { return mPostQuit; }
 
 protected:
-	//
-	// Platform specific methods
-	//
-
-	// create or re-create the GL context/window.  Called from the constructor and switchContext().
-	bool createContext(int x, int y, int width, int height, int bits, bool fullscreen, bool disable_vsync);
-	void destroyContext();
-	void setupFailure(const std::string& text, const std::string& caption, U32 type);
-	void fixWindowSize(void);
-	U32 SDLCheckGrabbyKeys(SDLKey keysym, bool gain);
-	bool SDLReallyCaptureInput(bool capture);
-
-	//
-	// Platform specific variables
-	//
-	U32             mGrabbyKeyFlags;
-	int			mReallyCapturedCount;
-	SDL_Surface *	mWindow;
-	std::string mWindowTitle;
-	double		mOriginalAspectRatio;
-	bool		mNeedsResize;		// Constructor figured out the window is too big, it needs a resize.
-	LLCoordScreen   mNeedsResizeSize;
-	F32			mOverrideAspectRatio;
-	F32		mGamma;
-	U32		mFSAASamples;
-
-	int		mSDLFlags;
-
-	SDL_Cursor*	mSDLCursors[UI_CURSOR_COUNT];
-	int             mHaveInputFocus; /* 0=no, 1=yes, else unknown */
-	int             mIsMinimized; /* 0=no, 1=yes, else unknown */
-
-	friend class LLWindowManager;
-
-private:
-#if LL_X11
-	void x11_set_urgent(bool urgent);
-	bool mFlashing;
-	LLTimer mFlashTimer;
-=======
-    // Changes display resolution. Returns true if successful
-    BOOL    setDisplayResolution(S32 width, S32 height, S32 bits, S32 refresh);
-
-    // Go back to last fullscreen display resolution.
-    BOOL    setFullscreenResolution();
-
-    BOOL    shouldPostQuit() { return mPostQuit; }
-
-protected:
     //
     // Platform specific methods
     //
 
     // create or re-create the GL context/window.  Called from the constructor and switchContext().
-    BOOL createContext(int x, int y, int width, int height, int bits, BOOL fullscreen, BOOL disable_vsync);
+    bool createContext(int x, int y, int width, int height, int bits, bool fullscreen, bool disable_vsync);
     void destroyContext();
     void setupFailure(const std::string& text, const std::string& caption, U32 type);
     void fixWindowSize(void);
-    U32 SDLCheckGrabbyKeys(SDLKey keysym, BOOL gain);
-    BOOL SDLReallyCaptureInput(BOOL capture);
+    U32 SDLCheckGrabbyKeys(SDLKey keysym, bool gain);
+    bool SDLReallyCaptureInput(bool capture);
 
     //
     // Platform specific variables
@@ -331,7 +188,7 @@
     SDL_Surface *   mWindow;
     std::string mWindowTitle;
     double      mOriginalAspectRatio;
-    BOOL        mNeedsResize;       // Constructor figured out the window is too big, it needs a resize.
+    bool        mNeedsResize;       // Constructor figured out the window is too big, it needs a resize.
     LLCoordScreen   mNeedsResizeSize;
     F32         mOverrideAspectRatio;
     F32     mGamma;
@@ -347,10 +204,9 @@
 
 private:
 #if LL_X11
-    void x11_set_urgent(BOOL urgent);
-    BOOL mFlashing;
+    void x11_set_urgent(bool urgent);
+    bool mFlashing;
     LLTimer mFlashTimer;
->>>>>>> e7eced3c
 #endif //LL_X11
 
     U32 mKeyScanCode;
