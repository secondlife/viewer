/**
 * @file llwindowsdl.h
 * @brief SDL implementation of LLWindow class
 *
 * $LicenseInfo:firstyear=2001&license=viewerlgpl$
 * Second Life Viewer Source Code
 * Copyright (C) 2010, Linden Research, Inc.
 *
 * This library is free software; you can redistribute it and/or
 * modify it under the terms of the GNU Lesser General Public
 * License as published by the Free Software Foundation;
 * version 2.1 of the License only.
 *
 * but WITHOUT ANY WARRANTY; without even the implied warranty of
 * MERCHANTABILITY or FITNESS FOR A PARTICULAR PURPOSE.  See the GNU
 * Lesser General Public License for more details.
 *
 * You should have received a copy of the GNU Lesser General Public
 * License along with this library; if not, write to the Free Software
 * Foundation, Inc., 51 Franklin Street, Fifth Floor, Boston, MA  02110-1301  USA
 *
 * Linden Research, Inc., 945 Battery Street, San Francisco, CA  94111  USA
 * $/LicenseInfo$
 */

#ifndef LL_LLWINDOWSDL2_H
#define LL_LLWINDOWSDL2_H

// Simple Directmedia Layer (http://libsdl.org/) implementation of LLWindow class

#include "llwindow.h"
#include "lltimer.h"

#include "SDL2/SDL.h"
#include "SDL2/SDL_endian.h"

// get X11-specific headers for use in low-level stuff like copy-and-paste support
#include "SDL2/SDL_syswm.h"

// AssertMacros.h does bad things.
#include "fix_macros.h"
#undef verify
#undef require


class LLWindowSDL : public LLWindow {
public:
    void show() override;
    void hide() override;
    void restore() override;

    void close() override;

    bool getVisible() override;
    bool getMinimized() override;
    bool getMaximized() override;
    bool getFullscreen();

    bool maximize() override;
    void minimize() override;

    bool getPosition(LLCoordScreen *position) override;
    bool setPosition(LLCoordScreen position) override;

    bool getSize(LLCoordScreen *size) override;
    bool getSize(LLCoordWindow *size) override;

    bool setSizeImpl(LLCoordScreen size) override;
    bool setSizeImpl(LLCoordWindow size) override;

    bool switchContext(bool fullscreen, const LLCoordScreen &size, bool enable_vsync,
                                   const LLCoordScreen *const posp = NULL) override;

    bool setCursorPosition(LLCoordWindow position) override;

    bool getCursorPosition(LLCoordWindow *position) override;

    void showCursor() override;
    void hideCursor() override;
    bool isCursorHidden() override;

    void showCursorFromMouseMove() override;
    void hideCursorUntilMouseMove() override;

    void updateCursor() override;

    void captureMouse() override;
    void releaseMouse() override;

    void setMouseClipping(bool b) override;

    void setMinSize(U32 min_width, U32 min_height, bool enforce_immediately = true) override;

    bool isClipboardTextAvailable() override;
    bool pasteTextFromClipboard(LLWString &dst) override;
    bool copyTextToClipboard(const LLWString &src) override;
    bool isPrimaryTextAvailable() override;
    bool pasteTextFromPrimary(LLWString &dst) override;
    bool copyTextToPrimary(const LLWString &src) override;

    void flashIcon(F32 seconds) override;
    void maybeStopFlashIcon();

    F32 getGamma() override;
    bool setGamma(const F32 gamma) override; // Set the gamma
    bool restoreGamma() override;            // Restore original gamma table (before updating gamma)

    U32 getFSAASamples() override;
    void setFSAASamples(const U32 samples) override;

    ESwapMethod getSwapMethod()  override { return mSwapMethod; }
    void swapBuffers() override;

    void processMiscNativeEvents() override;

    void gatherInput() override;

    void restoreGLContext() {};

    void delayInputProcessing()  override {};

    // handy coordinate space conversion routines
    bool convertCoords(LLCoordScreen from, LLCoordWindow *to) override;
    bool convertCoords(LLCoordWindow from, LLCoordScreen *to) override;
    bool convertCoords(LLCoordWindow from, LLCoordGL *to) override;
    bool convertCoords(LLCoordGL from, LLCoordWindow *to) override;
    bool convertCoords(LLCoordScreen from, LLCoordGL *to) override;
    bool convertCoords(LLCoordGL from, LLCoordScreen *to) override;

    LLWindowResolution *getSupportedResolutions(S32 &num_resolutions) override;

    F32 getNativeAspectRatio() override;

    F32 getPixelAspectRatio() override;

    void setNativeAspectRatio(F32 ratio)  override { mOverrideAspectRatio = ratio; }

    void beforeDialog() override;
    void afterDialog() override;

    bool dialogColorPicker(F32 *r, F32 *g, F32 *b) override;

    void *getPlatformWindow() override;

    void bringToFront() override;

    void setLanguageTextInput(const LLCoordGL& pos) override;

    void spawnWebBrowser(const std::string &escaped_url, bool async) override;

    void openFile(const std::string &file_name);

    void setTitle(const std::string title) override;

    static std::vector<std::string> getDynamicFallbackFontList();

    void (*Lock_Display)(void) = nullptr;
    void (*Unlock_Display)(void) = nullptr;

    static Window get_SDL_XWindowID(void);
    static Display *get_SDL_Display(void);

    void *createSharedContext() override;
    void makeContextCurrent(void *context) override;
    void destroySharedContext(void *context) override;
    void toggleVSync(bool enable_vsync) override;

protected:
    LLWindowSDL(LLWindowCallbacks *callbacks,
                const std::string &title, int x, int y, int width, int height, U32 flags,
                bool fullscreen, bool clearBg, bool enable_vsync, bool use_gl,
                bool ignore_pixel_depth, U32 fsaa_samples);

    ~LLWindowSDL();

    bool isValid() override;

    LLSD getNativeKeyData() override;

    void initCursors();
    void quitCursors();

    void moveWindow(const LLCoordScreen &position, const LLCoordScreen &size);

    // Changes display resolution. Returns true if successful
    bool setDisplayResolution(S32 width, S32 height, S32 bits, S32 refresh);

    // Go back to last fullscreen display resolution.
    bool setFullscreenResolution();

    bool shouldPostQuit() { return mPostQuit; }

protected:
    //
    // Platform specific methods
    //

    // create or re-create the GL context/window.  Called from the constructor and switchContext().
<<<<<<< HEAD
    bool createContext(int x, int y, int width, int height, int bits, bool fullscreen, bool disable_vsync);
=======
    bool createContext(int x, int y, int width, int height, int bits, bool fullscreen, bool enable_vsync);

>>>>>>> 4a941ed4
    void destroyContext();

    void setupFailure(const std::string &text, const std::string &caption, U32 type);

    void fixWindowSize(void);

    U32 SDLCheckGrabbyKeys(U32 keysym, bool gain);

    bool SDLReallyCaptureInput(bool capture);

    //
    // Platform specific variables
    //
    U32 mGrabbyKeyFlags = 0;

    SDL_Window *mWindow = nullptr;
    SDL_Surface *mSurface;
    SDL_GLContext mContext;
    SDL_Cursor *mSDLCursors[UI_CURSOR_COUNT];

    std::string mWindowTitle;
    double mOriginalAspectRatio = 1.0f;
    bool mNeedsResize = false;        // Constructor figured out the window is too big, it needs a resize.
    LLCoordScreen mNeedsResizeSize;
    F32 mOverrideAspectRatio = 0.0f;
    F32 mGamma = 0.0f;
    U32 mFSAASamples = 0;

    int mHaveInputFocus = -1; /* 0=no, 1=yes, else unknown */

    enum WindowState{ Normal, Minimized, Maximized };
    WindowState mWindowState = Normal;

    friend class LLWindowManager;

private:
    bool mFlashing = false;
    LLTimer mFlashTimer;

    U32 mKeyVirtualKey = 0;
    U32 mKeyModifiers = KMOD_NONE;

    enum EServerProtocol{ X11, Wayland, Unknown };
    EServerProtocol mServerProtocol = Unknown;

    struct {
        Window mXWindowID = None;
        Display *mDisplay = nullptr;
    } mX11Data;

    // Wayland
    struct {
        wl_surface *mSurface = nullptr;
        uint64_t mLastFrameEvent = 0;
    } mWaylandData;

    //bool isSurfaceDrawOn();
    void detectHiddenState();

    void setupWaylandFrameCallback();
    static void waylandFrameDoneCB(void *data, struct wl_callback *cb, uint32_t time);
    //

public:

    static Display *getSDLDisplay();

    LLWString const &getPrimaryText() const { return mPrimaryClipboard; }
    LLWString const &getSecondaryText() const { return mSecondaryClipboard; }
    void clearPrimaryText() { mPrimaryClipboard.clear(); }
    void clearSecondaryText() { mSecondaryClipboard.clear(); }

private:
    void tryFindFullscreenSize(int &aWidth, int &aHeight);

    void initialiseX11Clipboard();

    bool getSelectionText(Atom selection, LLWString &text);
    bool getSelectionText(Atom selection, Atom type, LLWString &text);
    bool setSelectionText(Atom selection, const LLWString &text);

    LLWString mPrimaryClipboard;
    LLWString mSecondaryClipboard;
};

class LLSplashScreenSDL : public LLSplashScreen
{
public:
    LLSplashScreenSDL();
    virtual ~LLSplashScreenSDL();

    void showImpl();
    void updateImpl(const std::string& mesg);
    void hideImpl();
};

S32 OSMessageBoxSDL(const std::string& text, const std::string& caption, U32 type);

#endif //LL_LLWINDOWSDL_H<|MERGE_RESOLUTION|>--- conflicted
+++ resolved
@@ -196,12 +196,7 @@
     //
 
     // create or re-create the GL context/window.  Called from the constructor and switchContext().
-<<<<<<< HEAD
-    bool createContext(int x, int y, int width, int height, int bits, bool fullscreen, bool disable_vsync);
-=======
     bool createContext(int x, int y, int width, int height, int bits, bool fullscreen, bool enable_vsync);
-
->>>>>>> 4a941ed4
     void destroyContext();
 
     void setupFailure(const std::string &text, const std::string &caption, U32 type);
