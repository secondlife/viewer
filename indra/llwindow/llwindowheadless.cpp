--- conflicted
+++ resolved
@@ -34,15 +34,9 @@
 // LLWindowHeadless
 //
 LLWindowHeadless::LLWindowHeadless(LLWindowCallbacks* callbacks, const std::string& title, const std::string& name, S32 x, S32 y, S32 width, S32 height,
-<<<<<<< HEAD
-							 U32 flags,  bool fullscreen, bool clear_background,
-							 bool enable_vsync, bool use_gl, bool ignore_pixel_depth)
-	: LLWindow(callbacks, fullscreen, flags)
-=======
-                             U32 flags,  BOOL fullscreen, BOOL clear_background,
-                             BOOL enable_vsync, BOOL use_gl, BOOL ignore_pixel_depth)
+                             U32 flags,  bool fullscreen, bool clear_background,
+                             bool enable_vsync, bool use_gl, bool ignore_pixel_depth)
     : LLWindow(callbacks, fullscreen, flags)
->>>>>>> e7eced3c
 {
     // Initialize a headless keyboard.
     gKeyboard = new LLKeyboardHeadless();
