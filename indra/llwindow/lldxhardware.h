--- conflicted
+++ resolved
@@ -36,23 +36,13 @@
 class LLVersion
 {
 public:
-<<<<<<< HEAD
-	LLVersion();
-	bool set(const std::string &version_string);
-	S32 getField(const S32 field_num);
-protected:
-	std::string mVersionString;
-	S32 mFields[4];
-	bool mValid;
-=======
     LLVersion();
-    BOOL set(const std::string &version_string);
+    bool set(const std::string &version_string);
     S32 getField(const S32 field_num);
 protected:
     std::string mVersionString;
     S32 mFields[4];
-    BOOL mValid;
->>>>>>> e7eced3c
+    bool mValid;
 };
 
 class LLDXDriverFile
@@ -94,15 +84,9 @@
     void setWriteDebugFunc(void (*func)(const char*));
     void cleanup();
 
-<<<<<<< HEAD
-	// Returns true on success.
-	// vram_only true does a "light" probe.
-	bool getInfo(bool vram_only);
-=======
-    // Returns TRUE on success.
-    // vram_only TRUE does a "light" probe.
-    BOOL getInfo(BOOL vram_only);
->>>>>>> e7eced3c
+    // Returns true on success.
+    // vram_only true does a "light" probe.
+    bool getInfo(bool vram_only);
 
     // WMI can return multiple GPU drivers
     // specify which one to output
