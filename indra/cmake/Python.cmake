# -*- cmake -*-

set(PYTHONINTERP_FOUND)

if (DEFINED ENV{PYTHON})
  # Allow python executable to be explicitly set
  set(python "$ENV{PYTHON}")
  set(PYTHONINTERP_FOUND ON)
elseif (WINDOWS)
  # On Windows, explicitly avoid Cygwin Python.

  # if the user has their own version of Python installed, prefer that
  foreach(hive HKEY_CURRENT_USER HKEY_LOCAL_MACHINE)
    # prefer more recent Python versions to older ones, if multiple versions
    # are installed
<<<<<<< HEAD
    foreach(pyver 3.13 3.12 3.11 3.10 3.9 3.8 3.7)
=======
    foreach(pyver 3.14 3.13 3.12 3.11 3.10 3.9 3.8 3.7)
>>>>>>> 559e2c1b
      list(APPEND regpaths "[${hive}\\SOFTWARE\\Python\\PythonCore\\${pyver}\\InstallPath]")
    endforeach()
  endforeach()

  # TODO: This logic has the disadvantage that if you have multiple versions
  # of Python installed, the selected path won't necessarily be the newest -
  # e.g. this GLOB will prefer Python310 to Python311. But since pymaybe is
  # checked AFTER the registry entries, this will only surface as a problem if
  # no installed Python appears in the registry.
  file(GLOB pymaybe
    "$ENV{PROGRAMFILES}/Python*"
##  "$ENV{PROGRAMFILES(X86)}/Python*"
    # The Windows environment variable is in fact as shown above, but CMake
    # disallows querying an environment variable containing parentheses -
    # thanks, Windows. Fudge by just appending " (x86)" to $PROGRAMFILES and
    # hoping for the best.
    "$ENV{PROGRAMFILES} (x86)/Python*"
    "c:/Python*")

  find_program(python
    NAMES python3.exe python.exe
    NO_DEFAULT_PATH # added so that cmake does not find cygwin python
    PATHS
    ${regpaths}
    ${pymaybe}
    )
  find_package(Python3 COMPONENTS Interpreter)
else()
  find_program(python python3)

  if (python)
    set(PYTHONINTERP_FOUND ON)
  endif (python)
endif (DEFINED ENV{PYTHON})

if (NOT python)
  message(FATAL_ERROR "No Python interpreter found")
endif (NOT python)

set(PYTHON_EXECUTABLE "${python}" CACHE FILEPATH "Python interpreter for builds")
mark_as_advanced(PYTHON_EXECUTABLE)<|MERGE_RESOLUTION|>--- conflicted
+++ resolved
@@ -13,11 +13,7 @@
   foreach(hive HKEY_CURRENT_USER HKEY_LOCAL_MACHINE)
     # prefer more recent Python versions to older ones, if multiple versions
     # are installed
-<<<<<<< HEAD
-    foreach(pyver 3.13 3.12 3.11 3.10 3.9 3.8 3.7)
-=======
     foreach(pyver 3.14 3.13 3.12 3.11 3.10 3.9 3.8 3.7)
->>>>>>> 559e2c1b
       list(APPEND regpaths "[${hive}\\SOFTWARE\\Python\\PythonCore\\${pyver}\\InstallPath]")
     endforeach()
   endforeach()
