--- conflicted
+++ resolved
@@ -14,17 +14,9 @@
       debug json_vc100debug_libmt.lib
       optimized json_vc100_libmt)
   elseif (DARWIN)
-<<<<<<< HEAD
-    set(JSONCPP_LIBRARIES libjson_darwin_libmt.a)
-  elseif (LINUX)
-    set(JSONCPP_LIBRARIES libjson_linux-gcc-4.1.3_libmt)
-  endif (WINDOWS)
-  set(JSONCPP_INCLUDE_DIRS ${LIBS_PREBUILT_DIR}/include)
-=======
     set(JSONCPP_LIBRARIES libjson_linux-gcc-4.0.1_libmt.a)
   elseif (LINUX)
     set(JSONCPP_LIBRARIES libjsoncpp.a)
   endif (WINDOWS)
   set(JSONCPP_INCLUDE_DIRS "${LIBS_PREBUILT_DIR}/include/jsoncpp" "${LIBS_PREBUILT_DIR}/include/json")
->>>>>>> 72d1feba
 endif (STANDALONE)