/**
 * @file llpluginclassmedia.h
 * @brief LLPluginClassMedia handles interaction with a plugin which knows about the "media" message class.
 *
 * @cond
 * $LicenseInfo:firstyear=2008&license=viewerlgpl$
 * Second Life Viewer Source Code
 * Copyright (C) 2010, Linden Research, Inc.
 *
 * This library is free software; you can redistribute it and/or
 * modify it under the terms of the GNU Lesser General Public
 * License as published by the Free Software Foundation;
 * version 2.1 of the License only.
 *
 * This library is distributed in the hope that it will be useful,
 * but WITHOUT ANY WARRANTY; without even the implied warranty of
 * MERCHANTABILITY or FITNESS FOR A PARTICULAR PURPOSE.  See the GNU
 * Lesser General Public License for more details.
 *
 * You should have received a copy of the GNU Lesser General Public
 * License along with this library; if not, write to the Free Software
 * Foundation, Inc., 51 Franklin Street, Fifth Floor, Boston, MA  02110-1301  USA
 *
 * Linden Research, Inc., 945 Battery Street, San Francisco, CA  94111  USA
 * $/LicenseInfo$
 * @endcond
 */

#ifndef LL_LLPLUGINCLASSMEDIA_H
#define LL_LLPLUGINCLASSMEDIA_H

#include "llgltypes.h"
#include "llpluginprocessparent.h"
#include "llrect.h"
#include "llpluginclassmediaowner.h"
#include <queue>
#include "v4color.h"

class LLPluginClassMedia : public LLPluginProcessParentOwner
{
    LOG_CLASS(LLPluginClassMedia);
public:
<<<<<<< HEAD
	LLPluginClassMedia(LLPluginClassMediaOwner *owner);
	virtual ~LLPluginClassMedia();

	// local initialization, called by the media manager when creating a source
	bool init(const std::string &launcher_filename, 
					  const std::string &plugin_dir, 
					  const std::string &plugin_filename, 
					  bool debug);

	// undoes everything init() didm called by the media manager when destroying a source
	void reset();
	
	void idle(void);
	
	// All of these may return 0 or an actual valid value.
	// Callers need to check the return for 0, and not use the values in that case.
	int getWidth() const { return (mMediaWidth > 0) ? mMediaWidth : 0; };
	int getHeight() const { return (mMediaHeight > 0) ? mMediaHeight : 0; };
	int getNaturalWidth() const { return mNaturalMediaWidth; };
	int getNaturalHeight() const { return mNaturalMediaHeight; };
	int getSetWidth() const { return mSetMediaWidth; };
	int getSetHeight() const { return mSetMediaHeight; };
	int getBitsWidth() const { return (mTextureWidth > 0) ? mTextureWidth : 0; };
	int getBitsHeight() const { return (mTextureHeight > 0) ? mTextureHeight : 0; };
	int getTextureWidth() const;
	int getTextureHeight() const;
	int getFullWidth() const { return mFullMediaWidth; };
	int getFullHeight() const { return mFullMediaHeight; };
	F64 getZoomFactor() const { return mZoomFactor; };
	
	// This may return NULL.  Callers need to check for and handle this case.
	unsigned char* getBitsData();

	// gets the format details of the texture data
	// These may return 0 if they haven't been set up yet.  The caller needs to detect this case.
	int getTextureDepth() const { return mRequestedTextureDepth; };
	int getTextureFormatInternal() const { return mRequestedTextureInternalFormat; };
	int getTextureFormatPrimary() const { return mRequestedTextureFormat; };
	int getTextureFormatType() const { return mRequestedTextureType; };
	bool getTextureFormatSwapBytes() const { return mRequestedTextureSwapBytes; };
	bool getTextureCoordsOpenGL() const { return mRequestedTextureCoordsOpenGL; };

	void setSize(int width, int height);
	void setAutoScale(bool auto_scale);
	void setZoomFactor(F64 zoom_factor) { mZoomFactor = zoom_factor; }

	void setBackgroundColor(LLColor4 color) { mBackgroundColor = color; };
	
	void setOwner(LLPluginClassMediaOwner *owner) { mOwner = owner; };
	
	// Returns true if all of the texture parameters (depth, format, size, and texture size) are set up and consistent.
	// This will initially be false, and will also be false for some time after setSize while the resize is processed.
	// Note that if this returns true, it is safe to use all the get() functions above without checking for invalid return values
	// until you call idle() again.
	bool textureValid(void);
	
	bool getDirty(LLRect *dirty_rect = NULL);
	void resetDirty(void);
	
	typedef enum 
	{
		MOUSE_EVENT_DOWN,
		MOUSE_EVENT_UP,
		MOUSE_EVENT_MOVE,
		MOUSE_EVENT_DOUBLE_CLICK
	}EMouseEventType;
	
	void mouseEvent(EMouseEventType type, int button, int x, int y, MASK modifiers);

	typedef enum 
	{
		KEY_EVENT_DOWN,
		KEY_EVENT_UP,
		KEY_EVENT_REPEAT
	}EKeyEventType;
	
	bool keyEvent(EKeyEventType type, int key_code, MASK modifiers, LLSD native_key_data);

	void scrollEvent(int x, int y, int clicks_x, int clicks_y, MASK modifiers);

	// enable/disable media plugin debugging messages and info spam
	void enableMediaPluginDebugging( bool enable );
#if LL_LINUX
	void enablePipeWireVolumeCatcher( bool enable );
#endif

	// Javascript <-> viewer events
	void jsEnableObject( bool enable );
	void jsAgentLocationEvent( double x, double y, double z );
	void jsAgentGlobalLocationEvent( double x, double y, double z );
	void jsAgentOrientationEvent( double angle );
	void jsAgentLanguageEvent( const std::string& language );
	void jsAgentRegionEvent( const std::string& region_name );
	void jsAgentMaturityEvent( const std::string& maturity );
		
	// Text may be unicode (utf8 encoded)
	bool textInput(const std::string &text, MASK modifiers, LLSD native_key_data);
	
=======
    LLPluginClassMedia(LLPluginClassMediaOwner *owner);
    virtual ~LLPluginClassMedia();

    // local initialization, called by the media manager when creating a source
    bool init(const std::string &launcher_filename,
                      const std::string &plugin_dir,
                      const std::string &plugin_filename,
                      bool debug);

    // undoes everything init() didm called by the media manager when destroying a source
    void reset();

    void idle(void);

    // All of these may return 0 or an actual valid value.
    // Callers need to check the return for 0, and not use the values in that case.
    int getWidth() const { return (mMediaWidth > 0) ? mMediaWidth : 0; };
    int getHeight() const { return (mMediaHeight > 0) ? mMediaHeight : 0; };
    int getNaturalWidth() const { return mNaturalMediaWidth; };
    int getNaturalHeight() const { return mNaturalMediaHeight; };
    int getSetWidth() const { return mSetMediaWidth; };
    int getSetHeight() const { return mSetMediaHeight; };
    int getBitsWidth() const { return (mTextureWidth > 0) ? mTextureWidth : 0; };
    int getBitsHeight() const { return (mTextureHeight > 0) ? mTextureHeight : 0; };
    int getTextureWidth() const;
    int getTextureHeight() const;
    int getFullWidth() const { return mFullMediaWidth; };
    int getFullHeight() const { return mFullMediaHeight; };
    F64 getZoomFactor() const { return mZoomFactor; };

    // This may return NULL.  Callers need to check for and handle this case.
    unsigned char* getBitsData();

    // gets the format details of the texture data
    // These may return 0 if they haven't been set up yet.  The caller needs to detect this case.
    int getTextureDepth() const { return mRequestedTextureDepth; };
    int getTextureFormatInternal() const { return mRequestedTextureInternalFormat; };
    int getTextureFormatPrimary() const { return mRequestedTextureFormat; };
    int getTextureFormatType() const { return mRequestedTextureType; };
    bool getTextureFormatSwapBytes() const { return mRequestedTextureSwapBytes; };
    bool getTextureCoordsOpenGL() const { return mRequestedTextureCoordsOpenGL; };

    void setSize(int width, int height);
    void setAutoScale(bool auto_scale);
    void setZoomFactor(F64 zoom_factor) { mZoomFactor = zoom_factor; }

    void setBackgroundColor(LLColor4 color) { mBackgroundColor = color; };

    void setOwner(LLPluginClassMediaOwner *owner) { mOwner = owner; };

    // Returns true if all of the texture parameters (depth, format, size, and texture size) are set up and consistent.
    // This will initially be false, and will also be false for some time after setSize while the resize is processed.
    // Note that if this returns true, it is safe to use all the get() functions above without checking for invalid return values
    // until you call idle() again.
    bool textureValid(void);

    bool getDirty(LLRect *dirty_rect = NULL);
    void resetDirty(void);

    typedef enum
    {
        MOUSE_EVENT_DOWN,
        MOUSE_EVENT_UP,
        MOUSE_EVENT_MOVE,
        MOUSE_EVENT_DOUBLE_CLICK
    }EMouseEventType;

    void mouseEvent(EMouseEventType type, int button, int x, int y, MASK modifiers);

    typedef enum
    {
        KEY_EVENT_DOWN,
        KEY_EVENT_UP,
        KEY_EVENT_REPEAT
    }EKeyEventType;

    bool keyEvent(EKeyEventType type, int key_code, MASK modifiers, LLSD native_key_data);

    void scrollEvent(int x, int y, int clicks_x, int clicks_y, MASK modifiers);

    // enable/disable media plugin debugging messages and info spam
    void enableMediaPluginDebugging( bool enable );

    // Javascript <-> viewer events
    void jsEnableObject( bool enable );
    void jsAgentLocationEvent( double x, double y, double z );
    void jsAgentGlobalLocationEvent( double x, double y, double z );
    void jsAgentOrientationEvent( double angle );
    void jsAgentLanguageEvent( const std::string& language );
    void jsAgentRegionEvent( const std::string& region_name );
    void jsAgentMaturityEvent( const std::string& maturity );

    // Text may be unicode (utf8 encoded)
    bool textInput(const std::string &text, MASK modifiers, LLSD native_key_data);

>>>>>>> 2f25f87e
    static std::string sOIDcookieUrl;
    static std::string sOIDcookieName;
    static std::string sOIDcookieValue;
    static std::string sOIDcookieHost;
    static std::string sOIDcookiePath;
    static bool sOIDcookieHttpOnly;
    static bool sOIDcookieSecure;
    void storeOpenIDCookie(const std::string url,
        const std::string name, const std::string value,
        const std::string host, const std::string path,
        bool httponly, bool secure);

    void injectOpenIDCookie();

    void setCookie(std::string uri, std::string name, std::string value, std::string domain, std::string path, bool httponly, bool secure);

    void loadURI(const std::string &uri);

    void executeJavaScript(const std::string &code);

    // "Loading" means uninitialized or any state prior to fully running (processing commands)
    bool isPluginLoading(void) { return mPlugin?mPlugin->isLoading():false; };

    // "Running" means the steady state -- i.e. processing messages
    bool isPluginRunning(void) { return mPlugin?mPlugin->isRunning():false; };

    // "Exited" means any regular or error state after "Running" (plugin may have crashed or exited normally)
    bool isPluginExited(void) { return mPlugin?mPlugin->isDone():false; };

    std::string getPluginVersion() { return mPlugin?mPlugin->getPluginVersion():std::string(""); };

    bool getDisableTimeout() { return mPlugin?mPlugin->getDisableTimeout():false; };
    void setDisableTimeout(bool disable) { if(mPlugin) mPlugin->setDisableTimeout(disable); };

    // Inherited from LLPluginProcessParentOwner
    /* virtual */ void receivePluginMessage(const LLPluginMessage &message);
    /* virtual */ void pluginLaunchFailed();
    /* virtual */ void pluginDied();


    typedef enum
    {
        PRIORITY_UNLOADED,  // media plugin isn't even loaded.
        PRIORITY_STOPPED,   // media is not playing, shouldn't need to update at all.
        PRIORITY_HIDDEN,    // media is not being displayed or is out of view, don't need to do graphic updates, but may still update audio, playhead, etc.
        PRIORITY_SLIDESHOW, // media is in the far distance, updates very infrequently
        PRIORITY_LOW,       // media is in the distance, may be rendered at reduced size
        PRIORITY_NORMAL,    // normal (default) priority
        PRIORITY_HIGH       // media has user focus and/or is taking up most of the screen
    }EPriority;

    static const char* priorityToString(EPriority priority);
    void setPriority(EPriority priority);
    void setLowPrioritySizeLimit(int size);

    F64 getCPUUsage();

    void sendPickFileResponse(const std::vector<std::string> files);

    void sendAuthResponse(bool ok, const std::string &username, const std::string &password);

    // Valid after a MEDIA_EVENT_CURSOR_CHANGED event
    std::string getCursorName() const { return mCursorName; };

    LLPluginClassMediaOwner::EMediaStatus getStatus() const { return mStatus; }

    void    cut();
    bool    canCut() const { return mCanCut; };

    void    copy();
    bool    canCopy() const { return mCanCopy; };

    void    paste();
    bool    canPaste() const { return mCanPaste; };

    // These can be called before init(), and they will be queued and sent before the media init message.
    void    setUserDataPath(const std::string &user_data_path_cache, const std::string &username, const std::string &user_data_path_cef_log);
    void    setLanguageCode(const std::string &language_code);
    void    setPluginsEnabled(const bool enabled);
    void    setJavascriptEnabled(const bool enabled);
    void    setWebSecurityDisabled(const bool disabled);
    void    setFileAccessFromFileUrlsEnabled(const bool enabled);
    void    setTarget(const std::string &target);

    ///////////////////////////////////
    // media browser class functions
    bool pluginSupportsMediaBrowser(void);

    void focus(bool focused);
    void set_page_zoom_factor( F64 factor );
    void clear_cache();
    void clear_cookies();
    void set_cookies(const std::string &cookies);
    void cookies_enabled(bool enable);
    void proxy_setup(bool enable, const std::string &host = LLStringUtil::null, int port = 0);
    void browse_stop();
    void browse_reload(bool ignore_cache = false);
    void browse_forward();
    void browse_back();
    void setBrowserUserAgent(const std::string& user_agent);
    void showWebInspector( bool show );
    void proxyWindowOpened(const std::string &target, const std::string &uuid);
    void proxyWindowClosed(const std::string &uuid);
    void ignore_ssl_cert_errors(bool ignore);
    void addCertificateFilePath(const std::string& path);

    // This is valid after MEDIA_EVENT_NAVIGATE_BEGIN or MEDIA_EVENT_NAVIGATE_COMPLETE
    std::string getNavigateURI() const { return mNavigateURI; };

    // These are valid after MEDIA_EVENT_NAVIGATE_COMPLETE
    S32         getNavigateResultCode() const { return mNavigateResultCode; };
    std::string getNavigateResultString() const { return mNavigateResultString; };
    bool        getHistoryBackAvailable() const { return mHistoryBackAvailable; };
    bool        getHistoryForwardAvailable() const { return mHistoryForwardAvailable; };

    // This is valid after MEDIA_EVENT_PROGRESS_UPDATED
    int         getProgressPercent() const { return mProgressPercent; };

    // This is valid after MEDIA_EVENT_STATUS_TEXT_CHANGED
    std::string getStatusText() const { return mStatusText; };

    // This is valid after MEDIA_EVENT_LOCATION_CHANGED
    std::string getLocation() const { return mLocation; };

    // This is valid after MEDIA_EVENT_CLICK_LINK_HREF or MEDIA_EVENT_CLICK_LINK_NOFOLLOW
    std::string getClickURL() const { return mClickURL; };

    // This is valid after MEDIA_EVENT_CLICK_LINK_NOFOLLOW
    std::string getClickNavType() const { return mClickNavType; };

    // This is valid after MEDIA_EVENT_CLICK_LINK_HREF
    std::string getClickTarget() const { return mClickTarget; };

    // This is valid during MEDIA_EVENT_CLICK_LINK_HREF and MEDIA_EVENT_GEOMETRY_CHANGE
    std::string getClickUUID() const { return mClickUUID; };

    // mClickTarget is received from message and governs how link will be opened
    // use this to enforce your own way of opening links inside plugins
    void setOverrideClickTarget(const std::string &target);
    void resetOverrideClickTarget() { mClickEnforceTarget = false; };
    bool isOverrideClickTarget() const { return mClickEnforceTarget; }
    std::string getOverrideClickTarget() const { return mOverrideClickTarget; };

    // These are valid during MEDIA_EVENT_DEBUG_MESSAGE
    std::string getDebugMessageText() const { return mDebugMessageText; };
    std::string getDebugMessageLevel() const { return mDebugMessageLevel; };

    // This is valid after MEDIA_EVENT_NAVIGATE_ERROR_PAGE
    S32 getStatusCode() const { return mStatusCode; };

    // These are valid during MEDIA_EVENT_GEOMETRY_CHANGE
    S32 getGeometryX() const { return mGeometryX; };
    S32 getGeometryY() const { return mGeometryY; };
    S32 getGeometryWidth() const { return mGeometryWidth; };
    S32 getGeometryHeight() const { return mGeometryHeight; };

    // These are valid during MEDIA_EVENT_AUTH_REQUEST
    std::string getAuthURL() const { return mAuthURL; };
    std::string getAuthRealm() const { return mAuthRealm; };

    // These are valid during MEDIA_EVENT_PICK_FILE_REQUEST
    bool getIsMultipleFilePick() const { return mIsMultipleFilePick; }

    // These are valid during MEDIA_EVENT_LINK_HOVERED
    std::string getHoverText() const { return mHoverText; };
    std::string getHoverLink() const { return mHoverLink; };

    // these are valid during MEDIA_EVENT_LINK_HOVERED
    std::string getFileDownloadFilename() const { return mFileDownloadFilename; }


    const std::string& getMediaName() const { return mMediaName; };
    std::string getMediaDescription() const { return mMediaDescription; };

    // Crash the plugin.  If you use this outside of a testbed, you will be punished.
    void        crashPlugin();

    // Hang the plugin.  If you use this outside of a testbed, you will be punished.
    void        hangPlugin();

    ///////////////////////////////////
    // media time class functions
    bool pluginSupportsMediaTime(void);
    void stop();
    void start(float rate = 0.0f);
    void pause();
    void seek(float time);
    void setLoop(bool loop);
    void setVolume(float volume);
    float getVolume();

    F64 getCurrentTime(void) const { return mCurrentTime; };
    F64 getDuration(void) const { return mDuration; };
    F64 getCurrentPlayRate(void) { return mCurrentRate; };
    F64 getLoadedDuration(void) const { return mLoadedDuration; };

    // Initialize the URL history of the plugin by sending
    // "init_history" message
    void initializeUrlHistory(const LLSD& url_history);

    std::shared_ptr<LLPluginClassMedia> getSharedPtr() { return std::dynamic_pointer_cast<LLPluginClassMedia>(shared_from_this()); } // due to enable_shared_from_this

protected:

    LLPluginClassMediaOwner *mOwner;

    // Notify this object's owner that an event has occurred.
    void mediaEvent(LLPluginClassMediaOwner::EMediaEvent event);

    void sendMessage(const LLPluginMessage &message);  // Send message internally, either queueing or sending directly.
    std::queue<LLPluginMessage> mSendQueue;     // Used to queue messages while the plugin initializes.

    void setSizeInternal(void);

    bool        mTextureParamsReceived;     // the mRequestedTexture* fields are only valid when this is true
    S32         mRequestedTextureDepth;
    LLGLenum    mRequestedTextureInternalFormat;
    LLGLenum    mRequestedTextureFormat;
    LLGLenum    mRequestedTextureType;
    bool        mRequestedTextureSwapBytes;
    bool        mRequestedTextureCoordsOpenGL;

    std::string mTextureSharedMemoryName;
    size_t      mTextureSharedMemorySize;

    // True to scale requested media up to the full size of the texture (i.e. next power of two)
    bool        mAutoScaleMedia;

    // default media size for the plugin, from the texture_params message.
    int         mDefaultMediaWidth;
    int         mDefaultMediaHeight;

    // Size that has been requested by the plugin itself
    int         mNaturalMediaWidth;
    int         mNaturalMediaHeight;

    // Size that has been requested with setSize()
    int         mSetMediaWidth;
    int         mSetMediaHeight;

    // Full calculated media size (before auto-scale and downsample calculations)
    int         mFullMediaWidth;
    int         mFullMediaHeight;

    // Actual media size being set (after auto-scale)
    int         mRequestedMediaWidth;
    int         mRequestedMediaHeight;

    // Texture size calculated from actual media size
    int         mRequestedTextureWidth;
    int         mRequestedTextureHeight;

    // Size that the plugin has acknowledged
    int         mTextureWidth;
    int         mTextureHeight;
    int         mMediaWidth;
    int         mMediaHeight;

    F64         mZoomFactor;

    float       mRequestedVolume;

    // Priority of this media stream
    EPriority   mPriority;
    int         mLowPrioritySizeLimit;

    bool        mAllowDownsample;
    int         mPadding;


    LLPluginProcessParent::ptr_t mPlugin;

    LLRect mDirtyRect;

    std::string translateModifiers(MASK modifiers);

    std::string mCursorName;
    int         mLastMouseX;
    int         mLastMouseY;

    LLPluginClassMediaOwner::EMediaStatus mStatus;

    F64             mSleepTime;

    bool            mCanCut;
    bool            mCanCopy;
    bool            mCanPaste;

    std::string     mMediaName;
    std::string     mMediaDescription;

    LLColor4        mBackgroundColor;

    std::string     mTarget;

    /////////////////////////////////////////
    // media_browser class
    std::string     mNavigateURI;
    S32             mNavigateResultCode;
    std::string     mNavigateResultString;
    bool            mHistoryBackAvailable;
    bool            mHistoryForwardAvailable;
    std::string     mStatusText;
    int             mProgressPercent;
    std::string     mLocation;
    std::string     mClickURL;
    std::string     mClickNavType;
    std::string     mClickTarget;
    std::string     mClickUUID;
    bool            mClickEnforceTarget;
    std::string     mOverrideClickTarget;
    std::string     mDebugMessageText;
    std::string     mDebugMessageLevel;
    S32             mGeometryX;
    S32             mGeometryY;
    S32             mGeometryWidth;
    S32             mGeometryHeight;
    S32             mStatusCode;
    std::string     mAuthURL;
    std::string     mAuthRealm;
    std::string     mHoverText;
    std::string     mHoverLink;
    std::string     mFileDownloadFilename;
    bool            mIsMultipleFilePick;

    /////////////////////////////////////////
    // media_time class
    F64             mCurrentTime;
    F64             mDuration;
    F64             mCurrentRate;
    F64             mLoadedDuration;

//--------------------------------------
    //debug use only
    //
private:
    bool  mDeleteOK ;
public:
    void setDeleteOK(bool flag) { mDeleteOK = flag ;}
//--------------------------------------
};

#endif // LL_LLPLUGINCLASSMEDIA_H<|MERGE_RESOLUTION|>--- conflicted
+++ resolved
@@ -40,106 +40,6 @@
 {
     LOG_CLASS(LLPluginClassMedia);
 public:
-<<<<<<< HEAD
-	LLPluginClassMedia(LLPluginClassMediaOwner *owner);
-	virtual ~LLPluginClassMedia();
-
-	// local initialization, called by the media manager when creating a source
-	bool init(const std::string &launcher_filename, 
-					  const std::string &plugin_dir, 
-					  const std::string &plugin_filename, 
-					  bool debug);
-
-	// undoes everything init() didm called by the media manager when destroying a source
-	void reset();
-	
-	void idle(void);
-	
-	// All of these may return 0 or an actual valid value.
-	// Callers need to check the return for 0, and not use the values in that case.
-	int getWidth() const { return (mMediaWidth > 0) ? mMediaWidth : 0; };
-	int getHeight() const { return (mMediaHeight > 0) ? mMediaHeight : 0; };
-	int getNaturalWidth() const { return mNaturalMediaWidth; };
-	int getNaturalHeight() const { return mNaturalMediaHeight; };
-	int getSetWidth() const { return mSetMediaWidth; };
-	int getSetHeight() const { return mSetMediaHeight; };
-	int getBitsWidth() const { return (mTextureWidth > 0) ? mTextureWidth : 0; };
-	int getBitsHeight() const { return (mTextureHeight > 0) ? mTextureHeight : 0; };
-	int getTextureWidth() const;
-	int getTextureHeight() const;
-	int getFullWidth() const { return mFullMediaWidth; };
-	int getFullHeight() const { return mFullMediaHeight; };
-	F64 getZoomFactor() const { return mZoomFactor; };
-	
-	// This may return NULL.  Callers need to check for and handle this case.
-	unsigned char* getBitsData();
-
-	// gets the format details of the texture data
-	// These may return 0 if they haven't been set up yet.  The caller needs to detect this case.
-	int getTextureDepth() const { return mRequestedTextureDepth; };
-	int getTextureFormatInternal() const { return mRequestedTextureInternalFormat; };
-	int getTextureFormatPrimary() const { return mRequestedTextureFormat; };
-	int getTextureFormatType() const { return mRequestedTextureType; };
-	bool getTextureFormatSwapBytes() const { return mRequestedTextureSwapBytes; };
-	bool getTextureCoordsOpenGL() const { return mRequestedTextureCoordsOpenGL; };
-
-	void setSize(int width, int height);
-	void setAutoScale(bool auto_scale);
-	void setZoomFactor(F64 zoom_factor) { mZoomFactor = zoom_factor; }
-
-	void setBackgroundColor(LLColor4 color) { mBackgroundColor = color; };
-	
-	void setOwner(LLPluginClassMediaOwner *owner) { mOwner = owner; };
-	
-	// Returns true if all of the texture parameters (depth, format, size, and texture size) are set up and consistent.
-	// This will initially be false, and will also be false for some time after setSize while the resize is processed.
-	// Note that if this returns true, it is safe to use all the get() functions above without checking for invalid return values
-	// until you call idle() again.
-	bool textureValid(void);
-	
-	bool getDirty(LLRect *dirty_rect = NULL);
-	void resetDirty(void);
-	
-	typedef enum 
-	{
-		MOUSE_EVENT_DOWN,
-		MOUSE_EVENT_UP,
-		MOUSE_EVENT_MOVE,
-		MOUSE_EVENT_DOUBLE_CLICK
-	}EMouseEventType;
-	
-	void mouseEvent(EMouseEventType type, int button, int x, int y, MASK modifiers);
-
-	typedef enum 
-	{
-		KEY_EVENT_DOWN,
-		KEY_EVENT_UP,
-		KEY_EVENT_REPEAT
-	}EKeyEventType;
-	
-	bool keyEvent(EKeyEventType type, int key_code, MASK modifiers, LLSD native_key_data);
-
-	void scrollEvent(int x, int y, int clicks_x, int clicks_y, MASK modifiers);
-
-	// enable/disable media plugin debugging messages and info spam
-	void enableMediaPluginDebugging( bool enable );
-#if LL_LINUX
-	void enablePipeWireVolumeCatcher( bool enable );
-#endif
-
-	// Javascript <-> viewer events
-	void jsEnableObject( bool enable );
-	void jsAgentLocationEvent( double x, double y, double z );
-	void jsAgentGlobalLocationEvent( double x, double y, double z );
-	void jsAgentOrientationEvent( double angle );
-	void jsAgentLanguageEvent( const std::string& language );
-	void jsAgentRegionEvent( const std::string& region_name );
-	void jsAgentMaturityEvent( const std::string& maturity );
-		
-	// Text may be unicode (utf8 encoded)
-	bool textInput(const std::string &text, MASK modifiers, LLSD native_key_data);
-	
-=======
     LLPluginClassMedia(LLPluginClassMediaOwner *owner);
     virtual ~LLPluginClassMedia();
 
@@ -235,7 +135,10 @@
     // Text may be unicode (utf8 encoded)
     bool textInput(const std::string &text, MASK modifiers, LLSD native_key_data);
 
->>>>>>> 2f25f87e
+#if LL_LINUX
+	void enablePipeWireVolumeCatcher( bool enable );
+#endif
+
     static std::string sOIDcookieUrl;
     static std::string sOIDcookieName;
     static std::string sOIDcookieValue;
