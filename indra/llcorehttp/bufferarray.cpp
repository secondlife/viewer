--- conflicted
+++ resolved
@@ -288,11 +288,7 @@
 	if (pos >= mLen)
 		return -1;		// Doesn't exist
 
-<<<<<<< HEAD
-	const auto block_limit(mBlocks.size());
-=======
 	const int block_limit(narrow(mBlocks.size()));
->>>>>>> 2e713ea5
 	for (int i(0); i < block_limit; ++i)
 	{
 		if (pos < mBlocks[i]->mUsed)
