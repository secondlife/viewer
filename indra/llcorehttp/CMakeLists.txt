--- conflicted
+++ resolved
@@ -167,33 +167,6 @@
     COMMENT "Creating Resources directory in app bundle."
   )
   
-<<<<<<< HEAD
-  # Copy the required libraries to the package app
-  add_custom_command(TARGET INTEGRATION_TEST_llcorehttp PRE_BUILD
-    COMMAND ${CMAKE_COMMAND} -E copy ${AUTOBUILD_INSTALL_DIR}/lib/release/libapr-1.0.dylib ${LL_TEST_DESTINATION_DIR}
-    DEPENDS ${AUTOBUILD_INSTALL_DIR}/lib/release/libapr-1.0.dylib
-  )
-  add_custom_command(TARGET INTEGRATION_TEST_llcorehttp PRE_BUILD
-    COMMAND ${CMAKE_COMMAND} -E copy ${AUTOBUILD_INSTALL_DIR}/lib/release/libaprutil-1.0.dylib ${LL_TEST_DESTINATION_DIR}
-    DEPENDS ${AUTOBUILD_INSTALL_DIR}/lib/release/libaprutil-1.0.dylib
-  )
-  add_custom_command(TARGET INTEGRATION_TEST_llcorehttp PRE_BUILD
-    COMMAND ${CMAKE_COMMAND} -E copy ${AUTOBUILD_INSTALL_DIR}/lib/release/libexception_handler.dylib ${LL_TEST_DESTINATION_DIR}
-    DEPENDS ${AUTOBUILD_INSTALL_DIR}/lib/release/libexception_handler.dylib
-  )
-  foreach(nghttp ${NGHTTP2_COPY})
-    add_custom_command(TARGET INTEGRATION_TEST_llcorehttp PRE_BUILD
-      COMMAND ${CMAKE_COMMAND} -E copy ${AUTOBUILD_INSTALL_DIR}/lib/release/${nghttp} ${LL_TEST_DESTINATION_DIR}
-      DEPENDS ${AUTOBUILD_INSTALL_DIR}/lib/release/${nghttp}
-    )
-  endforeach(nghttp)
-  foreach(expat ${EXPAT_COPY})
-    add_custom_command(TARGET INTEGRATION_TEST_llcorehttp PRE_BUILD
-      COMMAND ${CMAKE_COMMAND} -E copy ${AUTOBUILD_INSTALL_DIR}/lib/release/${expat} ${LL_TEST_DESTINATION_DIR}
-      DEPENDS ${AUTOBUILD_INSTALL_DIR}/lib/release/${expat}
-    )
-  endforeach(expat)
-=======
   # Copy the required libraries to the package app. We used to use a sequence
   # of '${CMAKE_COMMAND} -E copy' commands, but 'cmake -E copy' does only a
   # single file at a time: it doesn't understand wildcards. 'cmake -E copy' is
@@ -214,7 +187,6 @@
     ${LL_TEST_DESTINATION_DIR}
     DEPENDS ${copy_dylibs}
   )
->>>>>>> ec8ee339
 
 endif (DARWIN)
 
