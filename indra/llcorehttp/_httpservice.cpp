/**
 * @file _httpservice.cpp
 * @brief Internal definitions of the Http service thread
 *
 * $LicenseInfo:firstyear=2012&license=viewerlgpl$
 * Second Life Viewer Source Code
 * Copyright (C) 2012-2014, Linden Research, Inc.
 *
 * This library is free software; you can redistribute it and/or
 * modify it under the terms of the GNU Lesser General Public
 * License as published by the Free Software Foundation;
 * version 2.1 of the License only.
 *
 * This library is distributed in the hope that it will be useful,
 * but WITHOUT ANY WARRANTY; without even the implied warranty of
 * MERCHANTABILITY or FITNESS FOR A PARTICULAR PURPOSE.  See the GNU
 * Lesser General Public License for more details.
 *
 * You should have received a copy of the GNU Lesser General Public
 * License along with this library; if not, write to the Free Software
 * Foundation, Inc., 51 Franklin Street, Fifth Floor, Boston, MA  02110-1301  USA
 *
 * Linden Research, Inc., 945 Battery Street, San Francisco, CA  94111  USA
 * $/LicenseInfo$
 */

#include "_httpservice.h"

#include <boost/bind.hpp>
#include <boost/function.hpp>

#include "_httpoperation.h"
#include "_httprequestqueue.h"
#include "_httppolicy.h"
#include "_httplibcurl.h"
#include "_thread.h"
#include "_httpinternal.h"

#include "lltimer.h"
#include "llthread.h"
#include "llexception.h"
#include "llmemory.h"

namespace
{

static const char * const LOG_CORE("CoreHttp");

} // end anonymous namespace


namespace LLCore
{

const HttpService::OptionDescriptor HttpService::sOptionDesc[] =
{ //    isLong     isDynamic  isGlobal    isClass
	{	true,		true,		true,		true,		false	},		// PO_CONNECTION_LIMIT
	{	true,		true,		false,		true,		false	},		// PO_PER_HOST_CONNECTION_LIMIT
	{	false,		false,		true,		false,		false	},		// PO_CA_PATH
	{	false,		false,		true,		false,		false	},		// PO_CA_FILE
	{	false,		true,		true,		false,		false	},		// PO_HTTP_PROXY
	{	true,		true,		true,		false,		false	},		// PO_LLPROXY
	{	true,		true,		true,		false,		false	},		// PO_TRACE
	{	true,		true,		false,		true,		false	},		// PO_ENABLE_PIPELINING
	{	true,		true,		false,		true,		false	},		// PO_THROTTLE_RATE
	{   false,		false,		true,		false,		true	}		// PO_SSL_VERIFY_CALLBACK
};
HttpService * HttpService::sInstance(NULL);
volatile HttpService::EState HttpService::sState(NOT_INITIALIZED);

HttpService::HttpService()
	: mRequestQueue(NULL),
	  mExitRequested(0U),
	  mThread(NULL),
	  mPolicy(NULL),
	  mTransport(NULL),
	  mLastPolicy(0)
{}


HttpService::~HttpService()
{
	mExitRequested = 1U;
	if (RUNNING == sState)
	{
		// Trying to kill the service object with a running thread
		// is a bit tricky.
		if (mRequestQueue)
		{
			mRequestQueue->stopQueue();
		}
		
		if (mThread)
		{
			if (! mThread->timedJoin(250))
			{
				// Failed to join, expect problems ahead so do a hard termination.
<<<<<<< HEAD
=======
				LL_WARNS(LOG_CORE) << "Destroying HttpService with running thread.  Expect problems." << LL_NEWLINE
									<< "State: " << S32(sState)
									<< " Last policy: " << U32(mLastPolicy)
									<< LL_ENDL;

>>>>>>> 09f97172
				mThread->cancel();
			}
		}
	}
	
	if (mRequestQueue)
	{
		mRequestQueue->release();
		mRequestQueue = NULL;
	}

	delete mTransport;
	mTransport = NULL;
	
	delete mPolicy;
	mPolicy = NULL;

	if (mThread)
	{
		mThread->release();
		mThread = NULL;
	}
}
	

void HttpService::init(HttpRequestQueue * queue)
{
	llassert_always(! sInstance);
	llassert_always(NOT_INITIALIZED == sState);
	sInstance = new HttpService();

	queue->addRef();
	sInstance->mRequestQueue = queue;
	sInstance->mPolicy = new HttpPolicy(sInstance);
	sInstance->mTransport = new HttpLibcurl(sInstance);
	sState = INITIALIZED;
}


void HttpService::term()
{
	if (sInstance)
	{
		if (RUNNING == sState && sInstance->mThread)
		{
			// Unclean termination.  Thread appears to be running.  We'll
			// try to give the worker thread a chance to cancel using the
			// exit flag...
			sInstance->mExitRequested = 1U;
			sInstance->mRequestQueue->stopQueue();
			
			// And a little sleep
			for (int i(0); i < 10 && RUNNING == sState; ++i)
			{
				ms_sleep(100);
			}
		}

		delete sInstance;
		sInstance = NULL;
	}
	sState = NOT_INITIALIZED;
}


HttpRequest::policy_t HttpService::createPolicyClass()
{
	mLastPolicy = mPolicy->createPolicyClass();
	return mLastPolicy;
}


bool HttpService::isStopped()
{
	// What is really wanted here is something like:
	//
	//     HttpService * service = instanceOf();
	//     return STOPPED == sState && (! service || ! service->mThread || ! service->mThread->joinable());
	//
	// But boost::thread is not giving me a consistent story on joinability
	// of a thread after it returns.  Debug and non-debug builds are showing
	// different behavior on Linux/Etch so we do a weaker test that may
	// not be globally correct (i.e. thread *is* stopping, may not have
	// stopped but will very soon):
	
	return STOPPED == sState;
}


/// Threading:  callable by consumer thread *once*.
void HttpService::startThread()
{
	llassert_always(! mThread || STOPPED == sState);
	llassert_always(INITIALIZED == sState || STOPPED == sState);

	if (mThread)
	{
		mThread->release();
	}

	// Push current policy definitions, enable policy & transport components
	mPolicy->start();
	mTransport->start(mLastPolicy + 1);

	mThread = new LLCoreInt::HttpThread(boost::bind(&HttpService::threadRun, this, _1));
	sState = RUNNING;
}


/// Threading:  callable by worker thread.
void HttpService::stopRequested()
{
	mExitRequested = 1U;
}


/// Threading:  callable by worker thread.
bool HttpService::changePriority(HttpHandle handle, HttpRequest::priority_t priority)
{
	bool found(false);

	// Skip the request queue as we currently don't leave earlier
	// requests sitting there.  Start with the ready queue...
	found = mPolicy->changePriority(handle, priority);

	// If not there, we could try the transport/active queue but priority
	// doesn't really have much effect there so we don't waste cycles.
	
	return found;
}


/// Try to find the given request handle on any of the request
/// queues and cancel the operation.
///
/// @return			True if the request was canceled.
///
/// Threading:  callable by worker thread.
bool HttpService::cancel(HttpHandle handle)
{
	bool canceled(false);

	// Request can't be on request queue so skip that.

	// Check the policy component's queues first
	canceled = mPolicy->cancel(handle);

	if (! canceled)
	{
		// If that didn't work, check transport's.
		canceled = mTransport->cancel(handle);
	}
	
	return canceled;
}

	
/// Threading:  callable by worker thread.
void HttpService::shutdown()
{
	// Disallow future enqueue of requests
	mRequestQueue->stopQueue();

	// Cancel requests already on the request queue
	HttpRequestQueue::OpContainer ops;
	mRequestQueue->fetchAll(false, ops);

    for (HttpRequestQueue::OpContainer::iterator it = ops.begin();
        it != ops.end(); ++it)
    {
        (*it)->cancel();
    }
    ops.clear();

	// Shutdown transport canceling requests, freeing resources
	mTransport->shutdown();

	// And now policy
	mPolicy->shutdown();
}


// Working thread loop-forever method.  Gives time to
// each of the request queue, policy layer and transport
// layer pieces and then either sleeps for a small time
// or waits for a request to come in.  Repeats until
// requested to stop.
void HttpService::threadRun(LLCoreInt::HttpThread * thread)
{
	boost::this_thread::disable_interruption di;

	LLThread::registerThreadID();
	
	ELoopSpeed loop(REQUEST_SLEEP);
	while (! mExitRequested)
	{
        try
        {
		    loop = processRequestQueue(loop);

		    // Process ready queue issuing new requests as needed
		    ELoopSpeed new_loop = mPolicy->processReadyQueue();
		    loop = (std::min)(loop, new_loop);
		
		    // Give libcurl some cycles
		    new_loop = mTransport->processTransport();
		    loop = (std::min)(loop, new_loop);
		
		    // Determine whether to spin, sleep briefly or sleep for next request
		    if (REQUEST_SLEEP != loop)
		    {
			    ms_sleep(HTTP_SERVICE_LOOP_SLEEP_NORMAL_MS);
		    }
        }
        catch (const LLContinueError&)
        {
            LOG_UNHANDLED_EXCEPTION("");
        }
        catch (std::bad_alloc)
        {
            LLMemory::logMemoryInfo(TRUE);

            //output possible call stacks to log file.
            LLError::LLCallStacks::print();

            LL_ERRS() << "Bad memory allocation in HttpService::threadRun()!" << LL_ENDL;
        }
        catch (...)
        {
            CRASH_ON_UNHANDLED_EXCEPTION("");
        }
    }

	shutdown();
	sState = STOPPED;
}


HttpService::ELoopSpeed HttpService::processRequestQueue(ELoopSpeed loop)
{
	HttpRequestQueue::OpContainer ops;
	const bool wait_for_req(REQUEST_SLEEP == loop);
	
	mRequestQueue->fetchAll(wait_for_req, ops);
	while (! ops.empty())
	{
		HttpOperation::ptr_t op(ops.front());
		ops.erase(ops.begin());

		// Process operation
		if (! mExitRequested)
		{
			// Setup for subsequent tracing
			long tracing(HTTP_TRACE_OFF);
			mPolicy->getGlobalOptions().get(HttpRequest::PO_TRACE, &tracing);
			op->mTracing = (std::max)(op->mTracing, int(tracing));

			if (op->mTracing > HTTP_TRACE_OFF)
			{
				LL_INFOS(LOG_CORE) << "TRACE, FromRequestQueue, Handle:  "
								   << op->getHandle()
								   << LL_ENDL;
			}

			// Stage
			op->stageFromRequest(this);
		}
				
		// Done with operation
        op.reset();
	}

	// Queue emptied, allow polling loop to sleep
	return REQUEST_SLEEP;
}


HttpStatus HttpService::getPolicyOption(HttpRequest::EPolicyOption opt, HttpRequest::policy_t pclass,
										long * ret_value)
{
	if (opt < HttpRequest::PO_CONNECTION_LIMIT											// option must be in range
		|| opt >= HttpRequest::PO_LAST													// ditto
		|| (! sOptionDesc[opt].mIsLong)													// datatype is long
		|| (pclass != HttpRequest::GLOBAL_POLICY_ID && pclass > mLastPolicy)			// pclass in valid range
		|| (pclass == HttpRequest::GLOBAL_POLICY_ID && ! sOptionDesc[opt].mIsGlobal)	// global setting permitted
		|| (pclass != HttpRequest::GLOBAL_POLICY_ID && ! sOptionDesc[opt].mIsClass))	// class setting permitted
																						// can always get, no dynamic check
	{
		return HttpStatus(HttpStatus::LLCORE, LLCore::HE_INVALID_ARG);
	}

	HttpStatus status;
	if (pclass == HttpRequest::GLOBAL_POLICY_ID)
	{
		HttpPolicyGlobal & opts(mPolicy->getGlobalOptions());
		
		status = opts.get(opt, ret_value);
	}
	else
	{
		HttpPolicyClass & opts(mPolicy->getClassOptions(pclass));

		status = opts.get(opt, ret_value);
	}

	return status;
}


HttpStatus HttpService::getPolicyOption(HttpRequest::EPolicyOption opt, HttpRequest::policy_t pclass,
										std::string * ret_value)
{
	HttpStatus status(HttpStatus::LLCORE, LLCore::HE_INVALID_ARG);

	if (opt < HttpRequest::PO_CONNECTION_LIMIT											// option must be in range
		|| opt >= HttpRequest::PO_LAST													// ditto
		|| (sOptionDesc[opt].mIsLong)													// datatype is string
		|| (pclass != HttpRequest::GLOBAL_POLICY_ID && pclass > mLastPolicy)			// pclass in valid range
		|| (pclass == HttpRequest::GLOBAL_POLICY_ID && ! sOptionDesc[opt].mIsGlobal)	// global setting permitted
		|| (pclass != HttpRequest::GLOBAL_POLICY_ID && ! sOptionDesc[opt].mIsClass))	// class setting permitted
																						// can always get, no dynamic check
	{
		return status;
	}

	// Only global has string values
	if (pclass == HttpRequest::GLOBAL_POLICY_ID)
	{
		HttpPolicyGlobal & opts(mPolicy->getGlobalOptions());

		status = opts.get(opt, ret_value);
	}

	return status;
}

HttpStatus HttpService::getPolicyOption(HttpRequest::EPolicyOption opt, HttpRequest::policy_t pclass,
	HttpRequest::policyCallback_t * ret_value)
{
	HttpStatus status(HttpStatus::LLCORE, LLCore::HE_INVALID_ARG);

	if (opt < HttpRequest::PO_CONNECTION_LIMIT											// option must be in range
		|| opt >= HttpRequest::PO_LAST													// ditto
		|| (sOptionDesc[opt].mIsLong)													// datatype is string
		|| (pclass != HttpRequest::GLOBAL_POLICY_ID && pclass > mLastPolicy)			// pclass in valid range
		|| (pclass == HttpRequest::GLOBAL_POLICY_ID && !sOptionDesc[opt].mIsGlobal)	// global setting permitted
		|| (pclass != HttpRequest::GLOBAL_POLICY_ID && !sOptionDesc[opt].mIsClass))	// class setting permitted
		// can always get, no dynamic check
	{
		return status;
	}

	// Only global has callback values
	if (pclass == HttpRequest::GLOBAL_POLICY_ID)
	{
		HttpPolicyGlobal & opts(mPolicy->getGlobalOptions());

		status = opts.get(opt, ret_value);
	}

	return status;
}



HttpStatus HttpService::setPolicyOption(HttpRequest::EPolicyOption opt, HttpRequest::policy_t pclass,
										long value, long * ret_value)
{
	HttpStatus status(HttpStatus::LLCORE, LLCore::HE_INVALID_ARG);
	
	if (opt < HttpRequest::PO_CONNECTION_LIMIT											// option must be in range
		|| opt >= HttpRequest::PO_LAST													// ditto
		|| (! sOptionDesc[opt].mIsLong)													// datatype is long
		|| (pclass != HttpRequest::GLOBAL_POLICY_ID && pclass > mLastPolicy)			// pclass in valid range
		|| (pclass == HttpRequest::GLOBAL_POLICY_ID && ! sOptionDesc[opt].mIsGlobal)	// global setting permitted
		|| (pclass != HttpRequest::GLOBAL_POLICY_ID && ! sOptionDesc[opt].mIsClass)		// class setting permitted
		|| (RUNNING == sState && ! sOptionDesc[opt].mIsDynamic))						// dynamic setting permitted
	{
		return status;
	}

	if (pclass == HttpRequest::GLOBAL_POLICY_ID)
	{
		HttpPolicyGlobal & opts(mPolicy->getGlobalOptions());
		
		status = opts.set(opt, value);
		if (status && ret_value)
		{
			status = opts.get(opt, ret_value);
		}
	}
	else
	{
		HttpPolicyClass & opts(mPolicy->getClassOptions(pclass));

		status = opts.set(opt, value);
		if (status)
		{
			mTransport->policyUpdated(pclass);
			if (ret_value)
			{
				status = opts.get(opt, ret_value);
			}
		}
	}

	return status;
}


HttpStatus HttpService::setPolicyOption(HttpRequest::EPolicyOption opt, HttpRequest::policy_t pclass,
										const std::string & value, std::string * ret_value)
{
	HttpStatus status(HttpStatus::LLCORE, LLCore::HE_INVALID_ARG);
	
	if (opt < HttpRequest::PO_CONNECTION_LIMIT											// option must be in range
		|| opt >= HttpRequest::PO_LAST													// ditto
		|| (sOptionDesc[opt].mIsLong)													// datatype is string
		|| (pclass != HttpRequest::GLOBAL_POLICY_ID && pclass > mLastPolicy)			// pclass in valid range
		|| (pclass == HttpRequest::GLOBAL_POLICY_ID && ! sOptionDesc[opt].mIsGlobal)	// global setting permitted
		|| (pclass != HttpRequest::GLOBAL_POLICY_ID && ! sOptionDesc[opt].mIsClass)		// class setting permitted
		|| (RUNNING == sState && ! sOptionDesc[opt].mIsDynamic))						// dynamic setting permitted
	{
		return status;
	}

	// String values are always global (at this time).
	if (pclass == HttpRequest::GLOBAL_POLICY_ID)
	{
		HttpPolicyGlobal & opts(mPolicy->getGlobalOptions());
		
		status = opts.set(opt, value);
		if (status && ret_value)
		{
			status = opts.get(opt, ret_value);
		}
	}

	return status;
}

HttpStatus HttpService::setPolicyOption(HttpRequest::EPolicyOption opt, HttpRequest::policy_t pclass,
	HttpRequest::policyCallback_t value, HttpRequest::policyCallback_t * ret_value)
{
	HttpStatus status(HttpStatus::LLCORE, LLCore::HE_INVALID_ARG);

	if (opt < HttpRequest::PO_CONNECTION_LIMIT											// option must be in range
		|| opt >= HttpRequest::PO_LAST													// ditto
		|| (sOptionDesc[opt].mIsLong)													// datatype is string
		|| (pclass != HttpRequest::GLOBAL_POLICY_ID && pclass > mLastPolicy)			// pclass in valid range
		|| (pclass == HttpRequest::GLOBAL_POLICY_ID && !sOptionDesc[opt].mIsGlobal)	// global setting permitted
		|| (pclass != HttpRequest::GLOBAL_POLICY_ID && !sOptionDesc[opt].mIsClass)		// class setting permitted
		|| (RUNNING == sState && !sOptionDesc[opt].mIsDynamic))						// dynamic setting permitted
	{
		return status;
	}

	// Callbacks values are always global (at this time).
	if (pclass == HttpRequest::GLOBAL_POLICY_ID)
	{
		HttpPolicyGlobal & opts(mPolicy->getGlobalOptions());

		status = opts.set(opt, value);
		if (status && ret_value)
		{
			status = opts.get(opt, ret_value);
		}
	}

	return status;
}


}  // end namespace LLCore<|MERGE_RESOLUTION|>--- conflicted
+++ resolved
@@ -95,14 +95,11 @@
 			if (! mThread->timedJoin(250))
 			{
 				// Failed to join, expect problems ahead so do a hard termination.
-<<<<<<< HEAD
-=======
 				LL_WARNS(LOG_CORE) << "Destroying HttpService with running thread.  Expect problems." << LL_NEWLINE
 									<< "State: " << S32(sState)
 									<< " Last policy: " << U32(mLastPolicy)
 									<< LL_ENDL;
 
->>>>>>> 09f97172
 				mThread->cancel();
 			}
 		}
