--- conflicted
+++ resolved
@@ -50,13 +50,8 @@
     /*virtual*/ std::string getLLPluginFilename(std::string base_name);
 
 private:
-<<<<<<< HEAD
-	void* mDirSearch_h{ nullptr };
-	llutf16string mCurrentDir;
-=======
-    void* mDirSearch_h;
+    void* mDirSearch_h{ nullptr };
     llutf16string mCurrentDir;
->>>>>>> e7eced3c
 };
 
 #endif // LL_LLDIR_WIN32_H
