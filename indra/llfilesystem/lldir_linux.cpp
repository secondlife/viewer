--- conflicted
+++ resolved
@@ -241,33 +241,18 @@
 
 bool LLDir_Linux::fileExists(const std::string &filename) const
 {
-<<<<<<< HEAD
-	struct stat stat_data;
-	// Check the age of the file
-	// Now, we see if the files we've gathered are recent...
-	int res = stat(filename.c_str(), &stat_data);
-	if (!res)
-	{
-		return true;
-	}
-	else
-	{
-		return false;
-	}
-=======
     struct stat stat_data;
     // Check the age of the file
     // Now, we see if the files we've gathered are recent...
     int res = stat(filename.c_str(), &stat_data);
     if (!res)
     {
-        return TRUE;
-    }
-    else
-    {
-        return FALSE;
-    }
->>>>>>> e7eced3c
+        return true;
+    }
+    else
+    {
+        return false;
+    }
 }
 
 
