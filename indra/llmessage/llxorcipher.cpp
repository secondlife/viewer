--- conflicted
+++ resolved
@@ -122,12 +122,7 @@
     cipher.encrypt((U8*)MESSAGE, MSG_LENGTH, encrypted, MSG_LENGTH);
     cipher.decrypt(encrypted, MSG_LENGTH, decrypted, MSG_LENGTH);
 
-<<<<<<< HEAD
-	if(0 != memcmp((void*)MESSAGE, decrypted, MSG_LENGTH)) return false;
-	return true;
-=======
-    if(0 != memcmp((void*)MESSAGE, decrypted, MSG_LENGTH)) return FALSE;
-    return TRUE;
->>>>>>> e7eced3c
+    if(0 != memcmp((void*)MESSAGE, decrypted, MSG_LENGTH)) return false;
+    return true;
 }
 #endif