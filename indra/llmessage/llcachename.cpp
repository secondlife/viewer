/**
 * @file llcachename.cpp
 * @brief A hierarchical cache of first and last names queried based on UUID.
 *
 * $LicenseInfo:firstyear=2002&license=viewerlgpl$
 * Second Life Viewer Source Code
 * Copyright (C) 2010, Linden Research, Inc.
 *
 * This library is free software; you can redistribute it and/or
 * modify it under the terms of the GNU Lesser General Public
 * License as published by the Free Software Foundation;
 * version 2.1 of the License only.
 *
 * This library is distributed in the hope that it will be useful,
 * but WITHOUT ANY WARRANTY; without even the implied warranty of
 * MERCHANTABILITY or FITNESS FOR A PARTICULAR PURPOSE.  See the GNU
 * Lesser General Public License for more details.
 *
 * You should have received a copy of the GNU Lesser General Public
 * License along with this library; if not, write to the Free Software
 * Foundation, Inc., 51 Franklin Street, Fifth Floor, Boston, MA  02110-1301  USA
 *
 * Linden Research, Inc., 945 Battery Street, San Francisco, CA  94111  USA
 * $/LicenseInfo$
 */

#include "linden_common.h"

#include "llcachename.h"

// linden library includes
#include "lldbstrings.h"
#include "llframetimer.h"
#include "llhost.h"
#include "llrand.h"
#include "llsdserialize.h"
#include "lluuid.h"
#include "message.h"

#include <boost/regex.hpp>

// llsd serialization constants
static const std::string AGENTS("agents");
static const std::string GROUPS("groups");
static const std::string CTIME("ctime");
static const std::string FIRST("first");
static const std::string LAST("last");
static const std::string NAME("name");

// We track name requests in flight for up to this long.
// We won't re-request a name during this time
const U32 PENDING_TIMEOUT_SECS = 5 * 60;

// Globals
LLCacheName* gCacheName = NULL;
std::map<std::string, std::string> LLCacheName::sCacheName;

/// ---------------------------------------------------------------------------
/// class LLCacheNameEntry
/// ---------------------------------------------------------------------------

class LLCacheNameEntry
{
public:
    LLCacheNameEntry();

public:
    bool mIsGroup;
    U32 mCreateTime;    // unix time_t
    // IDEVO TODO collapse names to one field, which will eliminate
    // many string compares on "Resident"
    std::string mFirstName;
    std::string mLastName;
    std::string mGroupName;
};

LLCacheNameEntry::LLCacheNameEntry()
    : mIsGroup(false),
      mCreateTime(0)
{
}


class PendingReply
{
public:
<<<<<<< HEAD
	LLUUID				mID;
	LLCacheNameSignal	mSignal;
	LLHost				mHost;

	PendingReply(const LLUUID& id, const LLHost& host)
		: mID(id), mHost(host)
	{
	}

	boost::signals2::connection setCallback(const LLCacheNameCallback& cb)
	{
		return mSignal.connect(cb);
	}

	void done()			{ mID.setNull(); }
	bool isDone() const	{ return mID.isNull(); }
=======
    LLUUID              mID;
    LLCacheNameSignal   mSignal;
    LLHost              mHost;

    PendingReply(const LLUUID& id, const LLHost& host)
        : mID(id), mHost(host)
    {
    }

    boost::signals2::connection setCallback(const LLCacheNameCallback& cb)
    {
        return mSignal.connect(cb);
    }

    void done()         { mID.setNull(); }
    bool isDone() const { return mID.isNull() != FALSE; }
>>>>>>> e7eced3c
};

class ReplySender
{
public:
    ReplySender(LLMessageSystem* msg);
    ~ReplySender();

    void send(const LLUUID& id,
        const LLCacheNameEntry& entry, const LLHost& host);

private:
    void flush();

    LLMessageSystem*    mMsg;
    bool                mPending;
    bool                mCurrIsGroup;
    LLHost              mCurrHost;
};

ReplySender::ReplySender(LLMessageSystem* msg)
    : mMsg(msg), mPending(false), mCurrIsGroup(false)
{ }

ReplySender::~ReplySender()
{
    flush();
}

void ReplySender::send(const LLUUID& id,
    const LLCacheNameEntry& entry, const LLHost& host)
{
    if (mPending)
    {
        if (mCurrIsGroup != entry.mIsGroup
        ||  mCurrHost != host)
        {
            flush();
        }
    }

    if (!mPending)
    {
        mPending = true;
        mCurrIsGroup = entry.mIsGroup;
        mCurrHost = host;

        if(mCurrIsGroup)
            mMsg->newMessageFast(_PREHASH_UUIDGroupNameReply);
        else
            mMsg->newMessageFast(_PREHASH_UUIDNameReply);
    }

    mMsg->nextBlockFast(_PREHASH_UUIDNameBlock);
    mMsg->addUUIDFast(_PREHASH_ID, id);
    if(mCurrIsGroup)
    {
        mMsg->addStringFast(_PREHASH_GroupName, entry.mGroupName);
    }
    else
    {
        mMsg->addStringFast(_PREHASH_FirstName, entry.mFirstName);
        mMsg->addStringFast(_PREHASH_LastName, entry.mLastName);
    }

    if(mMsg->isSendFullFast(_PREHASH_UUIDNameBlock))
    {
        flush();
    }
}

void ReplySender::flush()
{
    if (mPending)
    {
        mMsg->sendReliable(mCurrHost);
        mPending = false;
    }
}


typedef std::set<LLUUID>                    AskQueue;
typedef std::list<PendingReply*>            ReplyQueue;
typedef std::map<LLUUID,U32>                PendingQueue;
typedef std::map<LLUUID, LLCacheNameEntry*> Cache;
typedef std::map<std::string, LLUUID>       ReverseCache;

class LLCacheName::Impl
{
public:
<<<<<<< HEAD
	LLMessageSystem*	mMsg;
	LLHost				mUpstreamHost;

	Cache				mCache;
		// the map of UUIDs to names
	ReverseCache   	  	mReverseCache;
		// map of names to UUIDs
	
	AskQueue			mAskNameQueue;
	AskQueue			mAskGroupQueue;
		// UUIDs to ask our upstream host about
	
	PendingQueue		mPendingQueue;
		// UUIDs that have been requested but are not in cache yet.

	ReplyQueue			mReplyQueue;
		// requests awaiting replies from us

	LLCacheNameSignal	mSignal;

	LLFrameTimer		mProcessTimer;

	Impl(LLMessageSystem* msg);
	~Impl();

	bool getName(const LLUUID& id, std::string& first, std::string& last);

	boost::signals2::connection addPending(const LLUUID& id, const LLCacheNameCallback& callback);
	void addPending(const LLUUID& id, const LLHost& host);
	
	void processPendingAsks();
	void processPendingReplies();
	void sendRequest(const char* msg_name, const AskQueue& queue);
	bool isRequestPending(const LLUUID& id);

	// Message system callbacks.
	void processUUIDRequest(LLMessageSystem* msg, bool isGroup);
	void processUUIDReply(LLMessageSystem* msg, bool isGroup);

	static void handleUUIDNameRequest(LLMessageSystem* msg, void** userdata);
	static void handleUUIDNameReply(LLMessageSystem* msg, void** userdata);
	static void handleUUIDGroupNameRequest(LLMessageSystem* msg, void** userdata);
	static void handleUUIDGroupNameReply(LLMessageSystem* msg, void** userdata);
=======
    LLMessageSystem*    mMsg;
    LLHost              mUpstreamHost;

    Cache               mCache;
        // the map of UUIDs to names
    ReverseCache        mReverseCache;
        // map of names to UUIDs

    AskQueue            mAskNameQueue;
    AskQueue            mAskGroupQueue;
        // UUIDs to ask our upstream host about

    PendingQueue        mPendingQueue;
        // UUIDs that have been requested but are not in cache yet.

    ReplyQueue          mReplyQueue;
        // requests awaiting replies from us

    LLCacheNameSignal   mSignal;

    LLFrameTimer        mProcessTimer;

    Impl(LLMessageSystem* msg);
    ~Impl();

    BOOL getName(const LLUUID& id, std::string& first, std::string& last);

    boost::signals2::connection addPending(const LLUUID& id, const LLCacheNameCallback& callback);
    void addPending(const LLUUID& id, const LLHost& host);

    void processPendingAsks();
    void processPendingReplies();
    void sendRequest(const char* msg_name, const AskQueue& queue);
    bool isRequestPending(const LLUUID& id);

    // Message system callbacks.
    void processUUIDRequest(LLMessageSystem* msg, bool isGroup);
    void processUUIDReply(LLMessageSystem* msg, bool isGroup);

    static void handleUUIDNameRequest(LLMessageSystem* msg, void** userdata);
    static void handleUUIDNameReply(LLMessageSystem* msg, void** userdata);
    static void handleUUIDGroupNameRequest(LLMessageSystem* msg, void** userdata);
    static void handleUUIDGroupNameReply(LLMessageSystem* msg, void** userdata);
>>>>>>> e7eced3c
};


/// --------------------------------------------------------------------------
/// class LLCacheName
/// ---------------------------------------------------------------------------

LLCacheName::LLCacheName(LLMessageSystem* msg)
    : impl(* new Impl(msg))
    { }

LLCacheName::LLCacheName(LLMessageSystem* msg, const LLHost& upstream_host)
    : impl(* new Impl(msg))
{
    sCacheName["waiting"] = "(Loading...)";
    sCacheName["nobody"] = "(nobody)";
    sCacheName["none"] = "(none)";
    setUpstream(upstream_host);
}

LLCacheName::~LLCacheName()
{
    delete &impl;
}

LLCacheName::Impl::Impl(LLMessageSystem* msg)
    : mMsg(msg), mUpstreamHost(LLHost())
{
    mMsg->setHandlerFuncFast(
        _PREHASH_UUIDNameRequest, handleUUIDNameRequest, (void**)this);
    mMsg->setHandlerFuncFast(
        _PREHASH_UUIDNameReply, handleUUIDNameReply, (void**)this);
    mMsg->setHandlerFuncFast(
        _PREHASH_UUIDGroupNameRequest, handleUUIDGroupNameRequest, (void**)this);
    mMsg->setHandlerFuncFast(
        _PREHASH_UUIDGroupNameReply, handleUUIDGroupNameReply, (void**)this);
}


LLCacheName::Impl::~Impl()
{
    for_each(mCache.begin(), mCache.end(), DeletePairedPointer());
    mCache.clear();
    for_each(mReplyQueue.begin(), mReplyQueue.end(), DeletePointer());
    mReplyQueue.clear();
}

boost::signals2::connection LLCacheName::Impl::addPending(const LLUUID& id, const LLCacheNameCallback& callback)
{
    PendingReply* reply = new PendingReply(id, LLHost());
    boost::signals2::connection res = reply->setCallback(callback);
    mReplyQueue.push_back(reply);
    return res;
}

void LLCacheName::Impl::addPending(const LLUUID& id, const LLHost& host)
{
    PendingReply* reply = new PendingReply(id, host);
    mReplyQueue.push_back(reply);
}

void LLCacheName::setUpstream(const LLHost& upstream_host)
{
    impl.mUpstreamHost = upstream_host;
}

boost::signals2::connection LLCacheName::addObserver(const LLCacheNameCallback& callback)
{
    return impl.mSignal.connect(callback);
}

bool LLCacheName::importFile(std::istream& istr)
{
    LLSD data;
    if(LLSDParser::PARSE_FAILURE == LLSDSerialize::fromXMLDocument(data, istr))
    {
        return false;
    }

    // We'll expire entries more than a week old
    U32 now = (U32)time(NULL);
    const U32 SECS_PER_DAY = 60 * 60 * 24;
    U32 delete_before_time = now - (7 * SECS_PER_DAY);

    // iterate over the agents
    S32 count = 0;
    LLSD agents = data[AGENTS];
    LLSD::map_iterator iter = agents.beginMap();
    LLSD::map_iterator end = agents.endMap();
    for( ; iter != end; ++iter)
    {
        LLUUID id((*iter).first);
        LLSD agent = (*iter).second;
        U32 ctime = (U32)agent[CTIME].asInteger();
        if(ctime < delete_before_time) continue;

        LLCacheNameEntry* entry = new LLCacheNameEntry();
        entry->mIsGroup = false;
        entry->mCreateTime = ctime;
        entry->mFirstName = agent[FIRST].asString();
        entry->mLastName = agent[LAST].asString();
        impl.mCache[id] = entry;
        std::string fullname = buildFullName(entry->mFirstName, entry->mLastName);
        impl.mReverseCache[fullname] = id;

        ++count;
    }
    LL_INFOS() << "LLCacheName loaded " << count << " agent names" << LL_ENDL;

    count = 0;
    LLSD groups = data[GROUPS];
    iter = groups.beginMap();
    end = groups.endMap();
    for( ; iter != end; ++iter)
    {
        LLUUID id((*iter).first);
        LLSD group = (*iter).second;
        U32 ctime = (U32)group[CTIME].asInteger();
        if(ctime < delete_before_time) continue;

        LLCacheNameEntry* entry = new LLCacheNameEntry();
        entry->mIsGroup = true;
        entry->mCreateTime = ctime;
        entry->mGroupName = group[NAME].asString();
        impl.mCache[id] = entry;
        impl.mReverseCache[entry->mGroupName] = id;
        ++count;
    }
    LL_INFOS() << "LLCacheName loaded " << count << " group names" << LL_ENDL;
    return true;
}

void LLCacheName::exportFile(std::ostream& ostr)
{
    LLSD data;
    Cache::iterator iter = impl.mCache.begin();
    Cache::iterator end = impl.mCache.end();
    for( ; iter != end; ++iter)
    {
        // Only write entries for which we have valid data.
        LLCacheNameEntry* entry = iter->second;
        if(!entry
           || (std::string::npos != entry->mFirstName.find('?'))
           || (std::string::npos != entry->mGroupName.find('?')))
        {
            continue;
        }

        // store it
        LLUUID id = iter->first;
        std::string id_str = id.asString();
        // IDEVO TODO: Should we store SLIDs with last name "Resident" or not?
        if(!entry->mFirstName.empty() && !entry->mLastName.empty())
        {
            data[AGENTS][id_str][FIRST] = entry->mFirstName;
            data[AGENTS][id_str][LAST] = entry->mLastName;
            data[AGENTS][id_str][CTIME] = (S32)entry->mCreateTime;
        }
        else if(entry->mIsGroup && !entry->mGroupName.empty())
        {
            data[GROUPS][id_str][NAME] = entry->mGroupName;
            data[GROUPS][id_str][CTIME] = (S32)entry->mCreateTime;
        }
    }

    LLSDSerialize::toPrettyXML(data, ostr);
}


bool LLCacheName::Impl::getName(const LLUUID& id, std::string& first, std::string& last)
{
<<<<<<< HEAD
	if(id.isNull())
	{
		first = sCacheName["nobody"];
		last.clear();
		return true;
	}

	LLCacheNameEntry* entry = get_ptr_in_map(mCache, id );
	if (entry)
	{
		first = entry->mFirstName;
		last =  entry->mLastName;
		return true;
	}
	else
	{
		first = sCacheName["waiting"];
		last.clear();
		if (!isRequestPending(id))
		{
			mAskNameQueue.insert(id);
		}	
		return false;
	}
=======
    if(id.isNull())
    {
        first = sCacheName["nobody"];
        last.clear();
        return TRUE;
    }

    LLCacheNameEntry* entry = get_ptr_in_map(mCache, id );
    if (entry)
    {
        first = entry->mFirstName;
        last =  entry->mLastName;
        return TRUE;
    }
    else
    {
        first = sCacheName["waiting"];
        last.clear();
        if (!isRequestPending(id))
        {
            mAskNameQueue.insert(id);
        }
        return FALSE;
    }
>>>>>>> e7eced3c

}

// static
void LLCacheName::localizeCacheName(std::string key, std::string value)
{
    if (key!="" && value!= "" )
        sCacheName[key]=value;
    else
        LL_WARNS()<< " Error localizing cache key " << key << " To "<< value<<LL_ENDL;
}

bool LLCacheName::getFullName(const LLUUID& id, std::string& fullname)
{
<<<<<<< HEAD
	std::string first_name, last_name;
	bool res = impl.getName(id, first_name, last_name);
	fullname = buildFullName(first_name, last_name);
	return res;
=======
    std::string first_name, last_name;
    BOOL res = impl.getName(id, first_name, last_name);
    fullname = buildFullName(first_name, last_name);
    return res;
>>>>>>> e7eced3c
}



bool LLCacheName::getGroupName(const LLUUID& id, std::string& group)
{
<<<<<<< HEAD
	if(id.isNull())
	{
		group = sCacheName["none"];
		return true;
	}

	LLCacheNameEntry* entry = get_ptr_in_map(impl.mCache,id);
	if (entry && entry->mGroupName.empty())
	{
		// COUNTER-HACK to combat James' HACK in exportFile()...
		// this group name was loaded from a name cache that did not
		// bother to save the group name ==> we must ask for it
		LL_DEBUGS() << "LLCacheName queuing HACK group request: " << id << LL_ENDL;
		entry = NULL;
	}

	if (entry)
	{
		group = entry->mGroupName;
		return true;
	}
	else 
	{
		group = sCacheName["waiting"];
		if (!impl.isRequestPending(id))
		{
			impl.mAskGroupQueue.insert(id);
		}
		return false;
	}
=======
    if(id.isNull())
    {
        group = sCacheName["none"];
        return TRUE;
    }

    LLCacheNameEntry* entry = get_ptr_in_map(impl.mCache,id);
    if (entry && entry->mGroupName.empty())
    {
        // COUNTER-HACK to combat James' HACK in exportFile()...
        // this group name was loaded from a name cache that did not
        // bother to save the group name ==> we must ask for it
        LL_DEBUGS() << "LLCacheName queuing HACK group request: " << id << LL_ENDL;
        entry = NULL;
    }

    if (entry)
    {
        group = entry->mGroupName;
        return TRUE;
    }
    else
    {
        group = sCacheName["waiting"];
        if (!impl.isRequestPending(id))
        {
            impl.mAskGroupQueue.insert(id);
        }
        return FALSE;
    }
>>>>>>> e7eced3c
}

bool LLCacheName::getUUID(const std::string& first, const std::string& last, LLUUID& id)
{
    std::string full_name = buildFullName(first, last);
    return getUUID(full_name, id);
}

bool LLCacheName::getUUID(const std::string& full_name, LLUUID& id)
{
<<<<<<< HEAD
	ReverseCache::iterator iter = impl.mReverseCache.find(full_name);
	if (iter != impl.mReverseCache.end())
	{
		id = iter->second;
		return true;
	}
	else
	{
		return false;
	}
=======
    ReverseCache::iterator iter = impl.mReverseCache.find(full_name);
    if (iter != impl.mReverseCache.end())
    {
        id = iter->second;
        return TRUE;
    }
    else
    {
        return FALSE;
    }
>>>>>>> e7eced3c
}

//static
std::string LLCacheName::buildFullName(const std::string& first, const std::string& last)
{
    std::string fullname = first;
    if (!last.empty()
        && last != "Resident")
    {
        fullname += ' ';
        fullname += last;
    }
    return fullname;
}

//static
std::string LLCacheName::cleanFullName(const std::string& full_name)
{
    return full_name.substr(0, full_name.find(" Resident"));
}

//static
// Transform hard-coded name provided by server to a more legible username
std::string LLCacheName::buildUsername(const std::string& full_name)
{
    // rare, but handle hard-coded error names returned from server
    if (full_name == "(\?\?\?) (\?\?\?)")
    {
        return "(\?\?\?)";
    }

    std::string::size_type index = full_name.find(' ');

    if (index != std::string::npos)
    {
        std::string username;
        username = full_name.substr(0, index);
        std::string lastname = full_name.substr(index+1);

        if (lastname != "Resident")
        {
            username = username + "." + lastname;
        }

        LLStringUtil::toLower(username);
        return username;
    }

    // if the input wasn't a correctly formatted legacy name, just return it
    // cleaned up from a potential terminal "Resident"
    std::string clean_name = cleanFullName(full_name);
    LLStringUtil::toLower(clean_name);
    return clean_name;
}

//static
std::string LLCacheName::buildLegacyName(const std::string& complete_name)
{
    //boost::regexp was showing up in the crashreporter, so doing
    //painfully manual parsing using substr. LF
    S32 open_paren = complete_name.rfind(" (");
    S32 close_paren = complete_name.rfind(')');

    if (open_paren != std::string::npos &&
        close_paren == complete_name.length()-1)
    {
        S32 length = close_paren - open_paren - 2;
        std::string legacy_name = complete_name.substr(open_paren+2, length);

        if (legacy_name.length() > 0)
        {
            std::string cap_letter = legacy_name.substr(0, 1);
            LLStringUtil::toUpper(cap_letter);
            legacy_name = cap_letter + legacy_name.substr(1);

            S32 separator = legacy_name.find('.');

            if (separator != std::string::npos)
            {
                std::string last_name = legacy_name.substr(separator+1);
                legacy_name = legacy_name.substr(0, separator);

                if (last_name.length() > 0)
                {
                    cap_letter = last_name.substr(0, 1);
                    LLStringUtil::toUpper(cap_letter);
                    legacy_name = legacy_name + " " + cap_letter + last_name.substr(1);
                }
            }

            return legacy_name;
        }
    }

    return complete_name;
}

// This is a little bit kludgy. LLCacheNameCallback is a slot instead of a function pointer.
//  The reason it is a slot is so that the legacy get() function below can bind an old callback
//  and pass it as a slot. The reason it isn't a boost::function is so that trackable behavior
//  doesn't get lost. As a result, we have to bind the slot to a signal to call it, even when
//  we call it immediately. -Steve
// NOTE: Even though passing first and last name is a bit of extra overhead, it eliminates the
//  potential need for any parsing should any code need to handle first and last name independently.
boost::signals2::connection LLCacheName::get(const LLUUID& id, bool is_group, const LLCacheNameCallback& callback)
{
    boost::signals2::connection res;

    if(id.isNull())
    {
        LLCacheNameSignal signal;
        signal.connect(callback);
        signal(id, sCacheName["nobody"], is_group);
        return res;
    }

    LLCacheNameEntry* entry = get_ptr_in_map(impl.mCache, id );
    if (entry)
    {
        LLCacheNameSignal signal;
        signal.connect(callback);
        // id found in map therefore we can call the callback immediately.
        if (entry->mIsGroup)
        {
            signal(id, entry->mGroupName, entry->mIsGroup);
        }
        else
        {
            std::string fullname =
                buildFullName(entry->mFirstName, entry->mLastName);
            signal(id, fullname, entry->mIsGroup);
        }
    }
    else
    {
        // id not found in map so we must queue the callback call until available.
        if (!impl.isRequestPending(id))
        {
            if (is_group)
            {
                impl.mAskGroupQueue.insert(id);
            }
            else
            {
                impl.mAskNameQueue.insert(id);
            }
        }
        res = impl.addPending(id, callback);
    }
    return res;
}

boost::signals2::connection LLCacheName::getGroup(const LLUUID& group_id,
                                                  const LLCacheNameCallback& callback)
{
    return get(group_id, true, callback);
}

boost::signals2::connection LLCacheName::get(const LLUUID& id, bool is_group, old_callback_t callback, void* user_data)
{
    return get(id, is_group, boost::bind(callback, _1, _2, _3, user_data));
}

void LLCacheName::processPending()
{
    const F32 SECS_BETWEEN_PROCESS = 0.1f;
    if(!impl.mProcessTimer.checkExpirationAndReset(SECS_BETWEEN_PROCESS))
    {
        return;
    }

    if(!impl.mUpstreamHost.isOk())
    {
        LL_DEBUGS() << "LLCacheName::processPending() - bad upstream host."
                 << LL_ENDL;
        return;
    }

    impl.processPendingAsks();
    impl.processPendingReplies();
}

void LLCacheName::deleteEntriesOlderThan(S32 secs)
{
    U32 now = (U32)time(NULL);
    U32 expire_time = now - secs;
    for(Cache::iterator iter = impl.mCache.begin(); iter != impl.mCache.end(); )
    {
        Cache::iterator curiter = iter++;
        LLCacheNameEntry* entry = curiter->second;
        if (entry->mCreateTime < expire_time)
        {
            delete entry;
            impl.mCache.erase(curiter);
        }
    }

    // These are pending requests that we never heard back from.
    U32 pending_expire_time = now - PENDING_TIMEOUT_SECS;
    for(PendingQueue::iterator p_iter = impl.mPendingQueue.begin();
        p_iter != impl.mPendingQueue.end(); )
    {
        PendingQueue::iterator p_curitor = p_iter++;

        if (p_curitor->second < pending_expire_time)
        {
            impl.mPendingQueue.erase(p_curitor);
        }
    }
}


void LLCacheName::dump()
{
    for (Cache::iterator iter = impl.mCache.begin(),
             end = impl.mCache.end();
         iter != end; iter++)
    {
        LLCacheNameEntry* entry = iter->second;
        if (entry->mIsGroup)
        {
            LL_INFOS()
                << iter->first << " = (group) "
                << entry->mGroupName
                << " @ " << entry->mCreateTime
                << LL_ENDL;
        }
        else
        {
            LL_INFOS()
                << iter->first << " = "
                << buildFullName(entry->mFirstName, entry->mLastName)
                << " @ " << entry->mCreateTime
                << LL_ENDL;
        }
    }
}

void LLCacheName::dumpStats()
{
    LL_INFOS() << "Queue sizes: "
            << " Cache=" << impl.mCache.size()
            << " AskName=" << impl.mAskNameQueue.size()
            << " AskGroup=" << impl.mAskGroupQueue.size()
            << " Pending=" << impl.mPendingQueue.size()
            << " Reply=" << impl.mReplyQueue.size()
//          << " Observers=" << impl.mSignal.size()
            << LL_ENDL;
}

void LLCacheName::clear()
{
    for_each(impl.mCache.begin(), impl.mCache.end(), DeletePairedPointer());
    impl.mCache.clear();
}

//static
std::string LLCacheName::getDefaultName()
{
    return sCacheName["waiting"];
}

//static
std::string LLCacheName::getDefaultLastName()
{
    return "Resident";
}

void LLCacheName::Impl::processPendingAsks()
{
    sendRequest(_PREHASH_UUIDNameRequest, mAskNameQueue);
    sendRequest(_PREHASH_UUIDGroupNameRequest, mAskGroupQueue);
    mAskNameQueue.clear();
    mAskGroupQueue.clear();
}

void LLCacheName::Impl::processPendingReplies()
{
    // First call all the callbacks, because they might send messages.
    for(ReplyQueue::iterator it = mReplyQueue.begin(); it != mReplyQueue.end(); ++it)
    {
        PendingReply* reply = *it;
        LLCacheNameEntry* entry = get_ptr_in_map(mCache, reply->mID);
        if(!entry) continue;

        if (!entry->mIsGroup)
        {
            std::string fullname =
                LLCacheName::buildFullName(entry->mFirstName, entry->mLastName);
            (reply->mSignal)(reply->mID, fullname, false);
        }
        else
        {
            (reply->mSignal)(reply->mID, entry->mGroupName, true);
        }
    }

    // Forward on all replies, if needed.
    ReplySender sender(mMsg);
    for(ReplyQueue::iterator it = mReplyQueue.begin(); it != mReplyQueue.end(); ++it)
    {
        PendingReply* reply = *it;
        LLCacheNameEntry* entry = get_ptr_in_map(mCache, reply->mID);
        if(!entry) continue;

        if (reply->mHost.isOk())
        {
            sender.send(reply->mID, *entry, reply->mHost);
        }

        reply->done();
    }

    for(ReplyQueue::iterator it = mReplyQueue.begin(); it != mReplyQueue.end(); )
    {
        ReplyQueue::iterator curit = it++;
        PendingReply* reply = *curit;
        if (reply->isDone())
        {
            delete reply;
            mReplyQueue.erase(curit);
        }
    }
}


void LLCacheName::Impl::sendRequest(
    const char* msg_name,
    const AskQueue& queue)
{
    if(queue.empty())
    {
        return;
    }

    bool start_new_message = true;
    AskQueue::const_iterator it = queue.begin();
    AskQueue::const_iterator end = queue.end();
    for(; it != end; ++it)
    {
        if(start_new_message)
        {
            start_new_message = false;
            mMsg->newMessageFast(msg_name);
        }
        mMsg->nextBlockFast(_PREHASH_UUIDNameBlock);
        mMsg->addUUIDFast(_PREHASH_ID, (*it));

        if(mMsg->isSendFullFast(_PREHASH_UUIDNameBlock))
        {
            start_new_message = true;
            mMsg->sendReliable(mUpstreamHost);
        }
    }
    if(!start_new_message)
    {
        mMsg->sendReliable(mUpstreamHost);
    }
}

bool LLCacheName::Impl::isRequestPending(const LLUUID& id)
{
    U32 now = (U32)time(NULL);
    U32 expire_time = now - PENDING_TIMEOUT_SECS;

    PendingQueue::iterator iter = mPendingQueue.find(id);

    if (iter == mPendingQueue.end()
        || (iter->second < expire_time) )
    {
        mPendingQueue[id] = now;
        return false;
    }

    return true;
}

void LLCacheName::Impl::processUUIDRequest(LLMessageSystem* msg, bool isGroup)
{
    // You should only get this message if the cache is at the simulator
    // level, hence having an upstream provider.
    if (!mUpstreamHost.isOk())
    {
        LL_WARNS() << "LLCacheName - got UUID name/group request, but no upstream provider!" << LL_ENDL;
        return;
    }

    LLHost fromHost = msg->getSender();
    ReplySender sender(msg);

    S32 count = msg->getNumberOfBlocksFast(_PREHASH_UUIDNameBlock);
    for(S32 i = 0; i < count; ++i)
    {
        LLUUID id;
        msg->getUUIDFast(_PREHASH_UUIDNameBlock, _PREHASH_ID, id, i);
        LLCacheNameEntry* entry = get_ptr_in_map(mCache, id);
        if(entry)
        {
            if (isGroup != entry->mIsGroup)
            {
                LL_WARNS() << "LLCacheName - Asked for "
                        << (isGroup ? "group" : "user") << " name, "
                        << "but found "
                        << (entry->mIsGroup ? "group" : "user")
                        << ": " << id << LL_ENDL;
            }
            else
            {
                // ...it's in the cache, so send it as the reply
                sender.send(id, *entry, fromHost);
            }
        }
        else
        {
            if (!isRequestPending(id))
            {
                if (isGroup)
                {
                    mAskGroupQueue.insert(id);
                }
                else
                {
                    mAskNameQueue.insert(id);
                }
            }

            addPending(id, fromHost);
        }
    }
}



void LLCacheName::Impl::processUUIDReply(LLMessageSystem* msg, bool isGroup)
{
    S32 count = msg->getNumberOfBlocksFast(_PREHASH_UUIDNameBlock);
    for(S32 i = 0; i < count; ++i)
    {
        LLUUID id;
        msg->getUUIDFast(_PREHASH_UUIDNameBlock, _PREHASH_ID, id, i);
        LLCacheNameEntry* entry = get_ptr_in_map(mCache, id);
        if (!entry)
        {
            entry = new LLCacheNameEntry;
            mCache[id] = entry;
        }

        mPendingQueue.erase(id);

        entry->mIsGroup = isGroup;
        entry->mCreateTime = (U32)time(NULL);
        if (!isGroup)
        {
            msg->getStringFast(_PREHASH_UUIDNameBlock, _PREHASH_FirstName, entry->mFirstName, i);
            msg->getStringFast(_PREHASH_UUIDNameBlock, _PREHASH_LastName,  entry->mLastName, i);
        }
        else
        {   // is group
            msg->getStringFast(_PREHASH_UUIDNameBlock, _PREHASH_GroupName, entry->mGroupName, i);
            LLStringFn::replace_ascii_controlchars(entry->mGroupName, LL_UNKNOWN_CHAR);
        }

        if (!isGroup)
        {
            // NOTE: Very occasionally the server sends down a full name
            // in the first name field with an empty last name, for example,
            // first = "Ladanie1 Resident", last = "".
            // I cannot reproduce this, nor can I find a bug in the server code.
            // Ensure "Resident" does not appear via cleanFullName, because
            // buildFullName only checks last name. JC
            std::string full_name;
            if (entry->mLastName.empty())
            {
                full_name = cleanFullName(entry->mFirstName);

                //fix what we are putting in the cache
                entry->mFirstName = full_name;
                entry->mLastName = "Resident";
            }
            else
            {
                full_name = LLCacheName::buildFullName(entry->mFirstName, entry->mLastName);
            }
            mSignal(id, full_name, false);
            mReverseCache[full_name] = id;
        }
        else
        {
            mSignal(id, entry->mGroupName, true);
            mReverseCache[entry->mGroupName] = id;
        }
    }
}



// static call back functions

void LLCacheName::Impl::handleUUIDNameReply(LLMessageSystem* msg, void** userData)
{
    ((LLCacheName::Impl*)userData)->processUUIDReply(msg, false);
}

void LLCacheName::Impl::handleUUIDNameRequest(LLMessageSystem* msg, void** userData)
{
    ((LLCacheName::Impl*)userData)->processUUIDRequest(msg, false);
}

void LLCacheName::Impl::handleUUIDGroupNameRequest(LLMessageSystem* msg, void** userData)
{
    ((LLCacheName::Impl*)userData)->processUUIDRequest(msg, true);
}

void LLCacheName::Impl::handleUUIDGroupNameReply(LLMessageSystem* msg, void** userData)
{
    ((LLCacheName::Impl*)userData)->processUUIDReply(msg, true);
}<|MERGE_RESOLUTION|>--- conflicted
+++ resolved
@@ -84,24 +84,6 @@
 class PendingReply
 {
 public:
-<<<<<<< HEAD
-	LLUUID				mID;
-	LLCacheNameSignal	mSignal;
-	LLHost				mHost;
-
-	PendingReply(const LLUUID& id, const LLHost& host)
-		: mID(id), mHost(host)
-	{
-	}
-
-	boost::signals2::connection setCallback(const LLCacheNameCallback& cb)
-	{
-		return mSignal.connect(cb);
-	}
-
-	void done()			{ mID.setNull(); }
-	bool isDone() const	{ return mID.isNull(); }
-=======
     LLUUID              mID;
     LLCacheNameSignal   mSignal;
     LLHost              mHost;
@@ -117,8 +99,7 @@
     }
 
     void done()         { mID.setNull(); }
-    bool isDone() const { return mID.isNull() != FALSE; }
->>>>>>> e7eced3c
+    bool isDone() const { return mID.isNull(); }
 };
 
 class ReplySender
@@ -209,51 +190,6 @@
 class LLCacheName::Impl
 {
 public:
-<<<<<<< HEAD
-	LLMessageSystem*	mMsg;
-	LLHost				mUpstreamHost;
-
-	Cache				mCache;
-		// the map of UUIDs to names
-	ReverseCache   	  	mReverseCache;
-		// map of names to UUIDs
-	
-	AskQueue			mAskNameQueue;
-	AskQueue			mAskGroupQueue;
-		// UUIDs to ask our upstream host about
-	
-	PendingQueue		mPendingQueue;
-		// UUIDs that have been requested but are not in cache yet.
-
-	ReplyQueue			mReplyQueue;
-		// requests awaiting replies from us
-
-	LLCacheNameSignal	mSignal;
-
-	LLFrameTimer		mProcessTimer;
-
-	Impl(LLMessageSystem* msg);
-	~Impl();
-
-	bool getName(const LLUUID& id, std::string& first, std::string& last);
-
-	boost::signals2::connection addPending(const LLUUID& id, const LLCacheNameCallback& callback);
-	void addPending(const LLUUID& id, const LLHost& host);
-	
-	void processPendingAsks();
-	void processPendingReplies();
-	void sendRequest(const char* msg_name, const AskQueue& queue);
-	bool isRequestPending(const LLUUID& id);
-
-	// Message system callbacks.
-	void processUUIDRequest(LLMessageSystem* msg, bool isGroup);
-	void processUUIDReply(LLMessageSystem* msg, bool isGroup);
-
-	static void handleUUIDNameRequest(LLMessageSystem* msg, void** userdata);
-	static void handleUUIDNameReply(LLMessageSystem* msg, void** userdata);
-	static void handleUUIDGroupNameRequest(LLMessageSystem* msg, void** userdata);
-	static void handleUUIDGroupNameReply(LLMessageSystem* msg, void** userdata);
-=======
     LLMessageSystem*    mMsg;
     LLHost              mUpstreamHost;
 
@@ -279,7 +215,7 @@
     Impl(LLMessageSystem* msg);
     ~Impl();
 
-    BOOL getName(const LLUUID& id, std::string& first, std::string& last);
+    bool getName(const LLUUID& id, std::string& first, std::string& last);
 
     boost::signals2::connection addPending(const LLUUID& id, const LLCacheNameCallback& callback);
     void addPending(const LLUUID& id, const LLHost& host);
@@ -297,7 +233,6 @@
     static void handleUUIDNameReply(LLMessageSystem* msg, void** userdata);
     static void handleUUIDGroupNameRequest(LLMessageSystem* msg, void** userdata);
     static void handleUUIDGroupNameReply(LLMessageSystem* msg, void** userdata);
->>>>>>> e7eced3c
 };
 
 
@@ -469,37 +404,11 @@
 
 bool LLCacheName::Impl::getName(const LLUUID& id, std::string& first, std::string& last)
 {
-<<<<<<< HEAD
-	if(id.isNull())
-	{
-		first = sCacheName["nobody"];
-		last.clear();
-		return true;
-	}
-
-	LLCacheNameEntry* entry = get_ptr_in_map(mCache, id );
-	if (entry)
-	{
-		first = entry->mFirstName;
-		last =  entry->mLastName;
-		return true;
-	}
-	else
-	{
-		first = sCacheName["waiting"];
-		last.clear();
-		if (!isRequestPending(id))
-		{
-			mAskNameQueue.insert(id);
-		}	
-		return false;
-	}
-=======
     if(id.isNull())
     {
         first = sCacheName["nobody"];
         last.clear();
-        return TRUE;
+        return true;
     }
 
     LLCacheNameEntry* entry = get_ptr_in_map(mCache, id );
@@ -507,7 +416,7 @@
     {
         first = entry->mFirstName;
         last =  entry->mLastName;
-        return TRUE;
+        return true;
     }
     else
     {
@@ -517,9 +426,8 @@
         {
             mAskNameQueue.insert(id);
         }
-        return FALSE;
-    }
->>>>>>> e7eced3c
+        return false;
+    }
 
 }
 
@@ -534,59 +442,20 @@
 
 bool LLCacheName::getFullName(const LLUUID& id, std::string& fullname)
 {
-<<<<<<< HEAD
-	std::string first_name, last_name;
-	bool res = impl.getName(id, first_name, last_name);
-	fullname = buildFullName(first_name, last_name);
-	return res;
-=======
     std::string first_name, last_name;
-    BOOL res = impl.getName(id, first_name, last_name);
+    bool res = impl.getName(id, first_name, last_name);
     fullname = buildFullName(first_name, last_name);
     return res;
->>>>>>> e7eced3c
 }
 
 
 
 bool LLCacheName::getGroupName(const LLUUID& id, std::string& group)
 {
-<<<<<<< HEAD
-	if(id.isNull())
-	{
-		group = sCacheName["none"];
-		return true;
-	}
-
-	LLCacheNameEntry* entry = get_ptr_in_map(impl.mCache,id);
-	if (entry && entry->mGroupName.empty())
-	{
-		// COUNTER-HACK to combat James' HACK in exportFile()...
-		// this group name was loaded from a name cache that did not
-		// bother to save the group name ==> we must ask for it
-		LL_DEBUGS() << "LLCacheName queuing HACK group request: " << id << LL_ENDL;
-		entry = NULL;
-	}
-
-	if (entry)
-	{
-		group = entry->mGroupName;
-		return true;
-	}
-	else 
-	{
-		group = sCacheName["waiting"];
-		if (!impl.isRequestPending(id))
-		{
-			impl.mAskGroupQueue.insert(id);
-		}
-		return false;
-	}
-=======
     if(id.isNull())
     {
         group = sCacheName["none"];
-        return TRUE;
+        return true;
     }
 
     LLCacheNameEntry* entry = get_ptr_in_map(impl.mCache,id);
@@ -602,7 +471,7 @@
     if (entry)
     {
         group = entry->mGroupName;
-        return TRUE;
+        return true;
     }
     else
     {
@@ -611,9 +480,8 @@
         {
             impl.mAskGroupQueue.insert(id);
         }
-        return FALSE;
-    }
->>>>>>> e7eced3c
+        return false;
+    }
 }
 
 bool LLCacheName::getUUID(const std::string& first, const std::string& last, LLUUID& id)
@@ -624,29 +492,16 @@
 
 bool LLCacheName::getUUID(const std::string& full_name, LLUUID& id)
 {
-<<<<<<< HEAD
-	ReverseCache::iterator iter = impl.mReverseCache.find(full_name);
-	if (iter != impl.mReverseCache.end())
-	{
-		id = iter->second;
-		return true;
-	}
-	else
-	{
-		return false;
-	}
-=======
     ReverseCache::iterator iter = impl.mReverseCache.find(full_name);
     if (iter != impl.mReverseCache.end())
     {
         id = iter->second;
-        return TRUE;
+        return true;
     }
     else
     {
-        return FALSE;
-    }
->>>>>>> e7eced3c
+        return false;
+    }
 }
 
 //static
