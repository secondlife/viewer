--- conflicted
+++ resolved
@@ -1,1166 +1,1021 @@
-/**
- * @file llcachename.cpp
- * @brief A hierarchical cache of first and last names queried based on UUID.
- *
- * $LicenseInfo:firstyear=2002&license=viewerlgpl$
- * Second Life Viewer Source Code
- * Copyright (C) 2010, Linden Research, Inc.
- *
- * This library is free software; you can redistribute it and/or
- * modify it under the terms of the GNU Lesser General Public
- * License as published by the Free Software Foundation;
- * version 2.1 of the License only.
- *
- * This library is distributed in the hope that it will be useful,
- * but WITHOUT ANY WARRANTY; without even the implied warranty of
- * MERCHANTABILITY or FITNESS FOR A PARTICULAR PURPOSE.  See the GNU
- * Lesser General Public License for more details.
- *
- * You should have received a copy of the GNU Lesser General Public
- * License along with this library; if not, write to the Free Software
- * Foundation, Inc., 51 Franklin Street, Fifth Floor, Boston, MA  02110-1301  USA
- *
- * Linden Research, Inc., 945 Battery Street, San Francisco, CA  94111  USA
- * $/LicenseInfo$
- */
-
-#include "linden_common.h"
-
-#include "llcachename.h"
-
-// linden library includes
-#include "lldbstrings.h"
-#include "llframetimer.h"
-#include "llhost.h"
-#include "llrand.h"
-#include "llsdserialize.h"
-#include "lluuid.h"
-#include "message.h"
-
-#include <boost/regex.hpp>
-
-// llsd serialization constants
-static const std::string AGENTS("agents");
-static const std::string GROUPS("groups");
-static const std::string CTIME("ctime");
-static const std::string FIRST("first");
-static const std::string LAST("last");
-static const std::string NAME("name");
-
-// We track name requests in flight for up to this long.
-// We won't re-request a name during this time
-const U32 PENDING_TIMEOUT_SECS = 5 * 60;
-
-// Globals
-LLCacheName* gCacheName = NULL;
-std::map<std::string, std::string> LLCacheName::sCacheName;
-
-/// ---------------------------------------------------------------------------
-/// class LLCacheNameEntry
-/// ---------------------------------------------------------------------------
-
-class LLCacheNameEntry
-{
-public:
-    LLCacheNameEntry();
-
-public:
-    bool mIsGroup;
-    U32 mCreateTime;    // unix time_t
-    // IDEVO TODO collapse names to one field, which will eliminate
-    // many string compares on "Resident"
-    std::string mFirstName;
-    std::string mLastName;
-    std::string mGroupName;
-};
-
-LLCacheNameEntry::LLCacheNameEntry()
-    : mIsGroup(false),
-      mCreateTime(0)
-{
-}
-
-
-class PendingReply
-{
-public:
-<<<<<<< HEAD
-	LLUUID				mID;
-	LLCacheNameSignal	mSignal;
-	LLHost				mHost;
-
-	PendingReply(const LLUUID& id, const LLHost& host)
-		: mID(id), mHost(host)
-	{
-	}
-
-	boost::signals2::connection setCallback(const LLCacheNameCallback& cb)
-	{
-		return mSignal.connect(cb);
-	}
-
-	void done()			{ mID.setNull(); }
-	bool isDone() const	{ return mID.isNull(); }
-=======
-    LLUUID              mID;
-    LLCacheNameSignal   mSignal;
-    LLHost              mHost;
-
-    PendingReply(const LLUUID& id, const LLHost& host)
-        : mID(id), mHost(host)
-    {
-    }
-
-    boost::signals2::connection setCallback(const LLCacheNameCallback& cb)
-    {
-        return mSignal.connect(cb);
-    }
-
-    void done()         { mID.setNull(); }
-    bool isDone() const { return mID.isNull() != FALSE; }
->>>>>>> e1623bb2
-};
-
-class ReplySender
-{
-public:
-    ReplySender(LLMessageSystem* msg);
-    ~ReplySender();
-
-    void send(const LLUUID& id,
-        const LLCacheNameEntry& entry, const LLHost& host);
-
-private:
-    void flush();
-
-    LLMessageSystem*    mMsg;
-    bool                mPending;
-    bool                mCurrIsGroup;
-    LLHost              mCurrHost;
-};
-
-ReplySender::ReplySender(LLMessageSystem* msg)
-    : mMsg(msg), mPending(false), mCurrIsGroup(false)
-{ }
-
-ReplySender::~ReplySender()
-{
-    flush();
-}
-
-void ReplySender::send(const LLUUID& id,
-    const LLCacheNameEntry& entry, const LLHost& host)
-{
-    if (mPending)
-    {
-        if (mCurrIsGroup != entry.mIsGroup
-        ||  mCurrHost != host)
-        {
-            flush();
-        }
-    }
-
-    if (!mPending)
-    {
-        mPending = true;
-        mCurrIsGroup = entry.mIsGroup;
-        mCurrHost = host;
-
-        if(mCurrIsGroup)
-            mMsg->newMessageFast(_PREHASH_UUIDGroupNameReply);
-        else
-            mMsg->newMessageFast(_PREHASH_UUIDNameReply);
-    }
-
-    mMsg->nextBlockFast(_PREHASH_UUIDNameBlock);
-    mMsg->addUUIDFast(_PREHASH_ID, id);
-    if(mCurrIsGroup)
-    {
-        mMsg->addStringFast(_PREHASH_GroupName, entry.mGroupName);
-    }
-    else
-    {
-        mMsg->addStringFast(_PREHASH_FirstName, entry.mFirstName);
-        mMsg->addStringFast(_PREHASH_LastName, entry.mLastName);
-    }
-
-    if(mMsg->isSendFullFast(_PREHASH_UUIDNameBlock))
-    {
-        flush();
-    }
-}
-
-void ReplySender::flush()
-{
-    if (mPending)
-    {
-        mMsg->sendReliable(mCurrHost);
-        mPending = false;
-    }
-}
-
-
-typedef std::set<LLUUID>                    AskQueue;
-typedef std::list<PendingReply*>            ReplyQueue;
-typedef std::map<LLUUID,U32>                PendingQueue;
-typedef std::map<LLUUID, LLCacheNameEntry*> Cache;
-typedef std::map<std::string, LLUUID>       ReverseCache;
-
-class LLCacheName::Impl
-{
-public:
-<<<<<<< HEAD
-	LLMessageSystem*	mMsg;
-	LLHost				mUpstreamHost;
-
-	Cache				mCache;
-		// the map of UUIDs to names
-	ReverseCache   	  	mReverseCache;
-		// map of names to UUIDs
-	
-	AskQueue			mAskNameQueue;
-	AskQueue			mAskGroupQueue;
-		// UUIDs to ask our upstream host about
-	
-	PendingQueue		mPendingQueue;
-		// UUIDs that have been requested but are not in cache yet.
-
-	ReplyQueue			mReplyQueue;
-		// requests awaiting replies from us
-
-	LLCacheNameSignal	mSignal;
-
-	LLFrameTimer		mProcessTimer;
-
-	Impl(LLMessageSystem* msg);
-	~Impl();
-
-	bool getName(const LLUUID& id, std::string& first, std::string& last);
-
-	boost::signals2::connection addPending(const LLUUID& id, const LLCacheNameCallback& callback);
-	void addPending(const LLUUID& id, const LLHost& host);
-	
-	void processPendingAsks();
-	void processPendingReplies();
-	void sendRequest(const char* msg_name, const AskQueue& queue);
-	bool isRequestPending(const LLUUID& id);
-
-	// Message system callbacks.
-	void processUUIDRequest(LLMessageSystem* msg, bool isGroup);
-	void processUUIDReply(LLMessageSystem* msg, bool isGroup);
-
-	static void handleUUIDNameRequest(LLMessageSystem* msg, void** userdata);
-	static void handleUUIDNameReply(LLMessageSystem* msg, void** userdata);
-	static void handleUUIDGroupNameRequest(LLMessageSystem* msg, void** userdata);
-	static void handleUUIDGroupNameReply(LLMessageSystem* msg, void** userdata);
-=======
-    LLMessageSystem*    mMsg;
-    LLHost              mUpstreamHost;
-
-    Cache               mCache;
-        // the map of UUIDs to names
-    ReverseCache        mReverseCache;
-        // map of names to UUIDs
-
-    AskQueue            mAskNameQueue;
-    AskQueue            mAskGroupQueue;
-        // UUIDs to ask our upstream host about
-
-    PendingQueue        mPendingQueue;
-        // UUIDs that have been requested but are not in cache yet.
-
-    ReplyQueue          mReplyQueue;
-        // requests awaiting replies from us
-
-    LLCacheNameSignal   mSignal;
-
-    LLFrameTimer        mProcessTimer;
-
-    Impl(LLMessageSystem* msg);
-    ~Impl();
-
-    BOOL getName(const LLUUID& id, std::string& first, std::string& last);
-
-    boost::signals2::connection addPending(const LLUUID& id, const LLCacheNameCallback& callback);
-    void addPending(const LLUUID& id, const LLHost& host);
-
-    void processPendingAsks();
-    void processPendingReplies();
-    void sendRequest(const char* msg_name, const AskQueue& queue);
-    bool isRequestPending(const LLUUID& id);
-
-    // Message system callbacks.
-    void processUUIDRequest(LLMessageSystem* msg, bool isGroup);
-    void processUUIDReply(LLMessageSystem* msg, bool isGroup);
-
-    static void handleUUIDNameRequest(LLMessageSystem* msg, void** userdata);
-    static void handleUUIDNameReply(LLMessageSystem* msg, void** userdata);
-    static void handleUUIDGroupNameRequest(LLMessageSystem* msg, void** userdata);
-    static void handleUUIDGroupNameReply(LLMessageSystem* msg, void** userdata);
->>>>>>> e1623bb2
-};
-
-
-/// --------------------------------------------------------------------------
-/// class LLCacheName
-/// ---------------------------------------------------------------------------
-
-LLCacheName::LLCacheName(LLMessageSystem* msg)
-    : impl(* new Impl(msg))
-    { }
-
-LLCacheName::LLCacheName(LLMessageSystem* msg, const LLHost& upstream_host)
-    : impl(* new Impl(msg))
-{
-    sCacheName["waiting"] = "(Loading...)";
-    sCacheName["nobody"] = "(nobody)";
-    sCacheName["none"] = "(none)";
-    setUpstream(upstream_host);
-}
-
-LLCacheName::~LLCacheName()
-{
-    delete &impl;
-}
-
-LLCacheName::Impl::Impl(LLMessageSystem* msg)
-    : mMsg(msg), mUpstreamHost(LLHost())
-{
-    mMsg->setHandlerFuncFast(
-        _PREHASH_UUIDNameRequest, handleUUIDNameRequest, (void**)this);
-    mMsg->setHandlerFuncFast(
-        _PREHASH_UUIDNameReply, handleUUIDNameReply, (void**)this);
-    mMsg->setHandlerFuncFast(
-        _PREHASH_UUIDGroupNameRequest, handleUUIDGroupNameRequest, (void**)this);
-    mMsg->setHandlerFuncFast(
-        _PREHASH_UUIDGroupNameReply, handleUUIDGroupNameReply, (void**)this);
-}
-
-
-LLCacheName::Impl::~Impl()
-{
-    for_each(mCache.begin(), mCache.end(), DeletePairedPointer());
-    mCache.clear();
-    for_each(mReplyQueue.begin(), mReplyQueue.end(), DeletePointer());
-    mReplyQueue.clear();
-}
-
-boost::signals2::connection LLCacheName::Impl::addPending(const LLUUID& id, const LLCacheNameCallback& callback)
-{
-    PendingReply* reply = new PendingReply(id, LLHost());
-    boost::signals2::connection res = reply->setCallback(callback);
-    mReplyQueue.push_back(reply);
-    return res;
-}
-
-void LLCacheName::Impl::addPending(const LLUUID& id, const LLHost& host)
-{
-    PendingReply* reply = new PendingReply(id, host);
-    mReplyQueue.push_back(reply);
-}
-
-void LLCacheName::setUpstream(const LLHost& upstream_host)
-{
-    impl.mUpstreamHost = upstream_host;
-}
-
-boost::signals2::connection LLCacheName::addObserver(const LLCacheNameCallback& callback)
-{
-    return impl.mSignal.connect(callback);
-}
-
-bool LLCacheName::importFile(std::istream& istr)
-{
-    LLSD data;
-    if(LLSDParser::PARSE_FAILURE == LLSDSerialize::fromXMLDocument(data, istr))
-    {
-        return false;
-    }
-
-    // We'll expire entries more than a week old
-    U32 now = (U32)time(NULL);
-    const U32 SECS_PER_DAY = 60 * 60 * 24;
-    U32 delete_before_time = now - (7 * SECS_PER_DAY);
-
-    // iterate over the agents
-    S32 count = 0;
-    LLSD agents = data[AGENTS];
-    LLSD::map_iterator iter = agents.beginMap();
-    LLSD::map_iterator end = agents.endMap();
-    for( ; iter != end; ++iter)
-    {
-        LLUUID id((*iter).first);
-        LLSD agent = (*iter).second;
-        U32 ctime = (U32)agent[CTIME].asInteger();
-        if(ctime < delete_before_time) continue;
-
-        LLCacheNameEntry* entry = new LLCacheNameEntry();
-        entry->mIsGroup = false;
-        entry->mCreateTime = ctime;
-        entry->mFirstName = agent[FIRST].asString();
-        entry->mLastName = agent[LAST].asString();
-        impl.mCache[id] = entry;
-        std::string fullname = buildFullName(entry->mFirstName, entry->mLastName);
-        impl.mReverseCache[fullname] = id;
-
-        ++count;
-    }
-    LL_INFOS() << "LLCacheName loaded " << count << " agent names" << LL_ENDL;
-
-    count = 0;
-    LLSD groups = data[GROUPS];
-    iter = groups.beginMap();
-    end = groups.endMap();
-    for( ; iter != end; ++iter)
-    {
-        LLUUID id((*iter).first);
-        LLSD group = (*iter).second;
-        U32 ctime = (U32)group[CTIME].asInteger();
-        if(ctime < delete_before_time) continue;
-
-        LLCacheNameEntry* entry = new LLCacheNameEntry();
-        entry->mIsGroup = true;
-        entry->mCreateTime = ctime;
-        entry->mGroupName = group[NAME].asString();
-        impl.mCache[id] = entry;
-        impl.mReverseCache[entry->mGroupName] = id;
-        ++count;
-    }
-    LL_INFOS() << "LLCacheName loaded " << count << " group names" << LL_ENDL;
-    return true;
-}
-
-void LLCacheName::exportFile(std::ostream& ostr)
-{
-    LLSD data;
-    Cache::iterator iter = impl.mCache.begin();
-    Cache::iterator end = impl.mCache.end();
-    for( ; iter != end; ++iter)
-    {
-        // Only write entries for which we have valid data.
-        LLCacheNameEntry* entry = iter->second;
-        if(!entry
-           || (std::string::npos != entry->mFirstName.find('?'))
-           || (std::string::npos != entry->mGroupName.find('?')))
-        {
-            continue;
-        }
-
-        // store it
-        LLUUID id = iter->first;
-        std::string id_str = id.asString();
-        // IDEVO TODO: Should we store SLIDs with last name "Resident" or not?
-        if(!entry->mFirstName.empty() && !entry->mLastName.empty())
-        {
-            data[AGENTS][id_str][FIRST] = entry->mFirstName;
-            data[AGENTS][id_str][LAST] = entry->mLastName;
-            data[AGENTS][id_str][CTIME] = (S32)entry->mCreateTime;
-        }
-        else if(entry->mIsGroup && !entry->mGroupName.empty())
-        {
-            data[GROUPS][id_str][NAME] = entry->mGroupName;
-            data[GROUPS][id_str][CTIME] = (S32)entry->mCreateTime;
-        }
-    }
-
-    LLSDSerialize::toPrettyXML(data, ostr);
-}
-
-
-bool LLCacheName::Impl::getName(const LLUUID& id, std::string& first, std::string& last)
-{
-<<<<<<< HEAD
-	if(id.isNull())
-	{
-		first = sCacheName["nobody"];
-		last.clear();
-		return true;
-	}
-
-	LLCacheNameEntry* entry = get_ptr_in_map(mCache, id );
-	if (entry)
-	{
-		first = entry->mFirstName;
-		last =  entry->mLastName;
-		return true;
-	}
-	else
-	{
-		first = sCacheName["waiting"];
-		last.clear();
-		if (!isRequestPending(id))
-		{
-			mAskNameQueue.insert(id);
-		}	
-		return false;
-	}
-=======
-    if(id.isNull())
-    {
-        first = sCacheName["nobody"];
-        last.clear();
-        return TRUE;
-    }
-
-    LLCacheNameEntry* entry = get_ptr_in_map(mCache, id );
-    if (entry)
-    {
-        first = entry->mFirstName;
-        last =  entry->mLastName;
-        return TRUE;
-    }
-    else
-    {
-        first = sCacheName["waiting"];
-        last.clear();
-        if (!isRequestPending(id))
-        {
-            mAskNameQueue.insert(id);
-        }
-        return FALSE;
-    }
->>>>>>> e1623bb2
-
-}
-
-// static
-void LLCacheName::localizeCacheName(std::string key, std::string value)
-{
-    if (key!="" && value!= "" )
-        sCacheName[key]=value;
-    else
-        LL_WARNS()<< " Error localizing cache key " << key << " To "<< value<<LL_ENDL;
-}
-
-bool LLCacheName::getFullName(const LLUUID& id, std::string& fullname)
-{
-<<<<<<< HEAD
-	std::string first_name, last_name;
-	bool res = impl.getName(id, first_name, last_name);
-	fullname = buildFullName(first_name, last_name);
-	return res;
-=======
-    std::string first_name, last_name;
-    BOOL res = impl.getName(id, first_name, last_name);
-    fullname = buildFullName(first_name, last_name);
-    return res;
->>>>>>> e1623bb2
-}
-
-
-
-bool LLCacheName::getGroupName(const LLUUID& id, std::string& group)
-{
-<<<<<<< HEAD
-	if(id.isNull())
-	{
-		group = sCacheName["none"];
-		return true;
-	}
-
-	LLCacheNameEntry* entry = get_ptr_in_map(impl.mCache,id);
-	if (entry && entry->mGroupName.empty())
-	{
-		// COUNTER-HACK to combat James' HACK in exportFile()...
-		// this group name was loaded from a name cache that did not
-		// bother to save the group name ==> we must ask for it
-		LL_DEBUGS() << "LLCacheName queuing HACK group request: " << id << LL_ENDL;
-		entry = NULL;
-	}
-
-	if (entry)
-	{
-		group = entry->mGroupName;
-		return true;
-	}
-	else 
-	{
-		group = sCacheName["waiting"];
-		if (!impl.isRequestPending(id))
-		{
-			impl.mAskGroupQueue.insert(id);
-		}
-		return false;
-	}
-=======
-    if(id.isNull())
-    {
-        group = sCacheName["none"];
-        return TRUE;
-    }
-
-    LLCacheNameEntry* entry = get_ptr_in_map(impl.mCache,id);
-    if (entry && entry->mGroupName.empty())
-    {
-        // COUNTER-HACK to combat James' HACK in exportFile()...
-        // this group name was loaded from a name cache that did not
-        // bother to save the group name ==> we must ask for it
-        LL_DEBUGS() << "LLCacheName queuing HACK group request: " << id << LL_ENDL;
-        entry = NULL;
-    }
-
-    if (entry)
-    {
-        group = entry->mGroupName;
-        return TRUE;
-    }
-    else
-    {
-        group = sCacheName["waiting"];
-        if (!impl.isRequestPending(id))
-        {
-            impl.mAskGroupQueue.insert(id);
-        }
-        return FALSE;
-    }
->>>>>>> e1623bb2
-}
-
-bool LLCacheName::getUUID(const std::string& first, const std::string& last, LLUUID& id)
-{
-    std::string full_name = buildFullName(first, last);
-    return getUUID(full_name, id);
-}
-
-bool LLCacheName::getUUID(const std::string& full_name, LLUUID& id)
-{
-<<<<<<< HEAD
-	ReverseCache::iterator iter = impl.mReverseCache.find(full_name);
-	if (iter != impl.mReverseCache.end())
-	{
-		id = iter->second;
-		return true;
-	}
-	else
-	{
-		return false;
-	}
-=======
-    ReverseCache::iterator iter = impl.mReverseCache.find(full_name);
-    if (iter != impl.mReverseCache.end())
-    {
-        id = iter->second;
-        return TRUE;
-    }
-    else
-    {
-        return FALSE;
-    }
->>>>>>> e1623bb2
-}
-
-//static
-std::string LLCacheName::buildFullName(const std::string& first, const std::string& last)
-{
-    std::string fullname = first;
-    if (!last.empty()
-        && last != "Resident")
-    {
-        fullname += ' ';
-        fullname += last;
-    }
-    return fullname;
-}
-
-//static
-std::string LLCacheName::cleanFullName(const std::string& full_name)
-{
-    return full_name.substr(0, full_name.find(" Resident"));
-}
-
-//static
-// Transform hard-coded name provided by server to a more legible username
-std::string LLCacheName::buildUsername(const std::string& full_name)
-{
-    // rare, but handle hard-coded error names returned from server
-    if (full_name == "(\?\?\?) (\?\?\?)")
-    {
-        return "(\?\?\?)";
-    }
-
-    std::string::size_type index = full_name.find(' ');
-
-    if (index != std::string::npos)
-    {
-        std::string username;
-        username = full_name.substr(0, index);
-        std::string lastname = full_name.substr(index+1);
-
-        if (lastname != "Resident")
-        {
-            username = username + "." + lastname;
-        }
-
-        LLStringUtil::toLower(username);
-        return username;
-    }
-
-    // if the input wasn't a correctly formatted legacy name, just return it
-    // cleaned up from a potential terminal "Resident"
-    std::string clean_name = cleanFullName(full_name);
-    LLStringUtil::toLower(clean_name);
-    return clean_name;
-}
-
-//static
-std::string LLCacheName::buildLegacyName(const std::string& complete_name)
-{
-    //boost::regexp was showing up in the crashreporter, so doing
-    //painfully manual parsing using substr. LF
-    S32 open_paren = complete_name.rfind(" (");
-    S32 close_paren = complete_name.rfind(')');
-
-    if (open_paren != std::string::npos &&
-        close_paren == complete_name.length()-1)
-    {
-        S32 length = close_paren - open_paren - 2;
-        std::string legacy_name = complete_name.substr(open_paren+2, length);
-
-        if (legacy_name.length() > 0)
-        {
-            std::string cap_letter = legacy_name.substr(0, 1);
-            LLStringUtil::toUpper(cap_letter);
-            legacy_name = cap_letter + legacy_name.substr(1);
-
-            S32 separator = legacy_name.find('.');
-
-            if (separator != std::string::npos)
-            {
-                std::string last_name = legacy_name.substr(separator+1);
-                legacy_name = legacy_name.substr(0, separator);
-
-                if (last_name.length() > 0)
-                {
-                    cap_letter = last_name.substr(0, 1);
-                    LLStringUtil::toUpper(cap_letter);
-                    legacy_name = legacy_name + " " + cap_letter + last_name.substr(1);
-                }
-            }
-
-            return legacy_name;
-        }
-    }
-
-    return complete_name;
-}
-
-// This is a little bit kludgy. LLCacheNameCallback is a slot instead of a function pointer.
-//  The reason it is a slot is so that the legacy get() function below can bind an old callback
-//  and pass it as a slot. The reason it isn't a boost::function is so that trackable behavior
-//  doesn't get lost. As a result, we have to bind the slot to a signal to call it, even when
-//  we call it immediately. -Steve
-// NOTE: Even though passing first and last name is a bit of extra overhead, it eliminates the
-//  potential need for any parsing should any code need to handle first and last name independently.
-boost::signals2::connection LLCacheName::get(const LLUUID& id, bool is_group, const LLCacheNameCallback& callback)
-{
-    boost::signals2::connection res;
-
-    if(id.isNull())
-    {
-        LLCacheNameSignal signal;
-        signal.connect(callback);
-        signal(id, sCacheName["nobody"], is_group);
-        return res;
-    }
-
-    LLCacheNameEntry* entry = get_ptr_in_map(impl.mCache, id );
-    if (entry)
-    {
-        LLCacheNameSignal signal;
-        signal.connect(callback);
-        // id found in map therefore we can call the callback immediately.
-        if (entry->mIsGroup)
-        {
-            signal(id, entry->mGroupName, entry->mIsGroup);
-        }
-        else
-        {
-            std::string fullname =
-                buildFullName(entry->mFirstName, entry->mLastName);
-            signal(id, fullname, entry->mIsGroup);
-        }
-    }
-    else
-    {
-        // id not found in map so we must queue the callback call until available.
-        if (!impl.isRequestPending(id))
-        {
-            if (is_group)
-            {
-                impl.mAskGroupQueue.insert(id);
-            }
-            else
-            {
-                impl.mAskNameQueue.insert(id);
-            }
-        }
-        res = impl.addPending(id, callback);
-    }
-    return res;
-}
-
-boost::signals2::connection LLCacheName::getGroup(const LLUUID& group_id,
-                                                  const LLCacheNameCallback& callback)
-{
-    return get(group_id, true, callback);
-}
-
-boost::signals2::connection LLCacheName::get(const LLUUID& id, bool is_group, old_callback_t callback, void* user_data)
-{
-    return get(id, is_group, boost::bind(callback, _1, _2, _3, user_data));
-}
-
-void LLCacheName::processPending()
-{
-    const F32 SECS_BETWEEN_PROCESS = 0.1f;
-    if(!impl.mProcessTimer.checkExpirationAndReset(SECS_BETWEEN_PROCESS))
-    {
-        return;
-    }
-
-    if(!impl.mUpstreamHost.isOk())
-    {
-        LL_DEBUGS() << "LLCacheName::processPending() - bad upstream host."
-                 << LL_ENDL;
-        return;
-    }
-
-    impl.processPendingAsks();
-    impl.processPendingReplies();
-}
-
-void LLCacheName::deleteEntriesOlderThan(S32 secs)
-{
-    U32 now = (U32)time(NULL);
-    U32 expire_time = now - secs;
-    for(Cache::iterator iter = impl.mCache.begin(); iter != impl.mCache.end(); )
-    {
-        Cache::iterator curiter = iter++;
-        LLCacheNameEntry* entry = curiter->second;
-        if (entry->mCreateTime < expire_time)
-        {
-            delete entry;
-            impl.mCache.erase(curiter);
-        }
-    }
-
-    // These are pending requests that we never heard back from.
-    U32 pending_expire_time = now - PENDING_TIMEOUT_SECS;
-    for(PendingQueue::iterator p_iter = impl.mPendingQueue.begin();
-        p_iter != impl.mPendingQueue.end(); )
-    {
-        PendingQueue::iterator p_curitor = p_iter++;
-
-        if (p_curitor->second < pending_expire_time)
-        {
-            impl.mPendingQueue.erase(p_curitor);
-        }
-    }
-}
-
-
-void LLCacheName::dump()
-{
-    for (Cache::iterator iter = impl.mCache.begin(),
-             end = impl.mCache.end();
-         iter != end; iter++)
-    {
-        LLCacheNameEntry* entry = iter->second;
-        if (entry->mIsGroup)
-        {
-            LL_INFOS()
-                << iter->first << " = (group) "
-                << entry->mGroupName
-                << " @ " << entry->mCreateTime
-                << LL_ENDL;
-        }
-        else
-        {
-            LL_INFOS()
-                << iter->first << " = "
-                << buildFullName(entry->mFirstName, entry->mLastName)
-                << " @ " << entry->mCreateTime
-                << LL_ENDL;
-        }
-    }
-}
-
-void LLCacheName::dumpStats()
-{
-    LL_INFOS() << "Queue sizes: "
-            << " Cache=" << impl.mCache.size()
-            << " AskName=" << impl.mAskNameQueue.size()
-            << " AskGroup=" << impl.mAskGroupQueue.size()
-            << " Pending=" << impl.mPendingQueue.size()
-            << " Reply=" << impl.mReplyQueue.size()
-//          << " Observers=" << impl.mSignal.size()
-            << LL_ENDL;
-}
-
-void LLCacheName::clear()
-{
-    for_each(impl.mCache.begin(), impl.mCache.end(), DeletePairedPointer());
-    impl.mCache.clear();
-}
-
-//static
-std::string LLCacheName::getDefaultName()
-{
-    return sCacheName["waiting"];
-}
-
-//static
-std::string LLCacheName::getDefaultLastName()
-{
-    return "Resident";
-}
-
-void LLCacheName::Impl::processPendingAsks()
-{
-    sendRequest(_PREHASH_UUIDNameRequest, mAskNameQueue);
-    sendRequest(_PREHASH_UUIDGroupNameRequest, mAskGroupQueue);
-    mAskNameQueue.clear();
-    mAskGroupQueue.clear();
-}
-
-void LLCacheName::Impl::processPendingReplies()
-{
-    // First call all the callbacks, because they might send messages.
-    for(ReplyQueue::iterator it = mReplyQueue.begin(); it != mReplyQueue.end(); ++it)
-    {
-        PendingReply* reply = *it;
-        LLCacheNameEntry* entry = get_ptr_in_map(mCache, reply->mID);
-        if(!entry) continue;
-
-        if (!entry->mIsGroup)
-        {
-            std::string fullname =
-                LLCacheName::buildFullName(entry->mFirstName, entry->mLastName);
-            (reply->mSignal)(reply->mID, fullname, false);
-        }
-        else
-        {
-            (reply->mSignal)(reply->mID, entry->mGroupName, true);
-        }
-    }
-
-    // Forward on all replies, if needed.
-    ReplySender sender(mMsg);
-    for(ReplyQueue::iterator it = mReplyQueue.begin(); it != mReplyQueue.end(); ++it)
-    {
-        PendingReply* reply = *it;
-        LLCacheNameEntry* entry = get_ptr_in_map(mCache, reply->mID);
-        if(!entry) continue;
-
-        if (reply->mHost.isOk())
-        {
-            sender.send(reply->mID, *entry, reply->mHost);
-        }
-
-        reply->done();
-    }
-
-    for(ReplyQueue::iterator it = mReplyQueue.begin(); it != mReplyQueue.end(); )
-    {
-        ReplyQueue::iterator curit = it++;
-        PendingReply* reply = *curit;
-        if (reply->isDone())
-        {
-            delete reply;
-            mReplyQueue.erase(curit);
-        }
-    }
-}
-
-
-void LLCacheName::Impl::sendRequest(
-    const char* msg_name,
-    const AskQueue& queue)
-{
-    if(queue.empty())
-    {
-        return;
-    }
-
-    bool start_new_message = true;
-    AskQueue::const_iterator it = queue.begin();
-    AskQueue::const_iterator end = queue.end();
-    for(; it != end; ++it)
-    {
-        if(start_new_message)
-        {
-            start_new_message = false;
-            mMsg->newMessageFast(msg_name);
-        }
-        mMsg->nextBlockFast(_PREHASH_UUIDNameBlock);
-        mMsg->addUUIDFast(_PREHASH_ID, (*it));
-
-        if(mMsg->isSendFullFast(_PREHASH_UUIDNameBlock))
-        {
-            start_new_message = true;
-            mMsg->sendReliable(mUpstreamHost);
-        }
-    }
-    if(!start_new_message)
-    {
-        mMsg->sendReliable(mUpstreamHost);
-    }
-}
-
-bool LLCacheName::Impl::isRequestPending(const LLUUID& id)
-{
-    U32 now = (U32)time(NULL);
-    U32 expire_time = now - PENDING_TIMEOUT_SECS;
-
-    PendingQueue::iterator iter = mPendingQueue.find(id);
-
-    if (iter == mPendingQueue.end()
-        || (iter->second < expire_time) )
-    {
-        mPendingQueue[id] = now;
-        return false;
-    }
-
-    return true;
-}
-
-void LLCacheName::Impl::processUUIDRequest(LLMessageSystem* msg, bool isGroup)
-{
-    // You should only get this message if the cache is at the simulator
-    // level, hence having an upstream provider.
-    if (!mUpstreamHost.isOk())
-    {
-        LL_WARNS() << "LLCacheName - got UUID name/group request, but no upstream provider!" << LL_ENDL;
-        return;
-    }
-
-    LLHost fromHost = msg->getSender();
-    ReplySender sender(msg);
-
-    S32 count = msg->getNumberOfBlocksFast(_PREHASH_UUIDNameBlock);
-    for(S32 i = 0; i < count; ++i)
-    {
-        LLUUID id;
-        msg->getUUIDFast(_PREHASH_UUIDNameBlock, _PREHASH_ID, id, i);
-        LLCacheNameEntry* entry = get_ptr_in_map(mCache, id);
-        if(entry)
-        {
-            if (isGroup != entry->mIsGroup)
-            {
-                LL_WARNS() << "LLCacheName - Asked for "
-                        << (isGroup ? "group" : "user") << " name, "
-                        << "but found "
-                        << (entry->mIsGroup ? "group" : "user")
-                        << ": " << id << LL_ENDL;
-            }
-            else
-            {
-                // ...it's in the cache, so send it as the reply
-                sender.send(id, *entry, fromHost);
-            }
-        }
-        else
-        {
-            if (!isRequestPending(id))
-            {
-                if (isGroup)
-                {
-                    mAskGroupQueue.insert(id);
-                }
-                else
-                {
-                    mAskNameQueue.insert(id);
-                }
-            }
-
-            addPending(id, fromHost);
-        }
-    }
-}
-
-
-
-void LLCacheName::Impl::processUUIDReply(LLMessageSystem* msg, bool isGroup)
-{
-    S32 count = msg->getNumberOfBlocksFast(_PREHASH_UUIDNameBlock);
-    for(S32 i = 0; i < count; ++i)
-    {
-        LLUUID id;
-        msg->getUUIDFast(_PREHASH_UUIDNameBlock, _PREHASH_ID, id, i);
-        LLCacheNameEntry* entry = get_ptr_in_map(mCache, id);
-        if (!entry)
-        {
-            entry = new LLCacheNameEntry;
-            mCache[id] = entry;
-        }
-
-        mPendingQueue.erase(id);
-
-        entry->mIsGroup = isGroup;
-        entry->mCreateTime = (U32)time(NULL);
-        if (!isGroup)
-        {
-            msg->getStringFast(_PREHASH_UUIDNameBlock, _PREHASH_FirstName, entry->mFirstName, i);
-            msg->getStringFast(_PREHASH_UUIDNameBlock, _PREHASH_LastName,  entry->mLastName, i);
-        }
-        else
-        {   // is group
-            msg->getStringFast(_PREHASH_UUIDNameBlock, _PREHASH_GroupName, entry->mGroupName, i);
-            LLStringFn::replace_ascii_controlchars(entry->mGroupName, LL_UNKNOWN_CHAR);
-        }
-
-        if (!isGroup)
-        {
-            // NOTE: Very occasionally the server sends down a full name
-            // in the first name field with an empty last name, for example,
-            // first = "Ladanie1 Resident", last = "".
-            // I cannot reproduce this, nor can I find a bug in the server code.
-            // Ensure "Resident" does not appear via cleanFullName, because
-            // buildFullName only checks last name. JC
-            std::string full_name;
-            if (entry->mLastName.empty())
-            {
-                full_name = cleanFullName(entry->mFirstName);
-
-                //fix what we are putting in the cache
-                entry->mFirstName = full_name;
-                entry->mLastName = "Resident";
-            }
-            else
-            {
-                full_name = LLCacheName::buildFullName(entry->mFirstName, entry->mLastName);
-            }
-            mSignal(id, full_name, false);
-            mReverseCache[full_name] = id;
-        }
-        else
-        {
-            mSignal(id, entry->mGroupName, true);
-            mReverseCache[entry->mGroupName] = id;
-        }
-    }
-}
-
-
-
-// static call back functions
-
-void LLCacheName::Impl::handleUUIDNameReply(LLMessageSystem* msg, void** userData)
-{
-    ((LLCacheName::Impl*)userData)->processUUIDReply(msg, false);
-}
-
-void LLCacheName::Impl::handleUUIDNameRequest(LLMessageSystem* msg, void** userData)
-{
-    ((LLCacheName::Impl*)userData)->processUUIDRequest(msg, false);
-}
-
-void LLCacheName::Impl::handleUUIDGroupNameRequest(LLMessageSystem* msg, void** userData)
-{
-    ((LLCacheName::Impl*)userData)->processUUIDRequest(msg, true);
-}
-
-void LLCacheName::Impl::handleUUIDGroupNameReply(LLMessageSystem* msg, void** userData)
-{
-    ((LLCacheName::Impl*)userData)->processUUIDReply(msg, true);
-}+/**
+ * @file llcachename.cpp
+ * @brief A hierarchical cache of first and last names queried based on UUID.
+ *
+ * $LicenseInfo:firstyear=2002&license=viewerlgpl$
+ * Second Life Viewer Source Code
+ * Copyright (C) 2010, Linden Research, Inc.
+ *
+ * This library is free software; you can redistribute it and/or
+ * modify it under the terms of the GNU Lesser General Public
+ * License as published by the Free Software Foundation;
+ * version 2.1 of the License only.
+ *
+ * This library is distributed in the hope that it will be useful,
+ * but WITHOUT ANY WARRANTY; without even the implied warranty of
+ * MERCHANTABILITY or FITNESS FOR A PARTICULAR PURPOSE.  See the GNU
+ * Lesser General Public License for more details.
+ *
+ * You should have received a copy of the GNU Lesser General Public
+ * License along with this library; if not, write to the Free Software
+ * Foundation, Inc., 51 Franklin Street, Fifth Floor, Boston, MA  02110-1301  USA
+ *
+ * Linden Research, Inc., 945 Battery Street, San Francisco, CA  94111  USA
+ * $/LicenseInfo$
+ */
+
+#include "linden_common.h"
+
+#include "llcachename.h"
+
+// linden library includes
+#include "lldbstrings.h"
+#include "llframetimer.h"
+#include "llhost.h"
+#include "llrand.h"
+#include "llsdserialize.h"
+#include "lluuid.h"
+#include "message.h"
+
+#include <boost/regex.hpp>
+
+// llsd serialization constants
+static const std::string AGENTS("agents");
+static const std::string GROUPS("groups");
+static const std::string CTIME("ctime");
+static const std::string FIRST("first");
+static const std::string LAST("last");
+static const std::string NAME("name");
+
+// We track name requests in flight for up to this long.
+// We won't re-request a name during this time
+const U32 PENDING_TIMEOUT_SECS = 5 * 60;
+
+// Globals
+LLCacheName* gCacheName = NULL;
+std::map<std::string, std::string> LLCacheName::sCacheName;
+
+/// ---------------------------------------------------------------------------
+/// class LLCacheNameEntry
+/// ---------------------------------------------------------------------------
+
+class LLCacheNameEntry
+{
+public:
+    LLCacheNameEntry();
+
+public:
+    bool mIsGroup;
+    U32 mCreateTime;    // unix time_t
+    // IDEVO TODO collapse names to one field, which will eliminate
+    // many string compares on "Resident"
+    std::string mFirstName;
+    std::string mLastName;
+    std::string mGroupName;
+};
+
+LLCacheNameEntry::LLCacheNameEntry()
+    : mIsGroup(false),
+      mCreateTime(0)
+{
+}
+
+
+class PendingReply
+{
+public:
+    LLUUID              mID;
+    LLCacheNameSignal   mSignal;
+    LLHost              mHost;
+
+    PendingReply(const LLUUID& id, const LLHost& host)
+        : mID(id), mHost(host)
+    {
+    }
+
+    boost::signals2::connection setCallback(const LLCacheNameCallback& cb)
+    {
+        return mSignal.connect(cb);
+    }
+
+    void done()         { mID.setNull(); }
+    bool isDone() const { return mID.isNull(); }
+};
+
+class ReplySender
+{
+public:
+    ReplySender(LLMessageSystem* msg);
+    ~ReplySender();
+
+    void send(const LLUUID& id,
+        const LLCacheNameEntry& entry, const LLHost& host);
+
+private:
+    void flush();
+
+    LLMessageSystem*    mMsg;
+    bool                mPending;
+    bool                mCurrIsGroup;
+    LLHost              mCurrHost;
+};
+
+ReplySender::ReplySender(LLMessageSystem* msg)
+    : mMsg(msg), mPending(false), mCurrIsGroup(false)
+{ }
+
+ReplySender::~ReplySender()
+{
+    flush();
+}
+
+void ReplySender::send(const LLUUID& id,
+    const LLCacheNameEntry& entry, const LLHost& host)
+{
+    if (mPending)
+    {
+        if (mCurrIsGroup != entry.mIsGroup
+        ||  mCurrHost != host)
+        {
+            flush();
+        }
+    }
+
+    if (!mPending)
+    {
+        mPending = true;
+        mCurrIsGroup = entry.mIsGroup;
+        mCurrHost = host;
+
+        if(mCurrIsGroup)
+            mMsg->newMessageFast(_PREHASH_UUIDGroupNameReply);
+        else
+            mMsg->newMessageFast(_PREHASH_UUIDNameReply);
+    }
+
+    mMsg->nextBlockFast(_PREHASH_UUIDNameBlock);
+    mMsg->addUUIDFast(_PREHASH_ID, id);
+    if(mCurrIsGroup)
+    {
+        mMsg->addStringFast(_PREHASH_GroupName, entry.mGroupName);
+    }
+    else
+    {
+        mMsg->addStringFast(_PREHASH_FirstName, entry.mFirstName);
+        mMsg->addStringFast(_PREHASH_LastName, entry.mLastName);
+    }
+
+    if(mMsg->isSendFullFast(_PREHASH_UUIDNameBlock))
+    {
+        flush();
+    }
+}
+
+void ReplySender::flush()
+{
+    if (mPending)
+    {
+        mMsg->sendReliable(mCurrHost);
+        mPending = false;
+    }
+}
+
+
+typedef std::set<LLUUID>                    AskQueue;
+typedef std::list<PendingReply*>            ReplyQueue;
+typedef std::map<LLUUID,U32>                PendingQueue;
+typedef std::map<LLUUID, LLCacheNameEntry*> Cache;
+typedef std::map<std::string, LLUUID>       ReverseCache;
+
+class LLCacheName::Impl
+{
+public:
+    LLMessageSystem*    mMsg;
+    LLHost              mUpstreamHost;
+
+    Cache               mCache;
+        // the map of UUIDs to names
+    ReverseCache        mReverseCache;
+        // map of names to UUIDs
+
+    AskQueue            mAskNameQueue;
+    AskQueue            mAskGroupQueue;
+        // UUIDs to ask our upstream host about
+
+    PendingQueue        mPendingQueue;
+        // UUIDs that have been requested but are not in cache yet.
+
+    ReplyQueue          mReplyQueue;
+        // requests awaiting replies from us
+
+    LLCacheNameSignal   mSignal;
+
+    LLFrameTimer        mProcessTimer;
+
+    Impl(LLMessageSystem* msg);
+    ~Impl();
+
+    bool getName(const LLUUID& id, std::string& first, std::string& last);
+
+    boost::signals2::connection addPending(const LLUUID& id, const LLCacheNameCallback& callback);
+    void addPending(const LLUUID& id, const LLHost& host);
+
+    void processPendingAsks();
+    void processPendingReplies();
+    void sendRequest(const char* msg_name, const AskQueue& queue);
+    bool isRequestPending(const LLUUID& id);
+
+    // Message system callbacks.
+    void processUUIDRequest(LLMessageSystem* msg, bool isGroup);
+    void processUUIDReply(LLMessageSystem* msg, bool isGroup);
+
+    static void handleUUIDNameRequest(LLMessageSystem* msg, void** userdata);
+    static void handleUUIDNameReply(LLMessageSystem* msg, void** userdata);
+    static void handleUUIDGroupNameRequest(LLMessageSystem* msg, void** userdata);
+    static void handleUUIDGroupNameReply(LLMessageSystem* msg, void** userdata);
+};
+
+
+/// --------------------------------------------------------------------------
+/// class LLCacheName
+/// ---------------------------------------------------------------------------
+
+LLCacheName::LLCacheName(LLMessageSystem* msg)
+    : impl(* new Impl(msg))
+    { }
+
+LLCacheName::LLCacheName(LLMessageSystem* msg, const LLHost& upstream_host)
+    : impl(* new Impl(msg))
+{
+    sCacheName["waiting"] = "(Loading...)";
+    sCacheName["nobody"] = "(nobody)";
+    sCacheName["none"] = "(none)";
+    setUpstream(upstream_host);
+}
+
+LLCacheName::~LLCacheName()
+{
+    delete &impl;
+}
+
+LLCacheName::Impl::Impl(LLMessageSystem* msg)
+    : mMsg(msg), mUpstreamHost(LLHost())
+{
+    mMsg->setHandlerFuncFast(
+        _PREHASH_UUIDNameRequest, handleUUIDNameRequest, (void**)this);
+    mMsg->setHandlerFuncFast(
+        _PREHASH_UUIDNameReply, handleUUIDNameReply, (void**)this);
+    mMsg->setHandlerFuncFast(
+        _PREHASH_UUIDGroupNameRequest, handleUUIDGroupNameRequest, (void**)this);
+    mMsg->setHandlerFuncFast(
+        _PREHASH_UUIDGroupNameReply, handleUUIDGroupNameReply, (void**)this);
+}
+
+
+LLCacheName::Impl::~Impl()
+{
+    for_each(mCache.begin(), mCache.end(), DeletePairedPointer());
+    mCache.clear();
+    for_each(mReplyQueue.begin(), mReplyQueue.end(), DeletePointer());
+    mReplyQueue.clear();
+}
+
+boost::signals2::connection LLCacheName::Impl::addPending(const LLUUID& id, const LLCacheNameCallback& callback)
+{
+    PendingReply* reply = new PendingReply(id, LLHost());
+    boost::signals2::connection res = reply->setCallback(callback);
+    mReplyQueue.push_back(reply);
+    return res;
+}
+
+void LLCacheName::Impl::addPending(const LLUUID& id, const LLHost& host)
+{
+    PendingReply* reply = new PendingReply(id, host);
+    mReplyQueue.push_back(reply);
+}
+
+void LLCacheName::setUpstream(const LLHost& upstream_host)
+{
+    impl.mUpstreamHost = upstream_host;
+}
+
+boost::signals2::connection LLCacheName::addObserver(const LLCacheNameCallback& callback)
+{
+    return impl.mSignal.connect(callback);
+}
+
+bool LLCacheName::importFile(std::istream& istr)
+{
+    LLSD data;
+    if(LLSDParser::PARSE_FAILURE == LLSDSerialize::fromXMLDocument(data, istr))
+    {
+        return false;
+    }
+
+    // We'll expire entries more than a week old
+    U32 now = (U32)time(NULL);
+    const U32 SECS_PER_DAY = 60 * 60 * 24;
+    U32 delete_before_time = now - (7 * SECS_PER_DAY);
+
+    // iterate over the agents
+    S32 count = 0;
+    LLSD agents = data[AGENTS];
+    LLSD::map_iterator iter = agents.beginMap();
+    LLSD::map_iterator end = agents.endMap();
+    for( ; iter != end; ++iter)
+    {
+        LLUUID id((*iter).first);
+        LLSD agent = (*iter).second;
+        U32 ctime = (U32)agent[CTIME].asInteger();
+        if(ctime < delete_before_time) continue;
+
+        LLCacheNameEntry* entry = new LLCacheNameEntry();
+        entry->mIsGroup = false;
+        entry->mCreateTime = ctime;
+        entry->mFirstName = agent[FIRST].asString();
+        entry->mLastName = agent[LAST].asString();
+        impl.mCache[id] = entry;
+        std::string fullname = buildFullName(entry->mFirstName, entry->mLastName);
+        impl.mReverseCache[fullname] = id;
+
+        ++count;
+    }
+    LL_INFOS() << "LLCacheName loaded " << count << " agent names" << LL_ENDL;
+
+    count = 0;
+    LLSD groups = data[GROUPS];
+    iter = groups.beginMap();
+    end = groups.endMap();
+    for( ; iter != end; ++iter)
+    {
+        LLUUID id((*iter).first);
+        LLSD group = (*iter).second;
+        U32 ctime = (U32)group[CTIME].asInteger();
+        if(ctime < delete_before_time) continue;
+
+        LLCacheNameEntry* entry = new LLCacheNameEntry();
+        entry->mIsGroup = true;
+        entry->mCreateTime = ctime;
+        entry->mGroupName = group[NAME].asString();
+        impl.mCache[id] = entry;
+        impl.mReverseCache[entry->mGroupName] = id;
+        ++count;
+    }
+    LL_INFOS() << "LLCacheName loaded " << count << " group names" << LL_ENDL;
+    return true;
+}
+
+void LLCacheName::exportFile(std::ostream& ostr)
+{
+    LLSD data;
+    Cache::iterator iter = impl.mCache.begin();
+    Cache::iterator end = impl.mCache.end();
+    for( ; iter != end; ++iter)
+    {
+        // Only write entries for which we have valid data.
+        LLCacheNameEntry* entry = iter->second;
+        if(!entry
+           || (std::string::npos != entry->mFirstName.find('?'))
+           || (std::string::npos != entry->mGroupName.find('?')))
+        {
+            continue;
+        }
+
+        // store it
+        LLUUID id = iter->first;
+        std::string id_str = id.asString();
+        // IDEVO TODO: Should we store SLIDs with last name "Resident" or not?
+        if(!entry->mFirstName.empty() && !entry->mLastName.empty())
+        {
+            data[AGENTS][id_str][FIRST] = entry->mFirstName;
+            data[AGENTS][id_str][LAST] = entry->mLastName;
+            data[AGENTS][id_str][CTIME] = (S32)entry->mCreateTime;
+        }
+        else if(entry->mIsGroup && !entry->mGroupName.empty())
+        {
+            data[GROUPS][id_str][NAME] = entry->mGroupName;
+            data[GROUPS][id_str][CTIME] = (S32)entry->mCreateTime;
+        }
+    }
+
+    LLSDSerialize::toPrettyXML(data, ostr);
+}
+
+
+bool LLCacheName::Impl::getName(const LLUUID& id, std::string& first, std::string& last)
+{
+    if(id.isNull())
+    {
+        first = sCacheName["nobody"];
+        last.clear();
+        return true;
+    }
+
+    LLCacheNameEntry* entry = get_ptr_in_map(mCache, id );
+    if (entry)
+    {
+        first = entry->mFirstName;
+        last =  entry->mLastName;
+        return true;
+    }
+    else
+    {
+        first = sCacheName["waiting"];
+        last.clear();
+        if (!isRequestPending(id))
+        {
+            mAskNameQueue.insert(id);
+        }
+        return false;
+    }
+
+}
+
+// static
+void LLCacheName::localizeCacheName(std::string key, std::string value)
+{
+    if (key!="" && value!= "" )
+        sCacheName[key]=value;
+    else
+        LL_WARNS()<< " Error localizing cache key " << key << " To "<< value<<LL_ENDL;
+}
+
+bool LLCacheName::getFullName(const LLUUID& id, std::string& fullname)
+{
+    std::string first_name, last_name;
+    bool res = impl.getName(id, first_name, last_name);
+    fullname = buildFullName(first_name, last_name);
+    return res;
+}
+
+
+
+bool LLCacheName::getGroupName(const LLUUID& id, std::string& group)
+{
+    if(id.isNull())
+    {
+        group = sCacheName["none"];
+        return true;
+    }
+
+    LLCacheNameEntry* entry = get_ptr_in_map(impl.mCache,id);
+    if (entry && entry->mGroupName.empty())
+    {
+        // COUNTER-HACK to combat James' HACK in exportFile()...
+        // this group name was loaded from a name cache that did not
+        // bother to save the group name ==> we must ask for it
+        LL_DEBUGS() << "LLCacheName queuing HACK group request: " << id << LL_ENDL;
+        entry = NULL;
+    }
+
+    if (entry)
+    {
+        group = entry->mGroupName;
+        return true;
+    }
+    else
+    {
+        group = sCacheName["waiting"];
+        if (!impl.isRequestPending(id))
+        {
+            impl.mAskGroupQueue.insert(id);
+        }
+        return false;
+    }
+}
+
+bool LLCacheName::getUUID(const std::string& first, const std::string& last, LLUUID& id)
+{
+    std::string full_name = buildFullName(first, last);
+    return getUUID(full_name, id);
+}
+
+bool LLCacheName::getUUID(const std::string& full_name, LLUUID& id)
+{
+    ReverseCache::iterator iter = impl.mReverseCache.find(full_name);
+    if (iter != impl.mReverseCache.end())
+    {
+        id = iter->second;
+        return true;
+    }
+    else
+    {
+        return false;
+    }
+}
+
+//static
+std::string LLCacheName::buildFullName(const std::string& first, const std::string& last)
+{
+    std::string fullname = first;
+    if (!last.empty()
+        && last != "Resident")
+    {
+        fullname += ' ';
+        fullname += last;
+    }
+    return fullname;
+}
+
+//static
+std::string LLCacheName::cleanFullName(const std::string& full_name)
+{
+    return full_name.substr(0, full_name.find(" Resident"));
+}
+
+//static
+// Transform hard-coded name provided by server to a more legible username
+std::string LLCacheName::buildUsername(const std::string& full_name)
+{
+    // rare, but handle hard-coded error names returned from server
+    if (full_name == "(\?\?\?) (\?\?\?)")
+    {
+        return "(\?\?\?)";
+    }
+
+    std::string::size_type index = full_name.find(' ');
+
+    if (index != std::string::npos)
+    {
+        std::string username;
+        username = full_name.substr(0, index);
+        std::string lastname = full_name.substr(index+1);
+
+        if (lastname != "Resident")
+        {
+            username = username + "." + lastname;
+        }
+
+        LLStringUtil::toLower(username);
+        return username;
+    }
+
+    // if the input wasn't a correctly formatted legacy name, just return it
+    // cleaned up from a potential terminal "Resident"
+    std::string clean_name = cleanFullName(full_name);
+    LLStringUtil::toLower(clean_name);
+    return clean_name;
+}
+
+//static
+std::string LLCacheName::buildLegacyName(const std::string& complete_name)
+{
+    //boost::regexp was showing up in the crashreporter, so doing
+    //painfully manual parsing using substr. LF
+    S32 open_paren = complete_name.rfind(" (");
+    S32 close_paren = complete_name.rfind(')');
+
+    if (open_paren != std::string::npos &&
+        close_paren == complete_name.length()-1)
+    {
+        S32 length = close_paren - open_paren - 2;
+        std::string legacy_name = complete_name.substr(open_paren+2, length);
+
+        if (legacy_name.length() > 0)
+        {
+            std::string cap_letter = legacy_name.substr(0, 1);
+            LLStringUtil::toUpper(cap_letter);
+            legacy_name = cap_letter + legacy_name.substr(1);
+
+            S32 separator = legacy_name.find('.');
+
+            if (separator != std::string::npos)
+            {
+                std::string last_name = legacy_name.substr(separator+1);
+                legacy_name = legacy_name.substr(0, separator);
+
+                if (last_name.length() > 0)
+                {
+                    cap_letter = last_name.substr(0, 1);
+                    LLStringUtil::toUpper(cap_letter);
+                    legacy_name = legacy_name + " " + cap_letter + last_name.substr(1);
+                }
+            }
+
+            return legacy_name;
+        }
+    }
+
+    return complete_name;
+}
+
+// This is a little bit kludgy. LLCacheNameCallback is a slot instead of a function pointer.
+//  The reason it is a slot is so that the legacy get() function below can bind an old callback
+//  and pass it as a slot. The reason it isn't a boost::function is so that trackable behavior
+//  doesn't get lost. As a result, we have to bind the slot to a signal to call it, even when
+//  we call it immediately. -Steve
+// NOTE: Even though passing first and last name is a bit of extra overhead, it eliminates the
+//  potential need for any parsing should any code need to handle first and last name independently.
+boost::signals2::connection LLCacheName::get(const LLUUID& id, bool is_group, const LLCacheNameCallback& callback)
+{
+    boost::signals2::connection res;
+
+    if(id.isNull())
+    {
+        LLCacheNameSignal signal;
+        signal.connect(callback);
+        signal(id, sCacheName["nobody"], is_group);
+        return res;
+    }
+
+    LLCacheNameEntry* entry = get_ptr_in_map(impl.mCache, id );
+    if (entry)
+    {
+        LLCacheNameSignal signal;
+        signal.connect(callback);
+        // id found in map therefore we can call the callback immediately.
+        if (entry->mIsGroup)
+        {
+            signal(id, entry->mGroupName, entry->mIsGroup);
+        }
+        else
+        {
+            std::string fullname =
+                buildFullName(entry->mFirstName, entry->mLastName);
+            signal(id, fullname, entry->mIsGroup);
+        }
+    }
+    else
+    {
+        // id not found in map so we must queue the callback call until available.
+        if (!impl.isRequestPending(id))
+        {
+            if (is_group)
+            {
+                impl.mAskGroupQueue.insert(id);
+            }
+            else
+            {
+                impl.mAskNameQueue.insert(id);
+            }
+        }
+        res = impl.addPending(id, callback);
+    }
+    return res;
+}
+
+boost::signals2::connection LLCacheName::getGroup(const LLUUID& group_id,
+                                                  const LLCacheNameCallback& callback)
+{
+    return get(group_id, true, callback);
+}
+
+boost::signals2::connection LLCacheName::get(const LLUUID& id, bool is_group, old_callback_t callback, void* user_data)
+{
+    return get(id, is_group, boost::bind(callback, _1, _2, _3, user_data));
+}
+
+void LLCacheName::processPending()
+{
+    const F32 SECS_BETWEEN_PROCESS = 0.1f;
+    if(!impl.mProcessTimer.checkExpirationAndReset(SECS_BETWEEN_PROCESS))
+    {
+        return;
+    }
+
+    if(!impl.mUpstreamHost.isOk())
+    {
+        LL_DEBUGS() << "LLCacheName::processPending() - bad upstream host."
+                 << LL_ENDL;
+        return;
+    }
+
+    impl.processPendingAsks();
+    impl.processPendingReplies();
+}
+
+void LLCacheName::deleteEntriesOlderThan(S32 secs)
+{
+    U32 now = (U32)time(NULL);
+    U32 expire_time = now - secs;
+    for(Cache::iterator iter = impl.mCache.begin(); iter != impl.mCache.end(); )
+    {
+        Cache::iterator curiter = iter++;
+        LLCacheNameEntry* entry = curiter->second;
+        if (entry->mCreateTime < expire_time)
+        {
+            delete entry;
+            impl.mCache.erase(curiter);
+        }
+    }
+
+    // These are pending requests that we never heard back from.
+    U32 pending_expire_time = now - PENDING_TIMEOUT_SECS;
+    for(PendingQueue::iterator p_iter = impl.mPendingQueue.begin();
+        p_iter != impl.mPendingQueue.end(); )
+    {
+        PendingQueue::iterator p_curitor = p_iter++;
+
+        if (p_curitor->second < pending_expire_time)
+        {
+            impl.mPendingQueue.erase(p_curitor);
+        }
+    }
+}
+
+
+void LLCacheName::dump()
+{
+    for (Cache::iterator iter = impl.mCache.begin(),
+             end = impl.mCache.end();
+         iter != end; iter++)
+    {
+        LLCacheNameEntry* entry = iter->second;
+        if (entry->mIsGroup)
+        {
+            LL_INFOS()
+                << iter->first << " = (group) "
+                << entry->mGroupName
+                << " @ " << entry->mCreateTime
+                << LL_ENDL;
+        }
+        else
+        {
+            LL_INFOS()
+                << iter->first << " = "
+                << buildFullName(entry->mFirstName, entry->mLastName)
+                << " @ " << entry->mCreateTime
+                << LL_ENDL;
+        }
+    }
+}
+
+void LLCacheName::dumpStats()
+{
+    LL_INFOS() << "Queue sizes: "
+            << " Cache=" << impl.mCache.size()
+            << " AskName=" << impl.mAskNameQueue.size()
+            << " AskGroup=" << impl.mAskGroupQueue.size()
+            << " Pending=" << impl.mPendingQueue.size()
+            << " Reply=" << impl.mReplyQueue.size()
+//          << " Observers=" << impl.mSignal.size()
+            << LL_ENDL;
+}
+
+void LLCacheName::clear()
+{
+    for_each(impl.mCache.begin(), impl.mCache.end(), DeletePairedPointer());
+    impl.mCache.clear();
+}
+
+//static
+std::string LLCacheName::getDefaultName()
+{
+    return sCacheName["waiting"];
+}
+
+//static
+std::string LLCacheName::getDefaultLastName()
+{
+    return "Resident";
+}
+
+void LLCacheName::Impl::processPendingAsks()
+{
+    sendRequest(_PREHASH_UUIDNameRequest, mAskNameQueue);
+    sendRequest(_PREHASH_UUIDGroupNameRequest, mAskGroupQueue);
+    mAskNameQueue.clear();
+    mAskGroupQueue.clear();
+}
+
+void LLCacheName::Impl::processPendingReplies()
+{
+    // First call all the callbacks, because they might send messages.
+    for(ReplyQueue::iterator it = mReplyQueue.begin(); it != mReplyQueue.end(); ++it)
+    {
+        PendingReply* reply = *it;
+        LLCacheNameEntry* entry = get_ptr_in_map(mCache, reply->mID);
+        if(!entry) continue;
+
+        if (!entry->mIsGroup)
+        {
+            std::string fullname =
+                LLCacheName::buildFullName(entry->mFirstName, entry->mLastName);
+            (reply->mSignal)(reply->mID, fullname, false);
+        }
+        else
+        {
+            (reply->mSignal)(reply->mID, entry->mGroupName, true);
+        }
+    }
+
+    // Forward on all replies, if needed.
+    ReplySender sender(mMsg);
+    for(ReplyQueue::iterator it = mReplyQueue.begin(); it != mReplyQueue.end(); ++it)
+    {
+        PendingReply* reply = *it;
+        LLCacheNameEntry* entry = get_ptr_in_map(mCache, reply->mID);
+        if(!entry) continue;
+
+        if (reply->mHost.isOk())
+        {
+            sender.send(reply->mID, *entry, reply->mHost);
+        }
+
+        reply->done();
+    }
+
+    for(ReplyQueue::iterator it = mReplyQueue.begin(); it != mReplyQueue.end(); )
+    {
+        ReplyQueue::iterator curit = it++;
+        PendingReply* reply = *curit;
+        if (reply->isDone())
+        {
+            delete reply;
+            mReplyQueue.erase(curit);
+        }
+    }
+}
+
+
+void LLCacheName::Impl::sendRequest(
+    const char* msg_name,
+    const AskQueue& queue)
+{
+    if(queue.empty())
+    {
+        return;
+    }
+
+    bool start_new_message = true;
+    AskQueue::const_iterator it = queue.begin();
+    AskQueue::const_iterator end = queue.end();
+    for(; it != end; ++it)
+    {
+        if(start_new_message)
+        {
+            start_new_message = false;
+            mMsg->newMessageFast(msg_name);
+        }
+        mMsg->nextBlockFast(_PREHASH_UUIDNameBlock);
+        mMsg->addUUIDFast(_PREHASH_ID, (*it));
+
+        if(mMsg->isSendFullFast(_PREHASH_UUIDNameBlock))
+        {
+            start_new_message = true;
+            mMsg->sendReliable(mUpstreamHost);
+        }
+    }
+    if(!start_new_message)
+    {
+        mMsg->sendReliable(mUpstreamHost);
+    }
+}
+
+bool LLCacheName::Impl::isRequestPending(const LLUUID& id)
+{
+    U32 now = (U32)time(NULL);
+    U32 expire_time = now - PENDING_TIMEOUT_SECS;
+
+    PendingQueue::iterator iter = mPendingQueue.find(id);
+
+    if (iter == mPendingQueue.end()
+        || (iter->second < expire_time) )
+    {
+        mPendingQueue[id] = now;
+        return false;
+    }
+
+    return true;
+}
+
+void LLCacheName::Impl::processUUIDRequest(LLMessageSystem* msg, bool isGroup)
+{
+    // You should only get this message if the cache is at the simulator
+    // level, hence having an upstream provider.
+    if (!mUpstreamHost.isOk())
+    {
+        LL_WARNS() << "LLCacheName - got UUID name/group request, but no upstream provider!" << LL_ENDL;
+        return;
+    }
+
+    LLHost fromHost = msg->getSender();
+    ReplySender sender(msg);
+
+    S32 count = msg->getNumberOfBlocksFast(_PREHASH_UUIDNameBlock);
+    for(S32 i = 0; i < count; ++i)
+    {
+        LLUUID id;
+        msg->getUUIDFast(_PREHASH_UUIDNameBlock, _PREHASH_ID, id, i);
+        LLCacheNameEntry* entry = get_ptr_in_map(mCache, id);
+        if(entry)
+        {
+            if (isGroup != entry->mIsGroup)
+            {
+                LL_WARNS() << "LLCacheName - Asked for "
+                        << (isGroup ? "group" : "user") << " name, "
+                        << "but found "
+                        << (entry->mIsGroup ? "group" : "user")
+                        << ": " << id << LL_ENDL;
+            }
+            else
+            {
+                // ...it's in the cache, so send it as the reply
+                sender.send(id, *entry, fromHost);
+            }
+        }
+        else
+        {
+            if (!isRequestPending(id))
+            {
+                if (isGroup)
+                {
+                    mAskGroupQueue.insert(id);
+                }
+                else
+                {
+                    mAskNameQueue.insert(id);
+                }
+            }
+
+            addPending(id, fromHost);
+        }
+    }
+}
+
+
+
+void LLCacheName::Impl::processUUIDReply(LLMessageSystem* msg, bool isGroup)
+{
+    S32 count = msg->getNumberOfBlocksFast(_PREHASH_UUIDNameBlock);
+    for(S32 i = 0; i < count; ++i)
+    {
+        LLUUID id;
+        msg->getUUIDFast(_PREHASH_UUIDNameBlock, _PREHASH_ID, id, i);
+        LLCacheNameEntry* entry = get_ptr_in_map(mCache, id);
+        if (!entry)
+        {
+            entry = new LLCacheNameEntry;
+            mCache[id] = entry;
+        }
+
+        mPendingQueue.erase(id);
+
+        entry->mIsGroup = isGroup;
+        entry->mCreateTime = (U32)time(NULL);
+        if (!isGroup)
+        {
+            msg->getStringFast(_PREHASH_UUIDNameBlock, _PREHASH_FirstName, entry->mFirstName, i);
+            msg->getStringFast(_PREHASH_UUIDNameBlock, _PREHASH_LastName,  entry->mLastName, i);
+        }
+        else
+        {   // is group
+            msg->getStringFast(_PREHASH_UUIDNameBlock, _PREHASH_GroupName, entry->mGroupName, i);
+            LLStringFn::replace_ascii_controlchars(entry->mGroupName, LL_UNKNOWN_CHAR);
+        }
+
+        if (!isGroup)
+        {
+            // NOTE: Very occasionally the server sends down a full name
+            // in the first name field with an empty last name, for example,
+            // first = "Ladanie1 Resident", last = "".
+            // I cannot reproduce this, nor can I find a bug in the server code.
+            // Ensure "Resident" does not appear via cleanFullName, because
+            // buildFullName only checks last name. JC
+            std::string full_name;
+            if (entry->mLastName.empty())
+            {
+                full_name = cleanFullName(entry->mFirstName);
+
+                //fix what we are putting in the cache
+                entry->mFirstName = full_name;
+                entry->mLastName = "Resident";
+            }
+            else
+            {
+                full_name = LLCacheName::buildFullName(entry->mFirstName, entry->mLastName);
+            }
+            mSignal(id, full_name, false);
+            mReverseCache[full_name] = id;
+        }
+        else
+        {
+            mSignal(id, entry->mGroupName, true);
+            mReverseCache[entry->mGroupName] = id;
+        }
+    }
+}
+
+
+
+// static call back functions
+
+void LLCacheName::Impl::handleUUIDNameReply(LLMessageSystem* msg, void** userData)
+{
+    ((LLCacheName::Impl*)userData)->processUUIDReply(msg, false);
+}
+
+void LLCacheName::Impl::handleUUIDNameRequest(LLMessageSystem* msg, void** userData)
+{
+    ((LLCacheName::Impl*)userData)->processUUIDRequest(msg, false);
+}
+
+void LLCacheName::Impl::handleUUIDGroupNameRequest(LLMessageSystem* msg, void** userData)
+{
+    ((LLCacheName::Impl*)userData)->processUUIDRequest(msg, true);
+}
+
+void LLCacheName::Impl::handleUUIDGroupNameReply(LLMessageSystem* msg, void** userData)
+{
+    ((LLCacheName::Impl*)userData)->processUUIDReply(msg, true);
+}