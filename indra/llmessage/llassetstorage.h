--- conflicted
+++ resolved
@@ -1,534 +1,431 @@
-/**
- * @file llassetstorage.h
- * @brief definition of LLAssetStorage class which allows simple
- * up/downloads of uuid,type asets
- *
- * $LicenseInfo:firstyear=2001&license=viewerlgpl$
- * Second Life Viewer Source Code
- * Copyright (C) 2010, Linden Research, Inc.
- *
- * This library is free software; you can redistribute it and/or
- * modify it under the terms of the GNU Lesser General Public
- * License as published by the Free Software Foundation;
- * version 2.1 of the License only.
- *
- * This library is distributed in the hope that it will be useful,
- * but WITHOUT ANY WARRANTY; without even the implied warranty of
- * MERCHANTABILITY or FITNESS FOR A PARTICULAR PURPOSE.  See the GNU
- * Lesser General Public License for more details.
- *
- * You should have received a copy of the GNU Lesser General Public
- * License along with this library; if not, write to the Free Software
- * Foundation, Inc., 51 Franklin Street, Fifth Floor, Boston, MA  02110-1301  USA
- *
- * Linden Research, Inc., 945 Battery Street, San Francisco, CA  94111  USA
- * $/LicenseInfo$
- */
-
-#ifndef LL_LLASSETSTORAGE_H
-#define LL_LLASSETSTORAGE_H
-#include <string>
-#include <functional>
-
-#include "lluuid.h"
-#include "lltimer.h"
-#include "llnamevalue.h"
-#include "llhost.h"
-#include "lltransfermanager.h" // For LLTSCode enum
-#include "llassettype.h"
-#include "llstring.h"
-#include "llextendedstatus.h"
-#include "llxfer.h"
-
-// Forward declarations
-class LLMessageSystem;
-class LLXferManager;
-class LLAssetStorage;
-class LLSD;
-
-// anything that takes longer than this to download will abort.
-// HTTP Uploads also timeout if they take longer than this.
-const F32Minutes LL_ASSET_STORAGE_TIMEOUT(5);
-
-
-// Specific error codes
-const int LL_ERR_ASSET_REQUEST_FAILED = -1;
-//const int LL_ERR_ASSET_REQUEST_INVALID = -2;
-const int LL_ERR_ASSET_REQUEST_NONEXISTENT_FILE = -3;
-const int LL_ERR_ASSET_REQUEST_NOT_IN_DATABASE = -4;
-const int LL_ERR_INSUFFICIENT_PERMISSIONS = -5;
-const int LL_ERR_PRICE_MISMATCH = -23018;
-
-// *TODO: these typedefs are passed into the cache via a legacy C function pointer
-// future project would be to convert these to C++ callables (std::function<>) so that
-// we can use bind and remove the userData parameter.
-//
-typedef std::function<void(const LLUUID &asset_id, LLAssetType::EType asset_type, void *user_data, S32 status, LLExtStat ext_status)> LLGetAssetCallback;
-typedef std::function<void(const LLUUID &asset_id, void *user_data, S32 status, LLExtStat ext_status)> LLStoreAssetCallback;
-
-
-class LLAssetInfo
-{
-protected:
-    std::string     mDescription;
-    std::string     mName;
-
-public:
-    LLUUID          mUuid;
-    LLTransactionID mTransactionID;
-    LLUUID          mCreatorID;
-    LLAssetType::EType  mType;
-
-    LLAssetInfo( void );
-    LLAssetInfo( const LLUUID& object_id, const LLUUID& creator_id,
-                 LLAssetType::EType type, const char* name, const char* desc );
-    LLAssetInfo( const LLNameValue& nv );
-
-    const std::string& getName( void ) const { return mName; }
-    const std::string& getDescription( void ) const { return mDescription; }
-    void setName( const std::string& name );
-    void setDescription( const std::string& desc );
-
-    // Assets (aka potential inventory items) can be applied to an
-    // object in the world. We'll store that as a string name value
-    // pair where the name encodes part of asset info, and the value
-    // the rest.  LLAssetInfo objects will be responsible for parsing
-    // the meaning out froman LLNameValue object. See the inventory
-    // design docs for details.
-    void setFromNameValue( const LLNameValue& nv );
-};
-
-
-class LLBaseDownloadRequest
-{
-public:
-    LLBaseDownloadRequest(const LLUUID &uuid, const LLAssetType::EType at);
-    virtual ~LLBaseDownloadRequest();
-
-    LLUUID getUUID() const                  { return mUUID; }
-    LLAssetType::EType getType() const      { return mType; }
-
-    void setUUID(const LLUUID& id) { mUUID = id; }
-    void setType(LLAssetType::EType type) { mType = type; }
-
-    virtual LLBaseDownloadRequest* getCopy();
-
-protected:
-    LLUUID  mUUID;
-    LLAssetType::EType mType;
-
-public:
-    LLGetAssetCallback mDownCallback;
-
-    void    *mUserData;
-    LLHost  mHost;
-<<<<<<< HEAD
-    bool	mIsTemp;
-    F64Seconds		mTime;				// Message system time
-    bool    mIsPriority;
-    bool	mDataSentInFirstPacket;
-    bool	mDataIsInCache;
-=======
-    BOOL    mIsTemp;
-    F64Seconds      mTime;              // Message system time
-    BOOL    mIsPriority;
-    BOOL    mDataSentInFirstPacket;
-    BOOL    mDataIsInCache;
->>>>>>> e1623bb2
-};
-
-class LLAssetRequest : public LLBaseDownloadRequest
-{
-public:
-    LLAssetRequest(const LLUUID &uuid, const LLAssetType::EType at);
-    virtual ~LLAssetRequest();
-
-    void setTimeout(F64Seconds timeout) { mTimeout = timeout; }
-
-    virtual LLBaseDownloadRequest* getCopy();
-
-    LLStoreAssetCallback mUpCallback;
-//  void    (*mUpCallback)(const LLUUID&, void *, S32, LLExtStat);
-    void    (*mInfoCallback)(LLAssetInfo *, void *, S32);
-
-<<<<<<< HEAD
-	bool	mIsLocal;
-	bool	mIsUserWaiting;		// We don't want to try forever if a user is waiting for a result.
-	F64Seconds		mTimeout;			// Amount of time before timing out.
-	LLUUID	mRequestingAgentID;	// Only valid for uploads from an agent
-    F64	mBytesFetched;
-=======
-    BOOL    mIsLocal;
-    BOOL    mIsUserWaiting;     // We don't want to try forever if a user is waiting for a result.
-    F64Seconds      mTimeout;           // Amount of time before timing out.
-    LLUUID  mRequestingAgentID; // Only valid for uploads from an agent
-    F64 mBytesFetched;
->>>>>>> e1623bb2
-
-    virtual LLSD getTerseDetails() const;
-    virtual LLSD getFullDetails() const;
-};
-
-template <class T>
-struct ll_asset_request_equal : public std::equal_to<T>
-{
-    bool operator()(const T& x, const T& y) const
-    {
-        return (    x->getType() == y->getType()
-                &&  x->getUUID() == y->getUUID() );
-    }
-};
-
-
-class LLInvItemRequest : public LLBaseDownloadRequest
-{
-public:
-    LLInvItemRequest(const LLUUID &uuid, const LLAssetType::EType at);
-    virtual ~LLInvItemRequest();
-
-    virtual LLBaseDownloadRequest* getCopy();
-};
-
-class LLEstateAssetRequest : public LLBaseDownloadRequest
-{
-public:
-    LLEstateAssetRequest(const LLUUID &uuid, const LLAssetType::EType at, EstateAssetType et);
-    virtual ~LLEstateAssetRequest();
-
-    LLAssetType::EType getAType() const     { return mType; }
-
-    virtual LLBaseDownloadRequest* getCopy();
-
-protected:
-    EstateAssetType mEstateAssetType;
-};
-
-
-// Map of known bad assets
-typedef std::map<LLUUID,U64,lluuid_less> toxic_asset_map_t;
-
-
-
-class LLAssetStorage
-{
-public:
-    typedef ::LLStoreAssetCallback LLStoreAssetCallback;
-    typedef ::LLGetAssetCallback LLGetAssetCallback;
-
-    enum ERequestType
-    {
-        RT_INVALID = -1,
-        RT_DOWNLOAD = 0,
-        RT_UPLOAD = 1,
-        RT_LOCALUPLOAD = 2,
-        RT_COUNT = 3
-    };
-
-protected:
-<<<<<<< HEAD
-	bool mShutDown;
-	LLHost mUpstreamHost;
-	
-	LLMessageSystem *mMessageSys;
-	LLXferManager	*mXferManager;
-=======
-    BOOL mShutDown;
-    LLHost mUpstreamHost;
-
-    LLMessageSystem *mMessageSys;
-    LLXferManager   *mXferManager;
->>>>>>> e1623bb2
-
-
-    typedef std::list<LLAssetRequest*> request_list_t;
-    request_list_t mPendingDownloads;
-    request_list_t mPendingUploads;
-    request_list_t mPendingLocalUploads;
-
-    // Map of toxic assets - these caused problems when recently rezzed, so avoid them
-    toxic_asset_map_t   mToxicAssetMap;     // Objects in this list are known to cause problems and are not loaded
-
-public:
-<<<<<<< HEAD
-	LLAssetStorage(LLMessageSystem *msg, LLXferManager *xfer, const LLHost &upstream_host);
-
-	LLAssetStorage(LLMessageSystem *msg, LLXferManager *xfer);
-	virtual ~LLAssetStorage();
-
-	void setUpstream(const LLHost &upstream_host);
-
-	bool hasLocalAsset(const LLUUID &uuid, LLAssetType::EType type);
-
-	// public interface methods
-	// note that your callback may get called BEFORE the function returns
-	void getAssetData(const LLUUID uuid, LLAssetType::EType atype, LLGetAssetCallback cb, void *user_data, bool is_priority = false);
-
-	/*
-	 * TransactionID version
-	 * Viewer needs the store_local
-	 */
-	virtual void storeAssetData(
-		const LLTransactionID& tid,
-		LLAssetType::EType atype,
-		LLStoreAssetCallback callback,
-		void* user_data,
-		bool temp_file = false,
-		bool is_priority = false,
-		bool store_local = false,
-		bool user_waiting= false,
-		F64Seconds timeout=LL_ASSET_STORAGE_TIMEOUT) = 0;
-=======
-    LLAssetStorage(LLMessageSystem *msg, LLXferManager *xfer, const LLHost &upstream_host);
-
-    LLAssetStorage(LLMessageSystem *msg, LLXferManager *xfer);
-    virtual ~LLAssetStorage();
-
-    void setUpstream(const LLHost &upstream_host);
-
-    BOOL hasLocalAsset(const LLUUID &uuid, LLAssetType::EType type);
-
-    // public interface methods
-    // note that your callback may get called BEFORE the function returns
-    void getAssetData(const LLUUID uuid, LLAssetType::EType atype, LLGetAssetCallback cb, void *user_data, BOOL is_priority = FALSE);
-
-    /*
-     * TransactionID version
-     * Viewer needs the store_local
-     */
-    virtual void storeAssetData(
-        const LLTransactionID& tid,
-        LLAssetType::EType atype,
-        LLStoreAssetCallback callback,
-        void* user_data,
-        bool temp_file = false,
-        bool is_priority = false,
-        bool store_local = false,
-        bool user_waiting= false,
-        F64Seconds timeout=LL_ASSET_STORAGE_TIMEOUT) = 0;
->>>>>>> e1623bb2
-
-    virtual void logAssetStorageInfo() = 0;
-
-<<<<<<< HEAD
-	void getEstateAsset(const LLHost &object_sim, const LLUUID &agent_id, const LLUUID &session_id,
-									const LLUUID &asset_id, LLAssetType::EType atype, EstateAssetType etype,
-									 LLGetAssetCallback callback, void *user_data, bool is_priority);
-
-	void getInvItemAsset(const LLHost &object_sim,
-						 const LLUUID &agent_id, const LLUUID &session_id,
-						 const LLUUID &owner_id, const LLUUID &task_id, const LLUUID &item_id,
-						 const LLUUID &asset_id, LLAssetType::EType atype,
-						 LLGetAssetCallback cb, void *user_data, bool is_priority = false); // Get a particular inventory item.
-
-	// Check if an asset is in the toxic map.  If it is, the entry is updated
-	bool		isAssetToxic( const LLUUID& uuid );
-
-	// Clean the toxic asset list, remove old entries
-	void		flushOldToxicAssets( bool force_it );
-=======
-    virtual void checkForTimeouts();
-
-    void getEstateAsset(const LLHost &object_sim, const LLUUID &agent_id, const LLUUID &session_id,
-                                    const LLUUID &asset_id, LLAssetType::EType atype, EstateAssetType etype,
-                                     LLGetAssetCallback callback, void *user_data, BOOL is_priority);
-
-    void getInvItemAsset(const LLHost &object_sim,
-                         const LLUUID &agent_id, const LLUUID &session_id,
-                         const LLUUID &owner_id, const LLUUID &task_id, const LLUUID &item_id,
-                         const LLUUID &asset_id, LLAssetType::EType atype,
-                         LLGetAssetCallback cb, void *user_data, BOOL is_priority = FALSE); // Get a particular inventory item.
-
-    // Check if an asset is in the toxic map.  If it is, the entry is updated
-    BOOL        isAssetToxic( const LLUUID& uuid );
-
-    // Clean the toxic asset list, remove old entries
-    void        flushOldToxicAssets( BOOL force_it );
->>>>>>> e1623bb2
-
-    // Add an item to the toxic asset map
-    void        markAssetToxic( const LLUUID& uuid );
-
-protected:
-    bool findInCacheAndInvokeCallback(const LLUUID& uuid, LLAssetType::EType type,
-                                          LLGetAssetCallback callback, void *user_data);
-
-    LLSD getPendingDetailsImpl(const request_list_t* requests,
-                               LLAssetType::EType asset_type,
-                               const std::string& detail_prefix) const;
-
-    LLSD getPendingRequestImpl(const request_list_t* requests,
-                               LLAssetType::EType asset_type,
-                               const LLUUID& asset_id) const;
-
-    bool deletePendingRequestImpl(request_list_t* requests,
-                                  LLAssetType::EType asset_type,
-                                  const LLUUID& asset_id);
-
-public:
-    static const LLAssetRequest* findRequest(const request_list_t* requests,
-                                        LLAssetType::EType asset_type,
-                                        const LLUUID& asset_id);
-    static LLAssetRequest* findRequest(request_list_t* requests,
-                                        LLAssetType::EType asset_type,
-                                        const LLUUID& asset_id);
-
-    request_list_t* getRequestList(ERequestType rt);
-    const request_list_t* getRequestList(ERequestType rt) const;
-    static std::string getRequestName(ERequestType rt);
-
-    S32 getNumPendingDownloads() const;
-    S32 getNumPendingUploads() const;
-    S32 getNumPendingLocalUploads();
-    S32 getNumPending(ERequestType rt) const;
-
-    LLSD getPendingDetails(ERequestType rt,
-                           LLAssetType::EType asset_type,
-                           const std::string& detail_prefix) const;
-
-    LLSD getPendingRequest(ERequestType rt,
-                           LLAssetType::EType asset_type,
-                           const LLUUID& asset_id) const;
-
-    bool deletePendingRequest(ERequestType rt,
-                              LLAssetType::EType asset_type,
-                              const LLUUID& asset_id);
-
-
-    static void removeAndCallbackPendingDownloads(const LLUUID& file_id, LLAssetType::EType file_type,
-                                                  const LLUUID& callback_id, LLAssetType::EType callback_type,
-                                                  S32 result_code, LLExtStat ext_status);
-
-    // download process callbacks
-    static void downloadCompleteCallback(
-        S32 result,
-        const LLUUID& file_id,
-        LLAssetType::EType file_type,
-        LLBaseDownloadRequest* user_data, LLExtStat ext_status);
-    static void downloadEstateAssetCompleteCallback(
-        S32 result,
-        const LLUUID& file_id,
-        LLAssetType::EType file_type,
-        LLBaseDownloadRequest* user_data, LLExtStat ext_status);
-    static void downloadInvItemCompleteCallback(
-        S32 result,
-        const LLUUID& file_id,
-        LLAssetType::EType file_type,
-        LLBaseDownloadRequest* user_data, LLExtStat ext_status);
-
-    // upload process callbacks
-    static void uploadCompleteCallback(const LLUUID&, void *user_data, S32 result, LLExtStat ext_status);
-    static void processUploadComplete(LLMessageSystem *msg, void **this_handle);
-
-    // debugging
-    static const char* getErrorString( S32 status );
-
-    // deprecated file-based methods
-    // Not overriden
-<<<<<<< HEAD
-	void getAssetData(const LLUUID uuid, LLAssetType::EType type, void (*callback)(const char*, const LLUUID&, void *, S32, LLExtStat), void *user_data, bool is_priority = false);
-
-	/*
-	 * TransactionID version
-	 */
-	virtual void storeAssetData(
-		const std::string& filename,
-		const LLTransactionID &transaction_id,
-		LLAssetType::EType type,
-		LLStoreAssetCallback callback,
-		void *user_data,
-		bool temp_file = false,
-		bool is_priority = false,
-		bool user_waiting = false,
-		F64Seconds timeout  = LL_ASSET_STORAGE_TIMEOUT) = 0;
-
-	static void legacyGetDataCallback(const LLUUID &uuid, LLAssetType::EType, void *user_data, S32 status, LLExtStat ext_status);
-	static void legacyStoreDataCallback(const LLUUID &uuid, void *user_data, S32 status, LLExtStat ext_status);
-
-	// add extra methods to handle metadata
-
-protected:
-	void _cleanupRequests(bool all, S32 error);
-	void _callUploadCallbacks(const LLUUID &uuid, const LLAssetType::EType asset_type, bool success, LLExtStat ext_status);
-
-	virtual void _queueDataRequest(const LLUUID& uuid, LLAssetType::EType type, LLGetAssetCallback callback,
-								   void *user_data, bool duplicate,
-								   bool is_priority) = 0;
-=======
-    void getAssetData(const LLUUID uuid, LLAssetType::EType type, void (*callback)(const char*, const LLUUID&, void *, S32, LLExtStat), void *user_data, BOOL is_priority = FALSE);
-
-    /*
-     * TransactionID version
-     */
-    virtual void storeAssetData(
-        const std::string& filename,
-        const LLTransactionID &transaction_id,
-        LLAssetType::EType type,
-        LLStoreAssetCallback callback,
-        void *user_data,
-        bool temp_file = false,
-        bool is_priority = false,
-        bool user_waiting = false,
-        F64Seconds timeout  = LL_ASSET_STORAGE_TIMEOUT) = 0;
-
-    static void legacyGetDataCallback(const LLUUID &uuid, LLAssetType::EType, void *user_data, S32 status, LLExtStat ext_status);
-    static void legacyStoreDataCallback(const LLUUID &uuid, void *user_data, S32 status, LLExtStat ext_status);
-
-    // add extra methods to handle metadata
-
-protected:
-    void _cleanupRequests(BOOL all, S32 error);
-    void _callUploadCallbacks(const LLUUID &uuid, const LLAssetType::EType asset_type, BOOL success, LLExtStat ext_status);
-
-    virtual void _queueDataRequest(const LLUUID& uuid, LLAssetType::EType type, LLGetAssetCallback callback,
-                                   void *user_data, BOOL duplicate,
-                                   BOOL is_priority) = 0;
->>>>>>> e1623bb2
-
-private:
-    void _init(LLMessageSystem *msg,
-               LLXferManager *xfer,
-               const LLHost &upstream_host);
-
-protected:
-    enum EMetricResult
-    {
-        // Static valued enums for #dw readability - please copy this
-        // declaration to them on updates -- source in llassetstorage.h
-        MR_INVALID          = -1,   // Makes no sense
-        MR_OKAY             = 0,    // Success - no metric normally
-        MR_ZERO_SIZE        = 1,    // Zero size asset
-        MR_BAD_FUNCTION     = 2,    // Tried to use a virtual base (PROGRAMMER ERROR)
-        MR_FILE_NONEXIST    = 3,    // Old format store call - source file does not exist
-        MR_NO_FILENAME      = 4,    // Old format store call - source filename is NULL/0-length
-        MR_NO_UPSTREAM      = 5,    // Upstream provider is missing
-        MR_CACHE_CORRUPTION = 6     // cache is corrupt - too-large or mismatched stated/returned sizes
-    };
-
-    static class LLMetrics *metric_recipient;
-
-    static void reportMetric( const LLUUID& asset_id, const LLAssetType::EType asset_type, const std::string& filename,
-                              const LLUUID& agent_id, S32 asset_size, EMetricResult result,
-                              const char* file, const S32 line, const std::string& message );
-public:
-    static void setMetricRecipient( LLMetrics *recip )
-    {
-        metric_recipient = recip;
-    }
-};
-
-////////////////////////////////////////////////////////////////////////
-// Wrappers to replicate deprecated API
-////////////////////////////////////////////////////////////////////////
-
-class LLLegacyAssetRequest
-{
-public:
-    void    (*mDownCallback)(const char *, const LLUUID&, void *, S32, LLExtStat);
-    LLStoreAssetCallback mUpCallback;
-
-    void    *mUserData;
-};
-
-extern LLAssetStorage *gAssetStorage;
-extern const LLUUID CATEGORIZE_LOST_AND_FOUND_ID;
-#endif+/**
+ * @file llassetstorage.h
+ * @brief definition of LLAssetStorage class which allows simple
+ * up/downloads of uuid,type asets
+ *
+ * $LicenseInfo:firstyear=2001&license=viewerlgpl$
+ * Second Life Viewer Source Code
+ * Copyright (C) 2010, Linden Research, Inc.
+ *
+ * This library is free software; you can redistribute it and/or
+ * modify it under the terms of the GNU Lesser General Public
+ * License as published by the Free Software Foundation;
+ * version 2.1 of the License only.
+ *
+ * This library is distributed in the hope that it will be useful,
+ * but WITHOUT ANY WARRANTY; without even the implied warranty of
+ * MERCHANTABILITY or FITNESS FOR A PARTICULAR PURPOSE.  See the GNU
+ * Lesser General Public License for more details.
+ *
+ * You should have received a copy of the GNU Lesser General Public
+ * License along with this library; if not, write to the Free Software
+ * Foundation, Inc., 51 Franklin Street, Fifth Floor, Boston, MA  02110-1301  USA
+ *
+ * Linden Research, Inc., 945 Battery Street, San Francisco, CA  94111  USA
+ * $/LicenseInfo$
+ */
+
+#ifndef LL_LLASSETSTORAGE_H
+#define LL_LLASSETSTORAGE_H
+#include <string>
+#include <functional>
+
+#include "lluuid.h"
+#include "lltimer.h"
+#include "llnamevalue.h"
+#include "llhost.h"
+#include "lltransfermanager.h" // For LLTSCode enum
+#include "llassettype.h"
+#include "llstring.h"
+#include "llextendedstatus.h"
+#include "llxfer.h"
+
+// Forward declarations
+class LLMessageSystem;
+class LLXferManager;
+class LLAssetStorage;
+class LLSD;
+
+// anything that takes longer than this to download will abort.
+// HTTP Uploads also timeout if they take longer than this.
+const F32Minutes LL_ASSET_STORAGE_TIMEOUT(5);
+
+
+// Specific error codes
+const int LL_ERR_ASSET_REQUEST_FAILED = -1;
+//const int LL_ERR_ASSET_REQUEST_INVALID = -2;
+const int LL_ERR_ASSET_REQUEST_NONEXISTENT_FILE = -3;
+const int LL_ERR_ASSET_REQUEST_NOT_IN_DATABASE = -4;
+const int LL_ERR_INSUFFICIENT_PERMISSIONS = -5;
+const int LL_ERR_PRICE_MISMATCH = -23018;
+
+// *TODO: these typedefs are passed into the cache via a legacy C function pointer
+// future project would be to convert these to C++ callables (std::function<>) so that
+// we can use bind and remove the userData parameter.
+//
+typedef std::function<void(const LLUUID &asset_id, LLAssetType::EType asset_type, void *user_data, S32 status, LLExtStat ext_status)> LLGetAssetCallback;
+typedef std::function<void(const LLUUID &asset_id, void *user_data, S32 status, LLExtStat ext_status)> LLStoreAssetCallback;
+
+
+class LLAssetInfo
+{
+protected:
+    std::string     mDescription;
+    std::string     mName;
+
+public:
+    LLUUID          mUuid;
+    LLTransactionID mTransactionID;
+    LLUUID          mCreatorID;
+    LLAssetType::EType  mType;
+
+    LLAssetInfo( void );
+    LLAssetInfo( const LLUUID& object_id, const LLUUID& creator_id,
+                 LLAssetType::EType type, const char* name, const char* desc );
+    LLAssetInfo( const LLNameValue& nv );
+
+    const std::string& getName( void ) const { return mName; }
+    const std::string& getDescription( void ) const { return mDescription; }
+    void setName( const std::string& name );
+    void setDescription( const std::string& desc );
+
+    // Assets (aka potential inventory items) can be applied to an
+    // object in the world. We'll store that as a string name value
+    // pair where the name encodes part of asset info, and the value
+    // the rest.  LLAssetInfo objects will be responsible for parsing
+    // the meaning out froman LLNameValue object. See the inventory
+    // design docs for details.
+    void setFromNameValue( const LLNameValue& nv );
+};
+
+
+class LLBaseDownloadRequest
+{
+public:
+    LLBaseDownloadRequest(const LLUUID &uuid, const LLAssetType::EType at);
+    virtual ~LLBaseDownloadRequest();
+
+    LLUUID getUUID() const                  { return mUUID; }
+    LLAssetType::EType getType() const      { return mType; }
+
+    void setUUID(const LLUUID& id) { mUUID = id; }
+    void setType(LLAssetType::EType type) { mType = type; }
+
+    virtual LLBaseDownloadRequest* getCopy();
+
+protected:
+    LLUUID  mUUID;
+    LLAssetType::EType mType;
+
+public:
+    LLGetAssetCallback mDownCallback;
+
+    void    *mUserData;
+    LLHost  mHost;
+    bool    mIsTemp;
+    F64Seconds      mTime;              // Message system time
+    bool    mIsPriority;
+    bool    mDataSentInFirstPacket;
+    bool    mDataIsInCache;
+};
+
+class LLAssetRequest : public LLBaseDownloadRequest
+{
+public:
+    LLAssetRequest(const LLUUID &uuid, const LLAssetType::EType at);
+    virtual ~LLAssetRequest();
+
+    void setTimeout(F64Seconds timeout) { mTimeout = timeout; }
+
+    virtual LLBaseDownloadRequest* getCopy();
+
+    LLStoreAssetCallback mUpCallback;
+//  void    (*mUpCallback)(const LLUUID&, void *, S32, LLExtStat);
+    void    (*mInfoCallback)(LLAssetInfo *, void *, S32);
+
+    bool    mIsLocal;
+    bool    mIsUserWaiting;     // We don't want to try forever if a user is waiting for a result.
+    F64Seconds      mTimeout;           // Amount of time before timing out.
+    LLUUID  mRequestingAgentID; // Only valid for uploads from an agent
+    F64 mBytesFetched;
+
+    virtual LLSD getTerseDetails() const;
+    virtual LLSD getFullDetails() const;
+};
+
+template <class T>
+struct ll_asset_request_equal : public std::equal_to<T>
+{
+    bool operator()(const T& x, const T& y) const
+    {
+        return (    x->getType() == y->getType()
+                &&  x->getUUID() == y->getUUID() );
+    }
+};
+
+
+class LLInvItemRequest : public LLBaseDownloadRequest
+{
+public:
+    LLInvItemRequest(const LLUUID &uuid, const LLAssetType::EType at);
+    virtual ~LLInvItemRequest();
+
+    virtual LLBaseDownloadRequest* getCopy();
+};
+
+class LLEstateAssetRequest : public LLBaseDownloadRequest
+{
+public:
+    LLEstateAssetRequest(const LLUUID &uuid, const LLAssetType::EType at, EstateAssetType et);
+    virtual ~LLEstateAssetRequest();
+
+    LLAssetType::EType getAType() const     { return mType; }
+
+    virtual LLBaseDownloadRequest* getCopy();
+
+protected:
+    EstateAssetType mEstateAssetType;
+};
+
+
+// Map of known bad assets
+typedef std::map<LLUUID,U64,lluuid_less> toxic_asset_map_t;
+
+
+
+class LLAssetStorage
+{
+public:
+    typedef ::LLStoreAssetCallback LLStoreAssetCallback;
+    typedef ::LLGetAssetCallback LLGetAssetCallback;
+
+    enum ERequestType
+    {
+        RT_INVALID = -1,
+        RT_DOWNLOAD = 0,
+        RT_UPLOAD = 1,
+        RT_LOCALUPLOAD = 2,
+        RT_COUNT = 3
+    };
+
+protected:
+    bool mShutDown;
+    LLHost mUpstreamHost;
+
+    LLMessageSystem *mMessageSys;
+    LLXferManager   *mXferManager;
+
+
+    typedef std::list<LLAssetRequest*> request_list_t;
+    request_list_t mPendingDownloads;
+    request_list_t mPendingUploads;
+    request_list_t mPendingLocalUploads;
+
+    // Map of toxic assets - these caused problems when recently rezzed, so avoid them
+    toxic_asset_map_t   mToxicAssetMap;     // Objects in this list are known to cause problems and are not loaded
+
+public:
+    LLAssetStorage(LLMessageSystem *msg, LLXferManager *xfer, const LLHost &upstream_host);
+
+    LLAssetStorage(LLMessageSystem *msg, LLXferManager *xfer);
+    virtual ~LLAssetStorage();
+
+    void setUpstream(const LLHost &upstream_host);
+
+    bool hasLocalAsset(const LLUUID &uuid, LLAssetType::EType type);
+
+    // public interface methods
+    // note that your callback may get called BEFORE the function returns
+    void getAssetData(const LLUUID uuid, LLAssetType::EType atype, LLGetAssetCallback cb, void *user_data, bool is_priority = false);
+
+    /*
+     * TransactionID version
+     * Viewer needs the store_local
+     */
+    virtual void storeAssetData(
+        const LLTransactionID& tid,
+        LLAssetType::EType atype,
+        LLStoreAssetCallback callback,
+        void* user_data,
+        bool temp_file = false,
+        bool is_priority = false,
+        bool store_local = false,
+        bool user_waiting= false,
+        F64Seconds timeout=LL_ASSET_STORAGE_TIMEOUT) = 0;
+
+    virtual void logAssetStorageInfo() = 0;
+
+    virtual void checkForTimeouts();
+
+    void getEstateAsset(const LLHost &object_sim, const LLUUID &agent_id, const LLUUID &session_id,
+                                    const LLUUID &asset_id, LLAssetType::EType atype, EstateAssetType etype,
+                                     LLGetAssetCallback callback, void *user_data, bool is_priority);
+
+    void getInvItemAsset(const LLHost &object_sim,
+                         const LLUUID &agent_id, const LLUUID &session_id,
+                         const LLUUID &owner_id, const LLUUID &task_id, const LLUUID &item_id,
+                         const LLUUID &asset_id, LLAssetType::EType atype,
+                         LLGetAssetCallback cb, void *user_data, bool is_priority = false); // Get a particular inventory item.
+
+    // Check if an asset is in the toxic map.  If it is, the entry is updated
+    bool        isAssetToxic( const LLUUID& uuid );
+
+    // Clean the toxic asset list, remove old entries
+    void        flushOldToxicAssets( bool force_it );
+
+    // Add an item to the toxic asset map
+    void        markAssetToxic( const LLUUID& uuid );
+
+protected:
+    bool findInCacheAndInvokeCallback(const LLUUID& uuid, LLAssetType::EType type,
+                                          LLGetAssetCallback callback, void *user_data);
+
+    LLSD getPendingDetailsImpl(const request_list_t* requests,
+                               LLAssetType::EType asset_type,
+                               const std::string& detail_prefix) const;
+
+    LLSD getPendingRequestImpl(const request_list_t* requests,
+                               LLAssetType::EType asset_type,
+                               const LLUUID& asset_id) const;
+
+    bool deletePendingRequestImpl(request_list_t* requests,
+                                  LLAssetType::EType asset_type,
+                                  const LLUUID& asset_id);
+
+public:
+    static const LLAssetRequest* findRequest(const request_list_t* requests,
+                                        LLAssetType::EType asset_type,
+                                        const LLUUID& asset_id);
+    static LLAssetRequest* findRequest(request_list_t* requests,
+                                        LLAssetType::EType asset_type,
+                                        const LLUUID& asset_id);
+
+    request_list_t* getRequestList(ERequestType rt);
+    const request_list_t* getRequestList(ERequestType rt) const;
+    static std::string getRequestName(ERequestType rt);
+
+    S32 getNumPendingDownloads() const;
+    S32 getNumPendingUploads() const;
+    S32 getNumPendingLocalUploads();
+    S32 getNumPending(ERequestType rt) const;
+
+    LLSD getPendingDetails(ERequestType rt,
+                           LLAssetType::EType asset_type,
+                           const std::string& detail_prefix) const;
+
+    LLSD getPendingRequest(ERequestType rt,
+                           LLAssetType::EType asset_type,
+                           const LLUUID& asset_id) const;
+
+    bool deletePendingRequest(ERequestType rt,
+                              LLAssetType::EType asset_type,
+                              const LLUUID& asset_id);
+
+
+    static void removeAndCallbackPendingDownloads(const LLUUID& file_id, LLAssetType::EType file_type,
+                                                  const LLUUID& callback_id, LLAssetType::EType callback_type,
+                                                  S32 result_code, LLExtStat ext_status);
+
+    // download process callbacks
+    static void downloadCompleteCallback(
+        S32 result,
+        const LLUUID& file_id,
+        LLAssetType::EType file_type,
+        LLBaseDownloadRequest* user_data, LLExtStat ext_status);
+    static void downloadEstateAssetCompleteCallback(
+        S32 result,
+        const LLUUID& file_id,
+        LLAssetType::EType file_type,
+        LLBaseDownloadRequest* user_data, LLExtStat ext_status);
+    static void downloadInvItemCompleteCallback(
+        S32 result,
+        const LLUUID& file_id,
+        LLAssetType::EType file_type,
+        LLBaseDownloadRequest* user_data, LLExtStat ext_status);
+
+    // upload process callbacks
+    static void uploadCompleteCallback(const LLUUID&, void *user_data, S32 result, LLExtStat ext_status);
+    static void processUploadComplete(LLMessageSystem *msg, void **this_handle);
+
+    // debugging
+    static const char* getErrorString( S32 status );
+
+    // deprecated file-based methods
+    // Not overriden
+    void getAssetData(const LLUUID uuid, LLAssetType::EType type, void (*callback)(const char*, const LLUUID&, void *, S32, LLExtStat), void *user_data, bool is_priority = false);
+
+    /*
+     * TransactionID version
+     */
+    virtual void storeAssetData(
+        const std::string& filename,
+        const LLTransactionID &transaction_id,
+        LLAssetType::EType type,
+        LLStoreAssetCallback callback,
+        void *user_data,
+        bool temp_file = false,
+        bool is_priority = false,
+        bool user_waiting = false,
+        F64Seconds timeout  = LL_ASSET_STORAGE_TIMEOUT) = 0;
+
+    static void legacyGetDataCallback(const LLUUID &uuid, LLAssetType::EType, void *user_data, S32 status, LLExtStat ext_status);
+    static void legacyStoreDataCallback(const LLUUID &uuid, void *user_data, S32 status, LLExtStat ext_status);
+
+    // add extra methods to handle metadata
+
+protected:
+    void _cleanupRequests(bool all, S32 error);
+    void _callUploadCallbacks(const LLUUID &uuid, const LLAssetType::EType asset_type, bool success, LLExtStat ext_status);
+
+    virtual void _queueDataRequest(const LLUUID& uuid, LLAssetType::EType type, LLGetAssetCallback callback,
+                                   void *user_data, bool duplicate,
+                                   bool is_priority) = 0;
+
+private:
+    void _init(LLMessageSystem *msg,
+               LLXferManager *xfer,
+               const LLHost &upstream_host);
+
+protected:
+    enum EMetricResult
+    {
+        // Static valued enums for #dw readability - please copy this
+        // declaration to them on updates -- source in llassetstorage.h
+        MR_INVALID          = -1,   // Makes no sense
+        MR_OKAY             = 0,    // Success - no metric normally
+        MR_ZERO_SIZE        = 1,    // Zero size asset
+        MR_BAD_FUNCTION     = 2,    // Tried to use a virtual base (PROGRAMMER ERROR)
+        MR_FILE_NONEXIST    = 3,    // Old format store call - source file does not exist
+        MR_NO_FILENAME      = 4,    // Old format store call - source filename is NULL/0-length
+        MR_NO_UPSTREAM      = 5,    // Upstream provider is missing
+        MR_CACHE_CORRUPTION = 6     // cache is corrupt - too-large or mismatched stated/returned sizes
+    };
+
+    static class LLMetrics *metric_recipient;
+
+    static void reportMetric( const LLUUID& asset_id, const LLAssetType::EType asset_type, const std::string& filename,
+                              const LLUUID& agent_id, S32 asset_size, EMetricResult result,
+                              const char* file, const S32 line, const std::string& message );
+public:
+    static void setMetricRecipient( LLMetrics *recip )
+    {
+        metric_recipient = recip;
+    }
+};
+
+////////////////////////////////////////////////////////////////////////
+// Wrappers to replicate deprecated API
+////////////////////////////////////////////////////////////////////////
+
+class LLLegacyAssetRequest
+{
+public:
+    void    (*mDownCallback)(const char *, const LLUUID&, void *, S32, LLExtStat);
+    LLStoreAssetCallback mUpCallback;
+
+    void    *mUserData;
+};
+
+extern LLAssetStorage *gAssetStorage;
+extern const LLUUID CATEGORIZE_LOST_AND_FOUND_ID;
+#endif