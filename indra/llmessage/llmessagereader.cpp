--- conflicted
+++ resolved
@@ -37,13 +37,8 @@
     // even abstract base classes need a concrete destructor
 }
 
-<<<<<<< HEAD
-//static 
+//static
 void LLMessageReader::setTimeDecodes(bool b)
-=======
-//static
-void LLMessageReader::setTimeDecodes(BOOL b)
->>>>>>> e7eced3c
 {
     sTimeDecodes = b;
 }
@@ -55,11 +50,7 @@
 }
 
 //static
-<<<<<<< HEAD
 bool LLMessageReader::getTimeDecodes()
-=======
-BOOL LLMessageReader::getTimeDecodes()
->>>>>>> e7eced3c
 {
     return sTimeDecodes;
 }
