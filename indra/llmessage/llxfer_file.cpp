--- conflicted
+++ resolved
@@ -49,11 +49,7 @@
 LLXfer_File::LLXfer_File (S32 chunk_size)
 : LLXfer(chunk_size)
 {
-<<<<<<< HEAD
-	init(LLStringUtil::null, false, chunk_size);
-=======
-    init(LLStringUtil::null, FALSE, chunk_size);
->>>>>>> e7eced3c
+    init(LLStringUtil::null, false, chunk_size);
 }
 
 LLXfer_File::LLXfer_File (const std::string& local_filename, bool delete_local_on_completion, S32 chunk_size)
@@ -74,31 +70,13 @@
 void LLXfer_File::init (const std::string& local_filename, bool delete_local_on_completion, S32 chunk_size)
 {
 
-<<<<<<< HEAD
-	mFp = NULL;
-	mLocalFilename.clear();
-	mRemoteFilename.clear();
-	mRemotePath = LL_PATH_NONE;
-	mTempFilename.clear();
-	mDeleteLocalOnCompletion = false;
-	mDeleteRemoteOnCompletion = false;
-
-	if (!local_filename.empty())
-	{
-		mLocalFilename =  local_filename.substr(0,LL_MAX_PATH-1);
-
-		// You can only automatically delete .tmp file as a safeguard against nasty messages.
-		std::string exten = mLocalFilename.substr(mLocalFilename.length()-4, 4);
-		mDeleteLocalOnCompletion = (delete_local_on_completion && exten == ".tmp");
-	}
-=======
     mFp = NULL;
     mLocalFilename.clear();
     mRemoteFilename.clear();
     mRemotePath = LL_PATH_NONE;
     mTempFilename.clear();
-    mDeleteLocalOnCompletion = FALSE;
-    mDeleteRemoteOnCompletion = FALSE;
+    mDeleteLocalOnCompletion = false;
+    mDeleteRemoteOnCompletion = false;
 
     if (!local_filename.empty())
     {
@@ -108,7 +86,6 @@
         std::string exten = mLocalFilename.substr(mLocalFilename.length()-4, 4);
         mDeleteLocalOnCompletion = (delete_local_on_completion && exten == ".tmp");
     }
->>>>>>> e7eced3c
 }
 
 ///////////////////////////////////////////////////////////
@@ -139,23 +116,13 @@
 ///////////////////////////////////////////////////////////
 
 S32 LLXfer_File::initializeRequest(U64 xfer_id,
-<<<<<<< HEAD
-				   const std::string& local_filename,
-				   const std::string& remote_filename,
-				   ELLPath remote_path,
-				   const LLHost& remote_host,
-				   bool delete_remote_on_completion,
-				   void (*callback)(void**,S32,LLExtStat),
-				   void** user_data)
-=======
                    const std::string& local_filename,
                    const std::string& remote_filename,
                    ELLPath remote_path,
                    const LLHost& remote_host,
-                   BOOL delete_remote_on_completion,
+                   bool delete_remote_on_completion,
                    void (*callback)(void**,S32,LLExtStat),
                    void** user_data)
->>>>>>> e7eced3c
 {
     S32 retval = 0;  // presume success
 
@@ -193,36 +160,6 @@
 
 S32 LLXfer_File::startDownload()
 {
-<<<<<<< HEAD
- 	S32 retval = 0;  // presume success
-	mFp = LLFile::fopen(mTempFilename,"w+b");		/* Flawfinder : ignore */
-	if (mFp)
-	{
-		fclose(mFp);
-		mFp = NULL;
-
-		// tbd - is it premature to send this message if the queue is backed up?
-		gMessageSystem->newMessageFast(_PREHASH_RequestXfer);
-		gMessageSystem->nextBlockFast(_PREHASH_XferID);
-		gMessageSystem->addU64Fast(_PREHASH_ID, mID);
-		gMessageSystem->addStringFast(_PREHASH_Filename, mRemoteFilename);
-		gMessageSystem->addU8("FilePath", (U8) mRemotePath);
-		gMessageSystem->addBOOL("DeleteOnCompletion", mDeleteRemoteOnCompletion);
-		gMessageSystem->addBOOL("UseBigPackets", mChunkSize == LL_XFER_LARGE_PAYLOAD);
-		gMessageSystem->addUUIDFast(_PREHASH_VFileID, LLUUID::null);
-		gMessageSystem->addS16Fast(_PREHASH_VFileType, -1);
-	
-		gMessageSystem->sendReliable(mRemoteHost);		
-		mStatus = e_LL_XFER_IN_PROGRESS;
-	}
-	else
-	{
-		LL_WARNS("Xfer") << "Couldn't create file to be received!" << LL_ENDL;
-		retval = -1;
-	}
-
-	return (retval);
-=======
     S32 retval = 0;  // presume success
     mFp = LLFile::fopen(mTempFilename,"w+b");       /* Flawfinder : ignore */
     if (mFp)
@@ -237,7 +174,7 @@
         gMessageSystem->addStringFast(_PREHASH_Filename, mRemoteFilename);
         gMessageSystem->addU8("FilePath", (U8) mRemotePath);
         gMessageSystem->addBOOL("DeleteOnCompletion", mDeleteRemoteOnCompletion);
-        gMessageSystem->addBOOL("UseBigPackets", BOOL(mChunkSize == LL_XFER_LARGE_PAYLOAD));
+        gMessageSystem->addBOOL("UseBigPackets", mChunkSize == LL_XFER_LARGE_PAYLOAD);
         gMessageSystem->addUUIDFast(_PREHASH_VFileID, LLUUID::null);
         gMessageSystem->addS16Fast(_PREHASH_VFileType, -1);
 
@@ -251,7 +188,6 @@
     }
 
     return (retval);
->>>>>>> e7eced3c
 }
 
 ///////////////////////////////////////////////////////////
@@ -339,33 +275,6 @@
 
 S32 LLXfer_File::suck(S32 start_position)
 {
-<<<<<<< HEAD
-	S32 retval = 0;
-
-	if (mFp)
-	{
-		// grab a buffer from the right place in the file
-		fseek (mFp,start_position,SEEK_SET);
-		
-		mBufferLength = (U32)fread(mBuffer,1,LL_MAX_XFER_FILE_BUFFER,mFp);
-		mBufferStartOffset = start_position;
-			
-		if (feof(mFp))
-		{
-			mBufferContainsEOF = true;
-		}
-		else
-		{
-			mBufferContainsEOF = false;
-		}		
-	}
-	else
-	{
-		retval = -1;
-	}
-
-	return (retval);
-=======
     S32 retval = 0;
 
     if (mFp)
@@ -378,11 +287,11 @@
 
         if (feof(mFp))
         {
-            mBufferContainsEOF = TRUE;
+            mBufferContainsEOF = true;
         }
         else
         {
-            mBufferContainsEOF = FALSE;
+            mBufferContainsEOF = false;
         }
     }
     else
@@ -391,7 +300,6 @@
     }
 
     return (retval);
->>>>>>> e7eced3c
 }
 
 ///////////////////////////////////////////////////////////
@@ -504,22 +412,14 @@
 
 ///////////////////////////////////////////////////////////
 
-<<<<<<< HEAD
 bool LLXfer_File::matchesLocalFilename(const std::string& filename)
-=======
-BOOL LLXfer_File::matchesLocalFilename(const std::string& filename)
->>>>>>> e7eced3c
 {
     return (filename == mLocalFilename);
 }
 
 ///////////////////////////////////////////////////////////
 
-<<<<<<< HEAD
 bool LLXfer_File::matchesRemoteFilename(const std::string& filename, ELLPath remote_path)
-=======
-BOOL LLXfer_File::matchesRemoteFilename(const std::string& filename, ELLPath remote_path)
->>>>>>> e7eced3c
 {
     return ((filename == mRemoteFilename) && (remote_path == mRemotePath));
 }
