/**
 * @file llmail.h
 * @brief smtp helper functions.
 *
 * $LicenseInfo:firstyear=2001&license=viewerlgpl$
 * Second Life Viewer Source Code
 * Copyright (C) 2010, Linden Research, Inc.
 *
 * This library is free software; you can redistribute it and/or
 * modify it under the terms of the GNU Lesser General Public
 * License as published by the Free Software Foundation;
 * version 2.1 of the License only.
 *
 * This library is distributed in the hope that it will be useful,
 * but WITHOUT ANY WARRANTY; without even the implied warranty of
 * MERCHANTABILITY or FITNESS FOR A PARTICULAR PURPOSE.  See the GNU
 * Lesser General Public License for more details.
 *
 * You should have received a copy of the GNU Lesser General Public
 * License along with this library; if not, write to the Free Software
 * Foundation, Inc., 51 Franklin Street, Fifth Floor, Boston, MA  02110-1301  USA
 *
 * Linden Research, Inc., 945 Battery Street, San Francisco, CA  94111  USA
 * $/LicenseInfo$
 */

#ifndef LL_LLMAIL_H
#define LL_LLMAIL_H

typedef struct apr_pool_t apr_pool_t;

#include "llsd.h"

class LLMail
{
public:
    // if hostname is NULL, then the host is resolved as 'mail'
    static void init(const std::string& hostname, apr_pool_t* pool);

    // Allow all email transmission to be disabled/enabled.
    static void enable(bool mail_enabled);

<<<<<<< HEAD
	/**
	 * @brief send an email
	 * @param from_name The name of the email sender
	 * @param from_address The email address for the sender
	 * @param to_name The name of the email recipient
	 * @param to_address The email recipient address
	 * @param subject The subject of the email
	 * @param headers optional X-Foo headers in an llsd map. 
	 * @return Returns true if the call succeeds, false otherwise.
	 *
	 * Results in:
	 * From: "from_name" <from_address>
	 * To:   "to_name" <to_address>
	 * Subject: subject
	 * 
	 * message
	 */
	static bool send(
		const char* from_name,
		const char* from_address,
		const char* to_name,
		const char* to_address,
		const char* subject,
		const char* message,
		const LLSD& headers = LLSD());
=======
    /**
     * @brief send an email
     * @param from_name The name of the email sender
     * @param from_address The email address for the sender
     * @param to_name The name of the email recipient
     * @param to_address The email recipient address
     * @param subject The subject of the email
     * @param headers optional X-Foo headers in an llsd map.
     * @return Returns TRUE if the call succeeds, FALSE otherwise.
     *
     * Results in:
     * From: "from_name" <from_address>
     * To:   "to_name" <to_address>
     * Subject: subject
     *
     * message
     */
    static BOOL send(
        const char* from_name,
        const char* from_address,
        const char* to_name,
        const char* to_address,
        const char* subject,
        const char* message,
        const LLSD& headers = LLSD());
>>>>>>> e1623bb2

    /**
     * @brief build the complete smtp transaction & header for use in an
     * mail.
     *
     * @param from_name The name of the email sender
     * @param from_address The email address for the sender
     * @param to_name The name of the email recipient
     * @param to_address The email recipient address
     * @param subject The subject of the email
     * @param headers optional X-Foo headers in an llsd map.
     * @return Returns the complete SMTP transaction mail header.
     */
    static std::string buildSMTPTransaction(
        const char* from_name,
        const char* from_address,
        const char* to_name,
        const char* to_address,
        const char* subject,
        const LLSD& headers = LLSD());

    /**
    * @brief send an email with header and body.
    *
    * @param header The email header. Use build_mail_header().
    * @param message The unescaped email message.
    * @param from_address Used for debugging
    * @param to_address Used for debugging
    * @return Returns true if the message could be sent.
    */
    static bool send(
        const std::string& header,
        const std::string& message,
        const char* from_address,
        const char* to_address);

    // IM-to-email sessions use a "session id" based on an encrypted
    // combination of from agent_id, to agent_id, and timestamp.  When
    // a user replies to an email we use the from_id to determine the
    // sender's name and the to_id to route the message.  The address
    // is encrypted to prevent users from building addresses to spoof
    // IMs from other users.  The timestamps allow the "sessions" to
    // expire, in case one of the sessions is stolen/hijacked.
    //
    // indra/tools/mailglue is responsible for parsing the inbound mail.
    //
    // secret: binary blob passed to blowfish, max length 56 bytes
    // secret_size: length of blob, in bytes
    //
    // Returns: "base64" encoded email local-part, with _ and - as the
    // non-alphanumeric characters.  This allows better compatibility
    // with email systems than the default / and + extra chars.  JC
    static std::string encryptIMEmailAddress(
        const LLUUID& from_agent_id,
        const LLUUID& to_agent_id,
        U32 time,
        const U8* secret,
        size_t secret_size);
};

extern const size_t LL_MAX_KNOWN_GOOD_MAIL_SIZE;

#endif<|MERGE_RESOLUTION|>--- conflicted
+++ resolved
@@ -1,158 +1,130 @@
-/**
- * @file llmail.h
- * @brief smtp helper functions.
- *
- * $LicenseInfo:firstyear=2001&license=viewerlgpl$
- * Second Life Viewer Source Code
- * Copyright (C) 2010, Linden Research, Inc.
- *
- * This library is free software; you can redistribute it and/or
- * modify it under the terms of the GNU Lesser General Public
- * License as published by the Free Software Foundation;
- * version 2.1 of the License only.
- *
- * This library is distributed in the hope that it will be useful,
- * but WITHOUT ANY WARRANTY; without even the implied warranty of
- * MERCHANTABILITY or FITNESS FOR A PARTICULAR PURPOSE.  See the GNU
- * Lesser General Public License for more details.
- *
- * You should have received a copy of the GNU Lesser General Public
- * License along with this library; if not, write to the Free Software
- * Foundation, Inc., 51 Franklin Street, Fifth Floor, Boston, MA  02110-1301  USA
- *
- * Linden Research, Inc., 945 Battery Street, San Francisco, CA  94111  USA
- * $/LicenseInfo$
- */
-
-#ifndef LL_LLMAIL_H
-#define LL_LLMAIL_H
-
-typedef struct apr_pool_t apr_pool_t;
-
-#include "llsd.h"
-
-class LLMail
-{
-public:
-    // if hostname is NULL, then the host is resolved as 'mail'
-    static void init(const std::string& hostname, apr_pool_t* pool);
-
-    // Allow all email transmission to be disabled/enabled.
-    static void enable(bool mail_enabled);
-
-<<<<<<< HEAD
-	/**
-	 * @brief send an email
-	 * @param from_name The name of the email sender
-	 * @param from_address The email address for the sender
-	 * @param to_name The name of the email recipient
-	 * @param to_address The email recipient address
-	 * @param subject The subject of the email
-	 * @param headers optional X-Foo headers in an llsd map. 
-	 * @return Returns true if the call succeeds, false otherwise.
-	 *
-	 * Results in:
-	 * From: "from_name" <from_address>
-	 * To:   "to_name" <to_address>
-	 * Subject: subject
-	 * 
-	 * message
-	 */
-	static bool send(
-		const char* from_name,
-		const char* from_address,
-		const char* to_name,
-		const char* to_address,
-		const char* subject,
-		const char* message,
-		const LLSD& headers = LLSD());
-=======
-    /**
-     * @brief send an email
-     * @param from_name The name of the email sender
-     * @param from_address The email address for the sender
-     * @param to_name The name of the email recipient
-     * @param to_address The email recipient address
-     * @param subject The subject of the email
-     * @param headers optional X-Foo headers in an llsd map.
-     * @return Returns TRUE if the call succeeds, FALSE otherwise.
-     *
-     * Results in:
-     * From: "from_name" <from_address>
-     * To:   "to_name" <to_address>
-     * Subject: subject
-     *
-     * message
-     */
-    static BOOL send(
-        const char* from_name,
-        const char* from_address,
-        const char* to_name,
-        const char* to_address,
-        const char* subject,
-        const char* message,
-        const LLSD& headers = LLSD());
->>>>>>> e1623bb2
-
-    /**
-     * @brief build the complete smtp transaction & header for use in an
-     * mail.
-     *
-     * @param from_name The name of the email sender
-     * @param from_address The email address for the sender
-     * @param to_name The name of the email recipient
-     * @param to_address The email recipient address
-     * @param subject The subject of the email
-     * @param headers optional X-Foo headers in an llsd map.
-     * @return Returns the complete SMTP transaction mail header.
-     */
-    static std::string buildSMTPTransaction(
-        const char* from_name,
-        const char* from_address,
-        const char* to_name,
-        const char* to_address,
-        const char* subject,
-        const LLSD& headers = LLSD());
-
-    /**
-    * @brief send an email with header and body.
-    *
-    * @param header The email header. Use build_mail_header().
-    * @param message The unescaped email message.
-    * @param from_address Used for debugging
-    * @param to_address Used for debugging
-    * @return Returns true if the message could be sent.
-    */
-    static bool send(
-        const std::string& header,
-        const std::string& message,
-        const char* from_address,
-        const char* to_address);
-
-    // IM-to-email sessions use a "session id" based on an encrypted
-    // combination of from agent_id, to agent_id, and timestamp.  When
-    // a user replies to an email we use the from_id to determine the
-    // sender's name and the to_id to route the message.  The address
-    // is encrypted to prevent users from building addresses to spoof
-    // IMs from other users.  The timestamps allow the "sessions" to
-    // expire, in case one of the sessions is stolen/hijacked.
-    //
-    // indra/tools/mailglue is responsible for parsing the inbound mail.
-    //
-    // secret: binary blob passed to blowfish, max length 56 bytes
-    // secret_size: length of blob, in bytes
-    //
-    // Returns: "base64" encoded email local-part, with _ and - as the
-    // non-alphanumeric characters.  This allows better compatibility
-    // with email systems than the default / and + extra chars.  JC
-    static std::string encryptIMEmailAddress(
-        const LLUUID& from_agent_id,
-        const LLUUID& to_agent_id,
-        U32 time,
-        const U8* secret,
-        size_t secret_size);
-};
-
-extern const size_t LL_MAX_KNOWN_GOOD_MAIL_SIZE;
-
-#endif+/**
+ * @file llmail.h
+ * @brief smtp helper functions.
+ *
+ * $LicenseInfo:firstyear=2001&license=viewerlgpl$
+ * Second Life Viewer Source Code
+ * Copyright (C) 2010, Linden Research, Inc.
+ *
+ * This library is free software; you can redistribute it and/or
+ * modify it under the terms of the GNU Lesser General Public
+ * License as published by the Free Software Foundation;
+ * version 2.1 of the License only.
+ *
+ * This library is distributed in the hope that it will be useful,
+ * but WITHOUT ANY WARRANTY; without even the implied warranty of
+ * MERCHANTABILITY or FITNESS FOR A PARTICULAR PURPOSE.  See the GNU
+ * Lesser General Public License for more details.
+ *
+ * You should have received a copy of the GNU Lesser General Public
+ * License along with this library; if not, write to the Free Software
+ * Foundation, Inc., 51 Franklin Street, Fifth Floor, Boston, MA  02110-1301  USA
+ *
+ * Linden Research, Inc., 945 Battery Street, San Francisco, CA  94111  USA
+ * $/LicenseInfo$
+ */
+
+#ifndef LL_LLMAIL_H
+#define LL_LLMAIL_H
+
+typedef struct apr_pool_t apr_pool_t;
+
+#include "llsd.h"
+
+class LLMail
+{
+public:
+    // if hostname is NULL, then the host is resolved as 'mail'
+    static void init(const std::string& hostname, apr_pool_t* pool);
+
+    // Allow all email transmission to be disabled/enabled.
+    static void enable(bool mail_enabled);
+
+    /**
+     * @brief send an email
+     * @param from_name The name of the email sender
+     * @param from_address The email address for the sender
+     * @param to_name The name of the email recipient
+     * @param to_address The email recipient address
+     * @param subject The subject of the email
+     * @param headers optional X-Foo headers in an llsd map.
+     * @return Returns true if the call succeeds, false otherwise.
+     *
+     * Results in:
+     * From: "from_name" <from_address>
+     * To:   "to_name" <to_address>
+     * Subject: subject
+     *
+     * message
+     */
+    static bool send(
+        const char* from_name,
+        const char* from_address,
+        const char* to_name,
+        const char* to_address,
+        const char* subject,
+        const char* message,
+        const LLSD& headers = LLSD());
+
+    /**
+     * @brief build the complete smtp transaction & header for use in an
+     * mail.
+     *
+     * @param from_name The name of the email sender
+     * @param from_address The email address for the sender
+     * @param to_name The name of the email recipient
+     * @param to_address The email recipient address
+     * @param subject The subject of the email
+     * @param headers optional X-Foo headers in an llsd map.
+     * @return Returns the complete SMTP transaction mail header.
+     */
+    static std::string buildSMTPTransaction(
+        const char* from_name,
+        const char* from_address,
+        const char* to_name,
+        const char* to_address,
+        const char* subject,
+        const LLSD& headers = LLSD());
+
+    /**
+    * @brief send an email with header and body.
+    *
+    * @param header The email header. Use build_mail_header().
+    * @param message The unescaped email message.
+    * @param from_address Used for debugging
+    * @param to_address Used for debugging
+    * @return Returns true if the message could be sent.
+    */
+    static bool send(
+        const std::string& header,
+        const std::string& message,
+        const char* from_address,
+        const char* to_address);
+
+    // IM-to-email sessions use a "session id" based on an encrypted
+    // combination of from agent_id, to agent_id, and timestamp.  When
+    // a user replies to an email we use the from_id to determine the
+    // sender's name and the to_id to route the message.  The address
+    // is encrypted to prevent users from building addresses to spoof
+    // IMs from other users.  The timestamps allow the "sessions" to
+    // expire, in case one of the sessions is stolen/hijacked.
+    //
+    // indra/tools/mailglue is responsible for parsing the inbound mail.
+    //
+    // secret: binary blob passed to blowfish, max length 56 bytes
+    // secret_size: length of blob, in bytes
+    //
+    // Returns: "base64" encoded email local-part, with _ and - as the
+    // non-alphanumeric characters.  This allows better compatibility
+    // with email systems than the default / and + extra chars.  JC
+    static std::string encryptIMEmailAddress(
+        const LLUUID& from_agent_id,
+        const LLUUID& to_agent_id,
+        U32 time,
+        const U8* secret,
+        size_t secret_size);
+};
+
+extern const size_t LL_MAX_KNOWN_GOOD_MAIL_SIZE;
+
+#endif