/**
 * @file llxorcipher.h
 *
 * $LicenseInfo:firstyear=2003&license=viewerlgpl$
 * Second Life Viewer Source Code
 * Copyright (C) 2010, Linden Research, Inc.
 *
 * This library is free software; you can redistribute it and/or
 * modify it under the terms of the GNU Lesser General Public
 * License as published by the Free Software Foundation;
 * version 2.1 of the License only.
 *
 * This library is distributed in the hope that it will be useful,
 * but WITHOUT ANY WARRANTY; without even the implied warranty of
 * MERCHANTABILITY or FITNESS FOR A PARTICULAR PURPOSE.  See the GNU
 * Lesser General Public License for more details.
 *
 * You should have received a copy of the GNU Lesser General Public
 * License along with this library; if not, write to the Free Software
 * Foundation, Inc., 51 Franklin Street, Fifth Floor, Boston, MA  02110-1301  USA
 *
 * Linden Research, Inc., 945 Battery Street, San Francisco, CA  94111  USA
 * $/LicenseInfo$
 */

#ifndef LLXORCIPHER_H
#define LLXORCIPHER_H

#include "llcipher.h"

//~~~~~~~~~~~~~~~~~~~~~~~~~~~~~~~~~~~~~~~~~~~~~~~~~~~~~~~~~~~~~~~~~~~~~~~~~~~~~
// Class LLXORCipher
//
// Implementation of LLCipher which encrypts using a XOR pad.
//~~~~~~~~~~~~~~~~~~~~~~~~~~~~~~~~~~~~~~~~~~~~~~~~~~~~~~~~~~~~~~~~~~~~~~~~~~~~~

class LLXORCipher : public LLCipher
{
public:
    LLXORCipher(const U8* pad, U32 pad_len);
    LLXORCipher(const LLXORCipher& cipher);
    virtual ~LLXORCipher();
    LLXORCipher& operator=(const LLXORCipher& cipher);

<<<<<<< HEAD
	// Cipher functions
	U32 encrypt(const U8* src, U32 src_len, U8* dst, U32 dst_len) override;
	U32 decrypt(const U8* src, U32 src_len, U8* dst, U32 dst_len) override;
	U32 requiredEncryptionSpace(U32 src_len) const override;

	// special syntactic-sugar since xor can be performed in place.
	bool encrypt(U8* buf, U32 len) { return encrypt((const U8*)buf, len, buf, len) > 0; }
	bool decrypt(U8* buf, U32 len) { return decrypt((const U8*)buf, len, buf, len) > 0; }

#ifdef _DEBUG
	// This function runs tests to make sure the crc is
	// working. Returns true if it is.
	static bool testHarness();
=======
    // Cipher functions
    /*virtual*/ U32 encrypt(const U8* src, U32 src_len, U8* dst, U32 dst_len);
    /*virtual*/ U32 decrypt(const U8* src, U32 src_len, U8* dst, U32 dst_len);
    /*virtual*/ U32 requiredEncryptionSpace(U32 src_len) const;

    // special syntactic-sugar since xor can be performed in place.
    BOOL encrypt(U8* buf, U32 len) { return encrypt((const U8*)buf, len, buf, len); }
    BOOL decrypt(U8* buf, U32 len) { return decrypt((const U8*)buf, len, buf, len); }

#ifdef _DEBUG
    // This function runs tests to make sure the crc is
    // working. Returns TRUE if it is.
    static BOOL testHarness();
>>>>>>> e7eced3c
#endif

protected:
    void init(const U8* pad, U32 pad_len);
    U8* mPad;
    U8* mHead;
    U32 mPadLen;
};

#endif<|MERGE_RESOLUTION|>--- conflicted
+++ resolved
@@ -42,35 +42,19 @@
     virtual ~LLXORCipher();
     LLXORCipher& operator=(const LLXORCipher& cipher);
 
-<<<<<<< HEAD
-	// Cipher functions
-	U32 encrypt(const U8* src, U32 src_len, U8* dst, U32 dst_len) override;
-	U32 decrypt(const U8* src, U32 src_len, U8* dst, U32 dst_len) override;
-	U32 requiredEncryptionSpace(U32 src_len) const override;
-
-	// special syntactic-sugar since xor can be performed in place.
-	bool encrypt(U8* buf, U32 len) { return encrypt((const U8*)buf, len, buf, len) > 0; }
-	bool decrypt(U8* buf, U32 len) { return decrypt((const U8*)buf, len, buf, len) > 0; }
-
-#ifdef _DEBUG
-	// This function runs tests to make sure the crc is
-	// working. Returns true if it is.
-	static bool testHarness();
-=======
     // Cipher functions
-    /*virtual*/ U32 encrypt(const U8* src, U32 src_len, U8* dst, U32 dst_len);
-    /*virtual*/ U32 decrypt(const U8* src, U32 src_len, U8* dst, U32 dst_len);
-    /*virtual*/ U32 requiredEncryptionSpace(U32 src_len) const;
+    U32 encrypt(const U8* src, U32 src_len, U8* dst, U32 dst_len) override;
+    U32 decrypt(const U8* src, U32 src_len, U8* dst, U32 dst_len) override;
+    U32 requiredEncryptionSpace(U32 src_len) const override;
 
     // special syntactic-sugar since xor can be performed in place.
-    BOOL encrypt(U8* buf, U32 len) { return encrypt((const U8*)buf, len, buf, len); }
-    BOOL decrypt(U8* buf, U32 len) { return decrypt((const U8*)buf, len, buf, len); }
+    bool encrypt(U8* buf, U32 len) { return encrypt((const U8*)buf, len, buf, len) > 0; }
+    bool decrypt(U8* buf, U32 len) { return decrypt((const U8*)buf, len, buf, len) > 0; }
 
 #ifdef _DEBUG
     // This function runs tests to make sure the crc is
-    // working. Returns TRUE if it is.
-    static BOOL testHarness();
->>>>>>> e7eced3c
+    // working. Returns true if it is.
+    static bool testHarness();
 #endif
 
 protected:
