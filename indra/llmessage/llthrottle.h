/**
 * @file llthrottle.h
 * @brief LLThrottle class used for network bandwidth control
 *
 * $LicenseInfo:firstyear=2001&license=viewerlgpl$
 * Second Life Viewer Source Code
 * Copyright (C) 2010, Linden Research, Inc.
 *
 * This library is free software; you can redistribute it and/or
 * modify it under the terms of the GNU Lesser General Public
 * License as published by the Free Software Foundation;
 * version 2.1 of the License only.
 *
 * This library is distributed in the hope that it will be useful,
 * but WITHOUT ANY WARRANTY; without even the implied warranty of
 * MERCHANTABILITY or FITNESS FOR A PARTICULAR PURPOSE.  See the GNU
 * Lesser General Public License for more details.
 *
 * You should have received a copy of the GNU Lesser General Public
 * License along with this library; if not, write to the Free Software
 * Foundation, Inc., 51 Franklin Street, Fifth Floor, Boston, MA  02110-1301  USA
 *
 * Linden Research, Inc., 945 Battery Street, San Francisco, CA  94111  USA
 * $/LicenseInfo$
 */

#ifndef LL_LLTHROTTLE_H
#define LL_LLTHROTTLE_H

#include "lltimer.h"

const S32 MAX_THROTTLE_SIZE = 32;

class LLDataPacker;

// Single instance of a generic throttle
class LLThrottle
{
public:
    LLThrottle(const F32 throttle = 1.f);
    ~LLThrottle() { }

<<<<<<< HEAD
	void setRate(const F32 rate);
	bool checkOverflow(const F32 amount); // I'm about to add an amount, true if would overflow throttle
	bool throttleOverflow(const F32 amount); // I just sent amount, true if that overflowed the throttle
=======
    void setRate(const F32 rate);
    BOOL checkOverflow(const F32 amount); // I'm about to add an amount, TRUE if would overflow throttle
    BOOL throttleOverflow(const F32 amount); // I just sent amount, TRUE if that overflowed the throttle
>>>>>>> e1623bb2

    F32 getAvailable(); // Return the available bits
    F32 getRate() const             { return mRate; }
private:
    F32 mLookaheadSecs; // Seconds to look ahead, maximum
    F32 mRate;  // BPS available, dynamically adjusted
    F32 mAvailable; // Bits available to send right now on each channel
    F64Seconds  mLastSendTime;      // Time since last send on this channel
};

typedef enum e_throttle_categories
{
    TC_RESEND,
    TC_LAND,
    TC_WIND,
    TC_CLOUD,
    TC_TASK,
    TC_TEXTURE,
    TC_ASSET,
    TC_EOF
} EThrottleCats;


class LLThrottleGroup
{
public:
    LLThrottleGroup();
    ~LLThrottleGroup() { }

<<<<<<< HEAD
	void	resetDynamicAdjust();
	bool	checkOverflow(S32 throttle_cat, F32 bits);		// I'm about to send bits, true if would overflow channel
	bool	throttleOverflow(S32 throttle_cat, F32 bits);	// I just sent bits, true if that overflowed the channel
	bool	dynamicAdjust();		// Shift bandwidth from idle channels to busy channels, true if adjustment occurred
	bool	setNominalBPS(F32* throttle_vec);				// true if any value was different, resets adjustment system if was different
=======
    void    resetDynamicAdjust();
    BOOL    checkOverflow(S32 throttle_cat, F32 bits);      // I'm about to send bits, TRUE if would overflow channel
    BOOL    throttleOverflow(S32 throttle_cat, F32 bits);   // I just sent bits, TRUE if that overflowed the channel
    BOOL    dynamicAdjust();        // Shift bandwidth from idle channels to busy channels, TRUE if adjustment occurred
    BOOL    setNominalBPS(F32* throttle_vec);               // TRUE if any value was different, resets adjustment system if was different
>>>>>>> e1623bb2

    S32     getAvailable(S32 throttle_cat);                 // Return bits available in the channel

    void packThrottle(LLDataPacker &dp) const;
    void unpackThrottle(LLDataPacker &dp);
public:
    F32     mThrottleTotal[TC_EOF]; // BPS available, sent by viewer, sum for all simulators

protected:
    F32     mNominalBPS[TC_EOF];    // BPS available, adjusted to be just this simulator
    F32     mCurrentBPS[TC_EOF];    // BPS available, dynamically adjusted

    F32     mBitsAvailable[TC_EOF]; // Bits available to send right now on each channel
    F32     mBitsSentThisPeriod[TC_EOF];    // Sent in this dynamic allocation period
    F32     mBitsSentHistory[TC_EOF];       // Sent before this dynamic allocation period, adjusted to one period length

    F64Seconds  mLastSendTime[TC_EOF];      // Time since last send on this channel
    F64Seconds  mDynamicAdjustTime; // Only dynamic adjust every 2 seconds or so.

};

#endif<|MERGE_RESOLUTION|>--- conflicted
+++ resolved
@@ -1,115 +1,101 @@
-/**
- * @file llthrottle.h
- * @brief LLThrottle class used for network bandwidth control
- *
- * $LicenseInfo:firstyear=2001&license=viewerlgpl$
- * Second Life Viewer Source Code
- * Copyright (C) 2010, Linden Research, Inc.
- *
- * This library is free software; you can redistribute it and/or
- * modify it under the terms of the GNU Lesser General Public
- * License as published by the Free Software Foundation;
- * version 2.1 of the License only.
- *
- * This library is distributed in the hope that it will be useful,
- * but WITHOUT ANY WARRANTY; without even the implied warranty of
- * MERCHANTABILITY or FITNESS FOR A PARTICULAR PURPOSE.  See the GNU
- * Lesser General Public License for more details.
- *
- * You should have received a copy of the GNU Lesser General Public
- * License along with this library; if not, write to the Free Software
- * Foundation, Inc., 51 Franklin Street, Fifth Floor, Boston, MA  02110-1301  USA
- *
- * Linden Research, Inc., 945 Battery Street, San Francisco, CA  94111  USA
- * $/LicenseInfo$
- */
-
-#ifndef LL_LLTHROTTLE_H
-#define LL_LLTHROTTLE_H
-
-#include "lltimer.h"
-
-const S32 MAX_THROTTLE_SIZE = 32;
-
-class LLDataPacker;
-
-// Single instance of a generic throttle
-class LLThrottle
-{
-public:
-    LLThrottle(const F32 throttle = 1.f);
-    ~LLThrottle() { }
-
-<<<<<<< HEAD
-	void setRate(const F32 rate);
-	bool checkOverflow(const F32 amount); // I'm about to add an amount, true if would overflow throttle
-	bool throttleOverflow(const F32 amount); // I just sent amount, true if that overflowed the throttle
-=======
-    void setRate(const F32 rate);
-    BOOL checkOverflow(const F32 amount); // I'm about to add an amount, TRUE if would overflow throttle
-    BOOL throttleOverflow(const F32 amount); // I just sent amount, TRUE if that overflowed the throttle
->>>>>>> e1623bb2
-
-    F32 getAvailable(); // Return the available bits
-    F32 getRate() const             { return mRate; }
-private:
-    F32 mLookaheadSecs; // Seconds to look ahead, maximum
-    F32 mRate;  // BPS available, dynamically adjusted
-    F32 mAvailable; // Bits available to send right now on each channel
-    F64Seconds  mLastSendTime;      // Time since last send on this channel
-};
-
-typedef enum e_throttle_categories
-{
-    TC_RESEND,
-    TC_LAND,
-    TC_WIND,
-    TC_CLOUD,
-    TC_TASK,
-    TC_TEXTURE,
-    TC_ASSET,
-    TC_EOF
-} EThrottleCats;
-
-
-class LLThrottleGroup
-{
-public:
-    LLThrottleGroup();
-    ~LLThrottleGroup() { }
-
-<<<<<<< HEAD
-	void	resetDynamicAdjust();
-	bool	checkOverflow(S32 throttle_cat, F32 bits);		// I'm about to send bits, true if would overflow channel
-	bool	throttleOverflow(S32 throttle_cat, F32 bits);	// I just sent bits, true if that overflowed the channel
-	bool	dynamicAdjust();		// Shift bandwidth from idle channels to busy channels, true if adjustment occurred
-	bool	setNominalBPS(F32* throttle_vec);				// true if any value was different, resets adjustment system if was different
-=======
-    void    resetDynamicAdjust();
-    BOOL    checkOverflow(S32 throttle_cat, F32 bits);      // I'm about to send bits, TRUE if would overflow channel
-    BOOL    throttleOverflow(S32 throttle_cat, F32 bits);   // I just sent bits, TRUE if that overflowed the channel
-    BOOL    dynamicAdjust();        // Shift bandwidth from idle channels to busy channels, TRUE if adjustment occurred
-    BOOL    setNominalBPS(F32* throttle_vec);               // TRUE if any value was different, resets adjustment system if was different
->>>>>>> e1623bb2
-
-    S32     getAvailable(S32 throttle_cat);                 // Return bits available in the channel
-
-    void packThrottle(LLDataPacker &dp) const;
-    void unpackThrottle(LLDataPacker &dp);
-public:
-    F32     mThrottleTotal[TC_EOF]; // BPS available, sent by viewer, sum for all simulators
-
-protected:
-    F32     mNominalBPS[TC_EOF];    // BPS available, adjusted to be just this simulator
-    F32     mCurrentBPS[TC_EOF];    // BPS available, dynamically adjusted
-
-    F32     mBitsAvailable[TC_EOF]; // Bits available to send right now on each channel
-    F32     mBitsSentThisPeriod[TC_EOF];    // Sent in this dynamic allocation period
-    F32     mBitsSentHistory[TC_EOF];       // Sent before this dynamic allocation period, adjusted to one period length
-
-    F64Seconds  mLastSendTime[TC_EOF];      // Time since last send on this channel
-    F64Seconds  mDynamicAdjustTime; // Only dynamic adjust every 2 seconds or so.
-
-};
-
-#endif+/**
+ * @file llthrottle.h
+ * @brief LLThrottle class used for network bandwidth control
+ *
+ * $LicenseInfo:firstyear=2001&license=viewerlgpl$
+ * Second Life Viewer Source Code
+ * Copyright (C) 2010, Linden Research, Inc.
+ *
+ * This library is free software; you can redistribute it and/or
+ * modify it under the terms of the GNU Lesser General Public
+ * License as published by the Free Software Foundation;
+ * version 2.1 of the License only.
+ *
+ * This library is distributed in the hope that it will be useful,
+ * but WITHOUT ANY WARRANTY; without even the implied warranty of
+ * MERCHANTABILITY or FITNESS FOR A PARTICULAR PURPOSE.  See the GNU
+ * Lesser General Public License for more details.
+ *
+ * You should have received a copy of the GNU Lesser General Public
+ * License along with this library; if not, write to the Free Software
+ * Foundation, Inc., 51 Franklin Street, Fifth Floor, Boston, MA  02110-1301  USA
+ *
+ * Linden Research, Inc., 945 Battery Street, San Francisco, CA  94111  USA
+ * $/LicenseInfo$
+ */
+
+#ifndef LL_LLTHROTTLE_H
+#define LL_LLTHROTTLE_H
+
+#include "lltimer.h"
+
+const S32 MAX_THROTTLE_SIZE = 32;
+
+class LLDataPacker;
+
+// Single instance of a generic throttle
+class LLThrottle
+{
+public:
+    LLThrottle(const F32 throttle = 1.f);
+    ~LLThrottle() { }
+
+    void setRate(const F32 rate);
+    bool checkOverflow(const F32 amount); // I'm about to add an amount, true if would overflow throttle
+    bool throttleOverflow(const F32 amount); // I just sent amount, true if that overflowed the throttle
+
+    F32 getAvailable(); // Return the available bits
+    F32 getRate() const             { return mRate; }
+private:
+    F32 mLookaheadSecs; // Seconds to look ahead, maximum
+    F32 mRate;  // BPS available, dynamically adjusted
+    F32 mAvailable; // Bits available to send right now on each channel
+    F64Seconds  mLastSendTime;      // Time since last send on this channel
+};
+
+typedef enum e_throttle_categories
+{
+    TC_RESEND,
+    TC_LAND,
+    TC_WIND,
+    TC_CLOUD,
+    TC_TASK,
+    TC_TEXTURE,
+    TC_ASSET,
+    TC_EOF
+} EThrottleCats;
+
+
+class LLThrottleGroup
+{
+public:
+    LLThrottleGroup();
+    ~LLThrottleGroup() { }
+
+    void    resetDynamicAdjust();
+    bool    checkOverflow(S32 throttle_cat, F32 bits);      // I'm about to send bits, true if would overflow channel
+    bool    throttleOverflow(S32 throttle_cat, F32 bits);   // I just sent bits, true if that overflowed the channel
+    bool    dynamicAdjust();        // Shift bandwidth from idle channels to busy channels, true if adjustment occurred
+    bool    setNominalBPS(F32* throttle_vec);               // true if any value was different, resets adjustment system if was different
+
+    S32     getAvailable(S32 throttle_cat);                 // Return bits available in the channel
+
+    void packThrottle(LLDataPacker &dp) const;
+    void unpackThrottle(LLDataPacker &dp);
+public:
+    F32     mThrottleTotal[TC_EOF]; // BPS available, sent by viewer, sum for all simulators
+
+protected:
+    F32     mNominalBPS[TC_EOF];    // BPS available, adjusted to be just this simulator
+    F32     mCurrentBPS[TC_EOF];    // BPS available, dynamically adjusted
+
+    F32     mBitsAvailable[TC_EOF]; // Bits available to send right now on each channel
+    F32     mBitsSentThisPeriod[TC_EOF];    // Sent in this dynamic allocation period
+    F32     mBitsSentHistory[TC_EOF];       // Sent before this dynamic allocation period, adjusted to one period length
+
+    F64Seconds  mLastSendTime[TC_EOF];      // Time since last send on this channel
+    F64Seconds  mDynamicAdjustTime; // Only dynamic adjust every 2 seconds or so.
+
+};
+
+#endif