/**
 * @file llhost.cpp
 * @brief Encapsulates an IP address and a port.
 *
 * $LicenseInfo:firstyear=2000&license=viewerlgpl$
 * Second Life Viewer Source Code
 * Copyright (C) 2010, Linden Research, Inc.
 *
 * This library is free software; you can redistribute it and/or
 * modify it under the terms of the GNU Lesser General Public
 * License as published by the Free Software Foundation;
 * version 2.1 of the License only.
 *
 * This library is distributed in the hope that it will be useful,
 * but WITHOUT ANY WARRANTY; without even the implied warranty of
 * MERCHANTABILITY or FITNESS FOR A PARTICULAR PURPOSE.  See the GNU
 * Lesser General Public License for more details.
 *
 * You should have received a copy of the GNU Lesser General Public
 * License along with this library; if not, write to the Free Software
 * Foundation, Inc., 51 Franklin Street, Fifth Floor, Boston, MA  02110-1301  USA
 *
 * Linden Research, Inc., 945 Battery Street, San Francisco, CA  94111  USA
 * $/LicenseInfo$
 */

#include "linden_common.h"

#include "llhost.h"

#include "llerror.h"

#if LL_WINDOWS
    #define WIN32_LEAN_AND_MEAN
    #include <winsock2.h>
#else
    #include <netdb.h>
    #include <netinet/in.h> // ntonl()
    #include <sys/types.h>
    #include <sys/socket.h>
    #include <arpa/inet.h>
#endif

LLHost::LLHost(const std::string& ip_and_port)
{
    std::string::size_type colon_index = ip_and_port.find(":");
    if (colon_index == std::string::npos)
    {
        mIP = ip_string_to_u32(ip_and_port.c_str());
        mPort = 0;
    }
    else
    {
        std::string ip_str(ip_and_port, 0, colon_index);
        std::string port_str(ip_and_port, colon_index+1);

        mIP = ip_string_to_u32(ip_str.c_str());
        mPort = atol(port_str.c_str());
    }
}

std::string LLHost::getString() const
{
    return llformat("%s:%u", u32_to_ip_string(mIP), mPort);
}


std::string LLHost::getIPandPort() const
{
    return getString();
}


std::string LLHost::getIPString() const
{
    return std::string( u32_to_ip_string( mIP ) );
}


std::string LLHost::getHostName() const
{
    hostent* he;
    if (INVALID_HOST_IP_ADDRESS == mIP)
    {
        LL_WARNS() << "LLHost::getHostName() : Invalid IP address" << LL_ENDL;
        return std::string();
    }
    he = gethostbyaddr((char *)&mIP, sizeof(mIP), AF_INET);
    if (!he)
    {
#if LL_WINDOWS
        LL_WARNS() << "LLHost::getHostName() : Couldn't find host name for address " << mIP << ", Error: "
            << WSAGetLastError() << LL_ENDL;
#else
        LL_WARNS() << "LLHost::getHostName() : Couldn't find host name for address " << mIP << ", Error: "
            << h_errno << LL_ENDL;
#endif
        return std::string();
    }
    else
    {
        return ll_safe_string(he->h_name);
    }
}

bool LLHost::setHostByName(const std::string& hostname)
{
    hostent *he;
    std::string local_name(hostname);

#if LL_WINDOWS
    // We may need an equivalent for Linux, but not sure - djs
    LLStringUtil::toUpper(local_name);
#endif

<<<<<<< HEAD
	he = gethostbyname(local_name.c_str());	
	if(!he) 
	{
		U32 ip_address = ip_string_to_u32(hostname.c_str());
		he = gethostbyaddr((char *)&ip_address, sizeof(ip_address), AF_INET);
	}

	if (he)
	{
		mIP = *(U32 *)he->h_addr_list[0];
		return true;
	}
	else 
	{
		setAddress(local_name);

		// In windows, h_errno is a macro for WSAGetLastError(), so store value here
		S32 error_number = h_errno;
		switch(error_number) 
		{
			case TRY_AGAIN:	// XXX how to handle this case? 
				LL_WARNS() << "LLHost::setAddress(): try again" << LL_ENDL;
				break;
			case HOST_NOT_FOUND:
			case NO_ADDRESS:	// NO_DATA
				LL_WARNS() << "LLHost::setAddress(): host not found" << LL_ENDL;
				break;
			case NO_RECOVERY:
				LL_WARNS() << "LLHost::setAddress(): unrecoverable error" << LL_ENDL;
				break;
			default:
				LL_WARNS() << "LLHost::setAddress(): unknown error - " << error_number << LL_ENDL;
				break;
		}
		return false;
	}
=======
    he = gethostbyname(local_name.c_str());
    if(!he)
    {
        U32 ip_address = ip_string_to_u32(hostname.c_str());
        he = gethostbyaddr((char *)&ip_address, sizeof(ip_address), AF_INET);
    }

    if (he)
    {
        mIP = *(U32 *)he->h_addr_list[0];
        return TRUE;
    }
    else
    {
        setAddress(local_name);

        // In windows, h_errno is a macro for WSAGetLastError(), so store value here
        S32 error_number = h_errno;
        switch(error_number)
        {
            case TRY_AGAIN: // XXX how to handle this case?
                LL_WARNS() << "LLHost::setAddress(): try again" << LL_ENDL;
                break;
            case HOST_NOT_FOUND:
            case NO_ADDRESS:    // NO_DATA
                LL_WARNS() << "LLHost::setAddress(): host not found" << LL_ENDL;
                break;
            case NO_RECOVERY:
                LL_WARNS() << "LLHost::setAddress(): unrecoverable error" << LL_ENDL;
                break;
            default:
                LL_WARNS() << "LLHost::setAddress(): unknown error - " << error_number << LL_ENDL;
                break;
        }
        return FALSE;
    }
>>>>>>> e1623bb2
}

LLHost& LLHost::operator=(const LLHost &rhs)
{
    if (this != &rhs)
    {
        set(rhs.getAddress(), rhs.getPort());
    }
    return *this;
}


std::ostream& operator<< (std::ostream& os, const LLHost &hh)
{
    os << u32_to_ip_string(hh.mIP) << ":" << hh.mPort ;
    return os;
}


//std::istream& operator>> (std::istream& is, LLHost &rh)
//{
//  is >> rh.mIP;
//    is >> rh.mPort;
//    return is;
//}<|MERGE_RESOLUTION|>--- conflicted
+++ resolved
@@ -1,215 +1,176 @@
-/**
- * @file llhost.cpp
- * @brief Encapsulates an IP address and a port.
- *
- * $LicenseInfo:firstyear=2000&license=viewerlgpl$
- * Second Life Viewer Source Code
- * Copyright (C) 2010, Linden Research, Inc.
- *
- * This library is free software; you can redistribute it and/or
- * modify it under the terms of the GNU Lesser General Public
- * License as published by the Free Software Foundation;
- * version 2.1 of the License only.
- *
- * This library is distributed in the hope that it will be useful,
- * but WITHOUT ANY WARRANTY; without even the implied warranty of
- * MERCHANTABILITY or FITNESS FOR A PARTICULAR PURPOSE.  See the GNU
- * Lesser General Public License for more details.
- *
- * You should have received a copy of the GNU Lesser General Public
- * License along with this library; if not, write to the Free Software
- * Foundation, Inc., 51 Franklin Street, Fifth Floor, Boston, MA  02110-1301  USA
- *
- * Linden Research, Inc., 945 Battery Street, San Francisco, CA  94111  USA
- * $/LicenseInfo$
- */
-
-#include "linden_common.h"
-
-#include "llhost.h"
-
-#include "llerror.h"
-
-#if LL_WINDOWS
-    #define WIN32_LEAN_AND_MEAN
-    #include <winsock2.h>
-#else
-    #include <netdb.h>
-    #include <netinet/in.h> // ntonl()
-    #include <sys/types.h>
-    #include <sys/socket.h>
-    #include <arpa/inet.h>
-#endif
-
-LLHost::LLHost(const std::string& ip_and_port)
-{
-    std::string::size_type colon_index = ip_and_port.find(":");
-    if (colon_index == std::string::npos)
-    {
-        mIP = ip_string_to_u32(ip_and_port.c_str());
-        mPort = 0;
-    }
-    else
-    {
-        std::string ip_str(ip_and_port, 0, colon_index);
-        std::string port_str(ip_and_port, colon_index+1);
-
-        mIP = ip_string_to_u32(ip_str.c_str());
-        mPort = atol(port_str.c_str());
-    }
-}
-
-std::string LLHost::getString() const
-{
-    return llformat("%s:%u", u32_to_ip_string(mIP), mPort);
-}
-
-
-std::string LLHost::getIPandPort() const
-{
-    return getString();
-}
-
-
-std::string LLHost::getIPString() const
-{
-    return std::string( u32_to_ip_string( mIP ) );
-}
-
-
-std::string LLHost::getHostName() const
-{
-    hostent* he;
-    if (INVALID_HOST_IP_ADDRESS == mIP)
-    {
-        LL_WARNS() << "LLHost::getHostName() : Invalid IP address" << LL_ENDL;
-        return std::string();
-    }
-    he = gethostbyaddr((char *)&mIP, sizeof(mIP), AF_INET);
-    if (!he)
-    {
-#if LL_WINDOWS
-        LL_WARNS() << "LLHost::getHostName() : Couldn't find host name for address " << mIP << ", Error: "
-            << WSAGetLastError() << LL_ENDL;
-#else
-        LL_WARNS() << "LLHost::getHostName() : Couldn't find host name for address " << mIP << ", Error: "
-            << h_errno << LL_ENDL;
-#endif
-        return std::string();
-    }
-    else
-    {
-        return ll_safe_string(he->h_name);
-    }
-}
-
-bool LLHost::setHostByName(const std::string& hostname)
-{
-    hostent *he;
-    std::string local_name(hostname);
-
-#if LL_WINDOWS
-    // We may need an equivalent for Linux, but not sure - djs
-    LLStringUtil::toUpper(local_name);
-#endif
-
-<<<<<<< HEAD
-	he = gethostbyname(local_name.c_str());	
-	if(!he) 
-	{
-		U32 ip_address = ip_string_to_u32(hostname.c_str());
-		he = gethostbyaddr((char *)&ip_address, sizeof(ip_address), AF_INET);
-	}
-
-	if (he)
-	{
-		mIP = *(U32 *)he->h_addr_list[0];
-		return true;
-	}
-	else 
-	{
-		setAddress(local_name);
-
-		// In windows, h_errno is a macro for WSAGetLastError(), so store value here
-		S32 error_number = h_errno;
-		switch(error_number) 
-		{
-			case TRY_AGAIN:	// XXX how to handle this case? 
-				LL_WARNS() << "LLHost::setAddress(): try again" << LL_ENDL;
-				break;
-			case HOST_NOT_FOUND:
-			case NO_ADDRESS:	// NO_DATA
-				LL_WARNS() << "LLHost::setAddress(): host not found" << LL_ENDL;
-				break;
-			case NO_RECOVERY:
-				LL_WARNS() << "LLHost::setAddress(): unrecoverable error" << LL_ENDL;
-				break;
-			default:
-				LL_WARNS() << "LLHost::setAddress(): unknown error - " << error_number << LL_ENDL;
-				break;
-		}
-		return false;
-	}
-=======
-    he = gethostbyname(local_name.c_str());
-    if(!he)
-    {
-        U32 ip_address = ip_string_to_u32(hostname.c_str());
-        he = gethostbyaddr((char *)&ip_address, sizeof(ip_address), AF_INET);
-    }
-
-    if (he)
-    {
-        mIP = *(U32 *)he->h_addr_list[0];
-        return TRUE;
-    }
-    else
-    {
-        setAddress(local_name);
-
-        // In windows, h_errno is a macro for WSAGetLastError(), so store value here
-        S32 error_number = h_errno;
-        switch(error_number)
-        {
-            case TRY_AGAIN: // XXX how to handle this case?
-                LL_WARNS() << "LLHost::setAddress(): try again" << LL_ENDL;
-                break;
-            case HOST_NOT_FOUND:
-            case NO_ADDRESS:    // NO_DATA
-                LL_WARNS() << "LLHost::setAddress(): host not found" << LL_ENDL;
-                break;
-            case NO_RECOVERY:
-                LL_WARNS() << "LLHost::setAddress(): unrecoverable error" << LL_ENDL;
-                break;
-            default:
-                LL_WARNS() << "LLHost::setAddress(): unknown error - " << error_number << LL_ENDL;
-                break;
-        }
-        return FALSE;
-    }
->>>>>>> e1623bb2
-}
-
-LLHost& LLHost::operator=(const LLHost &rhs)
-{
-    if (this != &rhs)
-    {
-        set(rhs.getAddress(), rhs.getPort());
-    }
-    return *this;
-}
-
-
-std::ostream& operator<< (std::ostream& os, const LLHost &hh)
-{
-    os << u32_to_ip_string(hh.mIP) << ":" << hh.mPort ;
-    return os;
-}
-
-
-//std::istream& operator>> (std::istream& is, LLHost &rh)
-//{
-//  is >> rh.mIP;
-//    is >> rh.mPort;
-//    return is;
-//}+/**
+ * @file llhost.cpp
+ * @brief Encapsulates an IP address and a port.
+ *
+ * $LicenseInfo:firstyear=2000&license=viewerlgpl$
+ * Second Life Viewer Source Code
+ * Copyright (C) 2010, Linden Research, Inc.
+ *
+ * This library is free software; you can redistribute it and/or
+ * modify it under the terms of the GNU Lesser General Public
+ * License as published by the Free Software Foundation;
+ * version 2.1 of the License only.
+ *
+ * This library is distributed in the hope that it will be useful,
+ * but WITHOUT ANY WARRANTY; without even the implied warranty of
+ * MERCHANTABILITY or FITNESS FOR A PARTICULAR PURPOSE.  See the GNU
+ * Lesser General Public License for more details.
+ *
+ * You should have received a copy of the GNU Lesser General Public
+ * License along with this library; if not, write to the Free Software
+ * Foundation, Inc., 51 Franklin Street, Fifth Floor, Boston, MA  02110-1301  USA
+ *
+ * Linden Research, Inc., 945 Battery Street, San Francisco, CA  94111  USA
+ * $/LicenseInfo$
+ */
+
+#include "linden_common.h"
+
+#include "llhost.h"
+
+#include "llerror.h"
+
+#if LL_WINDOWS
+    #define WIN32_LEAN_AND_MEAN
+    #include <winsock2.h>
+#else
+    #include <netdb.h>
+    #include <netinet/in.h> // ntonl()
+    #include <sys/types.h>
+    #include <sys/socket.h>
+    #include <arpa/inet.h>
+#endif
+
+LLHost::LLHost(const std::string& ip_and_port)
+{
+    std::string::size_type colon_index = ip_and_port.find(":");
+    if (colon_index == std::string::npos)
+    {
+        mIP = ip_string_to_u32(ip_and_port.c_str());
+        mPort = 0;
+    }
+    else
+    {
+        std::string ip_str(ip_and_port, 0, colon_index);
+        std::string port_str(ip_and_port, colon_index+1);
+
+        mIP = ip_string_to_u32(ip_str.c_str());
+        mPort = atol(port_str.c_str());
+    }
+}
+
+std::string LLHost::getString() const
+{
+    return llformat("%s:%u", u32_to_ip_string(mIP), mPort);
+}
+
+
+std::string LLHost::getIPandPort() const
+{
+    return getString();
+}
+
+
+std::string LLHost::getIPString() const
+{
+    return std::string( u32_to_ip_string( mIP ) );
+}
+
+
+std::string LLHost::getHostName() const
+{
+    hostent* he;
+    if (INVALID_HOST_IP_ADDRESS == mIP)
+    {
+        LL_WARNS() << "LLHost::getHostName() : Invalid IP address" << LL_ENDL;
+        return std::string();
+    }
+    he = gethostbyaddr((char *)&mIP, sizeof(mIP), AF_INET);
+    if (!he)
+    {
+#if LL_WINDOWS
+        LL_WARNS() << "LLHost::getHostName() : Couldn't find host name for address " << mIP << ", Error: "
+            << WSAGetLastError() << LL_ENDL;
+#else
+        LL_WARNS() << "LLHost::getHostName() : Couldn't find host name for address " << mIP << ", Error: "
+            << h_errno << LL_ENDL;
+#endif
+        return std::string();
+    }
+    else
+    {
+        return ll_safe_string(he->h_name);
+    }
+}
+
+bool LLHost::setHostByName(const std::string& hostname)
+{
+    hostent *he;
+    std::string local_name(hostname);
+
+#if LL_WINDOWS
+    // We may need an equivalent for Linux, but not sure - djs
+    LLStringUtil::toUpper(local_name);
+#endif
+
+    he = gethostbyname(local_name.c_str());
+    if(!he)
+    {
+        U32 ip_address = ip_string_to_u32(hostname.c_str());
+        he = gethostbyaddr((char *)&ip_address, sizeof(ip_address), AF_INET);
+    }
+
+    if (he)
+    {
+        mIP = *(U32 *)he->h_addr_list[0];
+        return true;
+    }
+    else
+    {
+        setAddress(local_name);
+
+        // In windows, h_errno is a macro for WSAGetLastError(), so store value here
+        S32 error_number = h_errno;
+        switch(error_number)
+        {
+            case TRY_AGAIN: // XXX how to handle this case?
+                LL_WARNS() << "LLHost::setAddress(): try again" << LL_ENDL;
+                break;
+            case HOST_NOT_FOUND:
+            case NO_ADDRESS:    // NO_DATA
+                LL_WARNS() << "LLHost::setAddress(): host not found" << LL_ENDL;
+                break;
+            case NO_RECOVERY:
+                LL_WARNS() << "LLHost::setAddress(): unrecoverable error" << LL_ENDL;
+                break;
+            default:
+                LL_WARNS() << "LLHost::setAddress(): unknown error - " << error_number << LL_ENDL;
+                break;
+        }
+        return false;
+    }
+}
+
+LLHost& LLHost::operator=(const LLHost &rhs)
+{
+    if (this != &rhs)
+    {
+        set(rhs.getAddress(), rhs.getPort());
+    }
+    return *this;
+}
+
+
+std::ostream& operator<< (std::ostream& os, const LLHost &hh)
+{
+    os << u32_to_ip_string(hh.mIP) << ":" << hh.mPort ;
+    return os;
+}
+
+
+//std::istream& operator>> (std::istream& is, LLHost &rh)
+//{
+//  is >> rh.mIP;
+//    is >> rh.mPort;
+//    return is;
+//}