--- conflicted
+++ resolved
@@ -39,37 +39,15 @@
     ELLPath mRemotePath;
     std::string mTempFilename;
 
-<<<<<<< HEAD
-	bool mDeleteLocalOnCompletion;
-	bool mDeleteRemoteOnCompletion;
-
- public:
-	LLXfer_File (S32 chunk_size);
-	LLXfer_File (const std::string& local_filename, bool delete_local_on_completion, S32 chunk_size);
-	virtual ~LLXfer_File();
-
-	virtual void init(const std::string& local_filename, bool delete_local_on_completion, S32 chunk_size);
-	virtual void cleanup();
-
-	virtual S32 initializeRequest(U64 xfer_id,
-								  const std::string& local_filename,
-								  const std::string& remote_filename,
-								  ELLPath remote_path,
-								  const LLHost& remote_host,
-								  bool delete_remote_on_completion,
-								  void (*callback)(void**,S32,LLExtStat),
-								  void** user_data);
-	virtual S32 startDownload();
-=======
-    BOOL mDeleteLocalOnCompletion;
-    BOOL mDeleteRemoteOnCompletion;
+    bool mDeleteLocalOnCompletion;
+    bool mDeleteRemoteOnCompletion;
 
  public:
     LLXfer_File (S32 chunk_size);
-    LLXfer_File (const std::string& local_filename, BOOL delete_local_on_completion, S32 chunk_size);
+    LLXfer_File (const std::string& local_filename, bool delete_local_on_completion, S32 chunk_size);
     virtual ~LLXfer_File();
 
-    virtual void init(const std::string& local_filename, BOOL delete_local_on_completion, S32 chunk_size);
+    virtual void init(const std::string& local_filename, bool delete_local_on_completion, S32 chunk_size);
     virtual void cleanup();
 
     virtual S32 initializeRequest(U64 xfer_id,
@@ -77,11 +55,10 @@
                                   const std::string& remote_filename,
                                   ELLPath remote_path,
                                   const LLHost& remote_host,
-                                  BOOL delete_remote_on_completion,
+                                  bool delete_remote_on_completion,
                                   void (*callback)(void**,S32,LLExtStat),
                                   void** user_data);
     virtual S32 startDownload();
->>>>>>> e7eced3c
 
     virtual S32 processEOF();
 
@@ -92,13 +69,8 @@
     virtual S32 suck(S32 start_position);
     virtual S32 flush();
 
-<<<<<<< HEAD
-	virtual bool matchesLocalFilename(const std::string& filename);
-	virtual bool matchesRemoteFilename(const std::string& filename, ELLPath remote_path);
-=======
-    virtual BOOL matchesLocalFilename(const std::string& filename);
-    virtual BOOL matchesRemoteFilename(const std::string& filename, ELLPath remote_path);
->>>>>>> e7eced3c
+    virtual bool matchesLocalFilename(const std::string& filename);
+    virtual bool matchesRemoteFilename(const std::string& filename, ELLPath remote_path);
 
     virtual S32  getMaxBufferSize();
 
