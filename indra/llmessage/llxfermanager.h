--- conflicted
+++ resolved
@@ -1,315 +1,223 @@
-/**
- * @file llxfermanager.h
- * @brief definition of LLXferManager class for a keeping track of
- * multiple xfers
- *
- * $LicenseInfo:firstyear=2001&license=viewerlgpl$
- * Second Life Viewer Source Code
- * Copyright (C) 2010, Linden Research, Inc.
- *
- * This library is free software; you can redistribute it and/or
- * modify it under the terms of the GNU Lesser General Public
- * License as published by the Free Software Foundation;
- * version 2.1 of the License only.
- *
- * This library is distributed in the hope that it will be useful,
- * but WITHOUT ANY WARRANTY; without even the implied warranty of
- * MERCHANTABILITY or FITNESS FOR A PARTICULAR PURPOSE.  See the GNU
- * Lesser General Public License for more details.
- *
- * You should have received a copy of the GNU Lesser General Public
- * License along with this library; if not, write to the Free Software
- * Foundation, Inc., 51 Franklin Street, Fifth Floor, Boston, MA  02110-1301  USA
- *
- * Linden Research, Inc., 945 Battery Street, San Francisco, CA  94111  USA
- * $/LicenseInfo$
- */
-
-#ifndef LL_LLXFERMANAGER_H
-#define LL_LLXFERMANAGER_H
-
-/**
- * this manager keeps both a send list and a receive list; anything with a
- * LLXferManager can send and receive files via messages
- */
-
-//Forward declaration to avoid circular dependencies
-class LLXfer;
-
-#include "llxfer.h"
-#include "message.h"
-#include "llassetstorage.h"
-#include "lldir.h"
-#include <deque>
-#include "llthrottle.h"
-
-class LLHostStatus
-{
- public:
-    LLHost mHost;
-    S32    mNumActive;
-    S32    mNumPending;
-
-    LLHostStatus() {mNumActive = 0; mNumPending = 0;};
-    virtual ~LLHostStatus(){};
-};
-
-// Class stores ack information, to be put on list so we can throttle xfer rate.
-class LLXferAckInfo
-{
-public:
-    LLXferAckInfo(U32 dummy = 0)
-    {
-        mID = 0;
-        mPacketNum = -1;
-    }
-
-    U64 mID;
-    S32 mPacketNum;
-    LLHost mRemoteHost;
-};
-
-class LLXferManager
-{
- protected:
-    S32    mMaxOutgoingXfersPerCircuit;
-    S32    mHardLimitOutgoingXfersPerCircuit;   // At this limit, kill off the connection
-    S32    mMaxIncomingXfers;
-
-<<<<<<< HEAD
-	bool	mUseAckThrottling; // Use ack throttling to cap file xfer bandwidth
-	std::deque<LLXferAckInfo> mXferAckQueue;
-	LLThrottle mAckThrottle;
- public:
-
-	// This enumeration is useful in the requestFile() to specify if
-	// an xfer must happen asap.
-	enum
-	{
-		LOW_PRIORITY = false,
-		HIGH_PRIORITY = true,
-	};
-=======
-    BOOL    mUseAckThrottling; // Use ack throttling to cap file xfer bandwidth
-    std::deque<LLXferAckInfo> mXferAckQueue;
-    LLThrottle mAckThrottle;
- public:
-
-    // This enumeration is useful in the requestFile() to specify if
-    // an xfer must happen asap.
-    enum
-    {
-        LOW_PRIORITY = FALSE,
-        HIGH_PRIORITY = TRUE,
-    };
->>>>>>> e1623bb2
-
-    // Linked FIFO list, add to the front and pull from back
-    typedef std::deque<LLXfer *> xfer_list_t;
-    xfer_list_t     mSendList;
-    xfer_list_t     mReceiveList;
-
-    typedef std::list<LLHostStatus*> status_list_t;
-    status_list_t mOutgoingHosts;
-
- protected:
-<<<<<<< HEAD
-	// implementation methods
-	virtual void startPendingDownloads();
-	virtual void addToList(LLXfer* xferp, xfer_list_t & xfer_list, bool is_priority);
-	std::multiset<std::string> mExpectedTransfers; // files that are authorized to transfer out
-	std::multiset<std::string> mExpectedRequests;  // files that are authorized to be downloaded on top of
-	std::multiset<std::string> mExpectedVFileTransfers; // files that are authorized to transfer out
-	std::multiset<std::string> mExpectedVFileRequests;  // files that are authorized to be downloaded on top of
-=======
-    // implementation methods
-    virtual void startPendingDownloads();
-    virtual void addToList(LLXfer* xferp, xfer_list_t & xfer_list, BOOL is_priority);
-    std::multiset<std::string> mExpectedTransfers; // files that are authorized to transfer out
-    std::multiset<std::string> mExpectedRequests;  // files that are authorized to be downloaded on top of
-    std::multiset<std::string> mExpectedVFileTransfers; // files that are authorized to transfer out
-    std::multiset<std::string> mExpectedVFileRequests;  // files that are authorized to be downloaded on top of
->>>>>>> e1623bb2
-
- public:
-    LLXferManager();
-    virtual ~LLXferManager();
-
-    virtual void init();
-    virtual void cleanup();
-
-<<<<<<< HEAD
-	void setUseAckThrottling(const bool use);
-	void setAckThrottleBPS(const F32 bps);
-=======
-    void setUseAckThrottling(const BOOL use);
-    void setAckThrottleBPS(const F32 bps);
->>>>>>> e1623bb2
-
-// list management routines
-    virtual LLXfer *findXferByID(U64 id, xfer_list_t & xfer_list);
-    virtual void removeXfer (LLXfer *delp, xfer_list_t & xfer_list);
-
-    LLHostStatus * findHostStatus(const LLHost &host);
-    virtual S32 numActiveXfers(const LLHost &host);
-    virtual S32 numPendingXfers(const LLHost &host);
-
-    virtual void changeNumActiveXfers(const LLHost &host, S32 delta);
-
-    virtual void setMaxOutgoingXfersPerCircuit (S32 max_num);
-    virtual void setHardLimitOutgoingXfersPerCircuit(S32 max_num);
-    virtual void setMaxIncomingXfers(S32 max_num);
-    virtual void updateHostStatus();
-    virtual void printHostStatus();
-
-// general utility routines
-<<<<<<< HEAD
-	virtual void registerCallbacks(LLMessageSystem *mesgsys);
-	virtual U64 getNextID ();
-	virtual S32 encodePacketNum(S32 packet_num, bool is_eof);
-	virtual S32 decodePacketNum(S32 packet_num);
-	virtual bool isLastPacket(S32 packet_num);
-
-// file requesting routines
-// .. to file
-	virtual U64 requestFile(const std::string& local_filename,
-							 const std::string& remote_filename,
-							 ELLPath remote_path,
-							 const LLHost& remote_host,
- 							 bool delete_remote_on_completion,
-							 void (*callback)(void**,S32,LLExtStat), void** user_data,
-							 bool is_priority = false,
-							 bool use_big_packets = false);
-	/*
-// .. to memory
-	virtual void requestFile(const std::string& remote_filename, 
-							 ELLPath remote_path,
-							 const LLHost &remote_host,
- 							 bool delete_remote_on_completion,
-							 void (*callback)(void*, S32, void**, S32, LLExtStat),
-							 void** user_data,
-							 bool is_priority = false);
-	*/
-// vfile requesting
-// .. to vfile
-	virtual void requestVFile(const LLUUID &local_id, const LLUUID& remote_id,
-							  LLAssetType::EType type,
-							  const LLHost& remote_host,
-							  void (*callback)(void**,S32,LLExtStat), void** user_data,
-							  bool is_priority = false);
-	/**
-		When arbitrary files are requested to be transfered (by giving a dir of LL_PATH_NONE)
-	   they must be "expected", but having something pre-authorize them. This pair of functions
-	   maintains a pre-authorized list. The first function adds something to the list, the second
-	   checks if is authorized, removing it if so.  In this way, a file is only authorized for
-	   a single use.
-	*/
-	virtual void expectFileForTransfer(const std::string& filename);
-	virtual bool validateFileForTransfer(const std::string& filename);
-	/**
-		Same idea, but for the viewer about to call InitiateDownload to track what it requested.
-	*/
-	virtual void expectFileForRequest(const std::string& filename);
-	virtual bool validateFileForRequest(const std::string& filename);
-
-	/**
-	  	Same idea but for VFiles, kept separate to avoid namespace overlap
-	*/
-	/* Present in fireengine, not used by viewer
-	virtual void expectVFileForTransfer(const std::string& filename);
-	virtual bool validateVFileForTransfer(const std::string& filename);
-	virtual void expectVFileForRequest(const std::string& filename);
-	virtual bool validateVFileForRequest(const std::string& filename);
-	*/
-
-	virtual void processReceiveData (LLMessageSystem *mesgsys, void **user_data);
-	virtual void sendConfirmPacket (LLMessageSystem *mesgsys, U64 id, S32 packetnum, const LLHost &remote_host);
-=======
-    virtual void registerCallbacks(LLMessageSystem *mesgsys);
-    virtual U64 getNextID ();
-    virtual S32 encodePacketNum(S32 packet_num, BOOL is_eof);
-    virtual S32 decodePacketNum(S32 packet_num);
-    virtual BOOL isLastPacket(S32 packet_num);
-
-// file requesting routines
-// .. to file
-    virtual U64 requestFile(const std::string& local_filename,
-                             const std::string& remote_filename,
-                             ELLPath remote_path,
-                             const LLHost& remote_host,
-                             BOOL delete_remote_on_completion,
-                             void (*callback)(void**,S32,LLExtStat), void** user_data,
-                             BOOL is_priority = FALSE,
-                             BOOL use_big_packets = FALSE);
-    /*
-// .. to memory
-    virtual void requestFile(const std::string& remote_filename,
-                             ELLPath remote_path,
-                             const LLHost &remote_host,
-                             BOOL delete_remote_on_completion,
-                             void (*callback)(void*, S32, void**, S32, LLExtStat),
-                             void** user_data,
-                             BOOL is_priority = FALSE);
-    */
-// vfile requesting
-// .. to vfile
-    virtual void requestVFile(const LLUUID &local_id, const LLUUID& remote_id,
-                              LLAssetType::EType type,
-                              const LLHost& remote_host,
-                              void (*callback)(void**,S32,LLExtStat), void** user_data,
-                              BOOL is_priority = FALSE);
-    /**
-        When arbitrary files are requested to be transfered (by giving a dir of LL_PATH_NONE)
-       they must be "expected", but having something pre-authorize them. This pair of functions
-       maintains a pre-authorized list. The first function adds something to the list, the second
-       checks if is authorized, removing it if so.  In this way, a file is only authorized for
-       a single use.
-    */
-    virtual void expectFileForTransfer(const std::string& filename);
-    virtual bool validateFileForTransfer(const std::string& filename);
-    /**
-        Same idea, but for the viewer about to call InitiateDownload to track what it requested.
-    */
-    virtual void expectFileForRequest(const std::string& filename);
-    virtual bool validateFileForRequest(const std::string& filename);
-
-    /**
-        Same idea but for VFiles, kept separate to avoid namespace overlap
-    */
-    /* Present in fireengine, not used by viewer
-    virtual void expectVFileForTransfer(const std::string& filename);
-    virtual bool validateVFileForTransfer(const std::string& filename);
-    virtual void expectVFileForRequest(const std::string& filename);
-    virtual bool validateVFileForRequest(const std::string& filename);
-    */
-
-    virtual void processReceiveData (LLMessageSystem *mesgsys, void **user_data);
-    virtual void sendConfirmPacket (LLMessageSystem *mesgsys, U64 id, S32 packetnum, const LLHost &remote_host);
->>>>>>> e1623bb2
-
-// file sending routines
-    virtual void processFileRequest (LLMessageSystem *mesgsys, void **user_data);
-    virtual void processConfirmation (LLMessageSystem *mesgsys, void **user_data);
-    virtual void retransmitUnackedPackets ();
-
-// error handling
-    void abortRequestById(U64 xfer_id, S32 result_code);
-    virtual void processAbort (LLMessageSystem *mesgsys, void **user_data);
-
-    virtual bool isHostFlooded(const LLHost & host);
-};
-
-extern LLXferManager*   gXferManager;
-
-// initialization and garbage collection
-void start_xfer_manager();
-void cleanup_xfer_manager();
-
-// message system callbacks
-void process_confirm_packet (LLMessageSystem *mesgsys, void **user_data);
-void process_request_xfer (LLMessageSystem *mesgsys, void **user_data);
-void continue_file_receive(LLMessageSystem *mesgsys, void **user_data);
-void process_abort_xfer (LLMessageSystem *mesgsys, void **user_data);
-#endif
-
-
+/**
+ * @file llxfermanager.h
+ * @brief definition of LLXferManager class for a keeping track of
+ * multiple xfers
+ *
+ * $LicenseInfo:firstyear=2001&license=viewerlgpl$
+ * Second Life Viewer Source Code
+ * Copyright (C) 2010, Linden Research, Inc.
+ *
+ * This library is free software; you can redistribute it and/or
+ * modify it under the terms of the GNU Lesser General Public
+ * License as published by the Free Software Foundation;
+ * version 2.1 of the License only.
+ *
+ * This library is distributed in the hope that it will be useful,
+ * but WITHOUT ANY WARRANTY; without even the implied warranty of
+ * MERCHANTABILITY or FITNESS FOR A PARTICULAR PURPOSE.  See the GNU
+ * Lesser General Public License for more details.
+ *
+ * You should have received a copy of the GNU Lesser General Public
+ * License along with this library; if not, write to the Free Software
+ * Foundation, Inc., 51 Franklin Street, Fifth Floor, Boston, MA  02110-1301  USA
+ *
+ * Linden Research, Inc., 945 Battery Street, San Francisco, CA  94111  USA
+ * $/LicenseInfo$
+ */
+
+#ifndef LL_LLXFERMANAGER_H
+#define LL_LLXFERMANAGER_H
+
+/**
+ * this manager keeps both a send list and a receive list; anything with a
+ * LLXferManager can send and receive files via messages
+ */
+
+//Forward declaration to avoid circular dependencies
+class LLXfer;
+
+#include "llxfer.h"
+#include "message.h"
+#include "llassetstorage.h"
+#include "lldir.h"
+#include <deque>
+#include "llthrottle.h"
+
+class LLHostStatus
+{
+ public:
+    LLHost mHost;
+    S32    mNumActive;
+    S32    mNumPending;
+
+    LLHostStatus() {mNumActive = 0; mNumPending = 0;};
+    virtual ~LLHostStatus(){};
+};
+
+// Class stores ack information, to be put on list so we can throttle xfer rate.
+class LLXferAckInfo
+{
+public:
+    LLXferAckInfo(U32 dummy = 0)
+    {
+        mID = 0;
+        mPacketNum = -1;
+    }
+
+    U64 mID;
+    S32 mPacketNum;
+    LLHost mRemoteHost;
+};
+
+class LLXferManager
+{
+ protected:
+    S32    mMaxOutgoingXfersPerCircuit;
+    S32    mHardLimitOutgoingXfersPerCircuit;   // At this limit, kill off the connection
+    S32    mMaxIncomingXfers;
+
+    bool    mUseAckThrottling; // Use ack throttling to cap file xfer bandwidth
+    std::deque<LLXferAckInfo> mXferAckQueue;
+    LLThrottle mAckThrottle;
+ public:
+
+    // This enumeration is useful in the requestFile() to specify if
+    // an xfer must happen asap.
+    enum
+    {
+        LOW_PRIORITY = false,
+        HIGH_PRIORITY = true,
+    };
+
+    // Linked FIFO list, add to the front and pull from back
+    typedef std::deque<LLXfer *> xfer_list_t;
+    xfer_list_t     mSendList;
+    xfer_list_t     mReceiveList;
+
+    typedef std::list<LLHostStatus*> status_list_t;
+    status_list_t mOutgoingHosts;
+
+ protected:
+    // implementation methods
+    virtual void startPendingDownloads();
+    virtual void addToList(LLXfer* xferp, xfer_list_t & xfer_list, bool is_priority);
+    std::multiset<std::string> mExpectedTransfers; // files that are authorized to transfer out
+    std::multiset<std::string> mExpectedRequests;  // files that are authorized to be downloaded on top of
+    std::multiset<std::string> mExpectedVFileTransfers; // files that are authorized to transfer out
+    std::multiset<std::string> mExpectedVFileRequests;  // files that are authorized to be downloaded on top of
+
+ public:
+    LLXferManager();
+    virtual ~LLXferManager();
+
+    virtual void init();
+    virtual void cleanup();
+
+    void setUseAckThrottling(const bool use);
+    void setAckThrottleBPS(const F32 bps);
+
+// list management routines
+    virtual LLXfer *findXferByID(U64 id, xfer_list_t & xfer_list);
+    virtual void removeXfer (LLXfer *delp, xfer_list_t & xfer_list);
+
+    LLHostStatus * findHostStatus(const LLHost &host);
+    virtual S32 numActiveXfers(const LLHost &host);
+    virtual S32 numPendingXfers(const LLHost &host);
+
+    virtual void changeNumActiveXfers(const LLHost &host, S32 delta);
+
+    virtual void setMaxOutgoingXfersPerCircuit (S32 max_num);
+    virtual void setHardLimitOutgoingXfersPerCircuit(S32 max_num);
+    virtual void setMaxIncomingXfers(S32 max_num);
+    virtual void updateHostStatus();
+    virtual void printHostStatus();
+
+// general utility routines
+    virtual void registerCallbacks(LLMessageSystem *mesgsys);
+    virtual U64 getNextID ();
+    virtual S32 encodePacketNum(S32 packet_num, bool is_eof);
+    virtual S32 decodePacketNum(S32 packet_num);
+    virtual bool isLastPacket(S32 packet_num);
+
+// file requesting routines
+// .. to file
+    virtual U64 requestFile(const std::string& local_filename,
+                             const std::string& remote_filename,
+                             ELLPath remote_path,
+                             const LLHost& remote_host,
+                             bool delete_remote_on_completion,
+                             void (*callback)(void**,S32,LLExtStat), void** user_data,
+                             bool is_priority = false,
+                             bool use_big_packets = false);
+    /*
+// .. to memory
+    virtual void requestFile(const std::string& remote_filename,
+                             ELLPath remote_path,
+                             const LLHost &remote_host,
+                             bool delete_remote_on_completion,
+                             void (*callback)(void*, S32, void**, S32, LLExtStat),
+                             void** user_data,
+                             bool is_priority = false);
+    */
+// vfile requesting
+// .. to vfile
+    virtual void requestVFile(const LLUUID &local_id, const LLUUID& remote_id,
+                              LLAssetType::EType type,
+                              const LLHost& remote_host,
+                              void (*callback)(void**,S32,LLExtStat), void** user_data,
+                              bool is_priority = false);
+    /**
+        When arbitrary files are requested to be transfered (by giving a dir of LL_PATH_NONE)
+       they must be "expected", but having something pre-authorize them. This pair of functions
+       maintains a pre-authorized list. The first function adds something to the list, the second
+       checks if is authorized, removing it if so.  In this way, a file is only authorized for
+       a single use.
+    */
+    virtual void expectFileForTransfer(const std::string& filename);
+    virtual bool validateFileForTransfer(const std::string& filename);
+    /**
+        Same idea, but for the viewer about to call InitiateDownload to track what it requested.
+    */
+    virtual void expectFileForRequest(const std::string& filename);
+    virtual bool validateFileForRequest(const std::string& filename);
+
+    /**
+        Same idea but for VFiles, kept separate to avoid namespace overlap
+    */
+    /* Present in fireengine, not used by viewer
+    virtual void expectVFileForTransfer(const std::string& filename);
+    virtual bool validateVFileForTransfer(const std::string& filename);
+    virtual void expectVFileForRequest(const std::string& filename);
+    virtual bool validateVFileForRequest(const std::string& filename);
+    */
+
+    virtual void processReceiveData (LLMessageSystem *mesgsys, void **user_data);
+    virtual void sendConfirmPacket (LLMessageSystem *mesgsys, U64 id, S32 packetnum, const LLHost &remote_host);
+
+// file sending routines
+    virtual void processFileRequest (LLMessageSystem *mesgsys, void **user_data);
+    virtual void processConfirmation (LLMessageSystem *mesgsys, void **user_data);
+    virtual void retransmitUnackedPackets ();
+
+// error handling
+    void abortRequestById(U64 xfer_id, S32 result_code);
+    virtual void processAbort (LLMessageSystem *mesgsys, void **user_data);
+
+    virtual bool isHostFlooded(const LLHost & host);
+};
+
+extern LLXferManager*   gXferManager;
+
+// initialization and garbage collection
+void start_xfer_manager();
+void cleanup_xfer_manager();
+
+// message system callbacks
+void process_confirm_packet (LLMessageSystem *mesgsys, void **user_data);
+void process_request_xfer (LLMessageSystem *mesgsys, void **user_data);
+void continue_file_receive(LLMessageSystem *mesgsys, void **user_data);
+void process_abort_xfer (LLMessageSystem *mesgsys, void **user_data);
+#endif
+
+
+