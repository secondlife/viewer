--- conflicted
+++ resolved
@@ -1,65 +1,58 @@
-/**
- * @file llxfer_test.cpp
- * @author Moss
- * @date 2007-04-17
- *
- * $LicenseInfo:firstyear=2007&license=viewerlgpl$
- * Second Life Viewer Source Code
- * Copyright (C) 2010, Linden Research, Inc.
- *
- * This library is free software; you can redistribute it and/or
- * modify it under the terms of the GNU Lesser General Public
- * License as published by the Free Software Foundation;
- * version 2.1 of the License only.
- *
- * This library is distributed in the hope that it will be useful,
- * but WITHOUT ANY WARRANTY; without even the implied warranty of
- * MERCHANTABILITY or FITNESS FOR A PARTICULAR PURPOSE.  See the GNU
- * Lesser General Public License for more details.
- *
- * You should have received a copy of the GNU Lesser General Public
- * License along with this library; if not, write to the Free Software
- * Foundation, Inc., 51 Franklin Street, Fifth Floor, Boston, MA  02110-1301  USA
- *
- * Linden Research, Inc., 945 Battery Street, San Francisco, CA  94111  USA
- * $/LicenseInfo$
- */
-
-#include "linden_common.h"
-
-#include "../llxfer_file.h"
-
-#include "../test/lltut.h"
-
-namespace tut
-{
-    struct llxfer_data
-    {
-    };
-    typedef test_group<llxfer_data> llxfer_test;
-    typedef llxfer_test::object llxfer_object;
-    tut::llxfer_test llxfer("LLXferFile");
-
-    template<> template<>
-    void llxfer_object::test<1>()
-    {
-        // test that we handle an oversized filename correctly.
-        std::string oversized_filename;
-        U32 i;
-        for (i=0; i<LL_MAX_PATH*2; ++i) // create oversized filename
-        {
-            oversized_filename += 'X';
-        }
-
-<<<<<<< HEAD
-		LLXfer_File xff(oversized_filename, false, 1);
-		ensure("oversized local_filename nul-terminated",
-		       xff.getFileName().length() < LL_MAX_PATH);
-	}
-=======
-        LLXfer_File xff(oversized_filename, FALSE, 1);
-        ensure("oversized local_filename nul-terminated",
-               xff.getFileName().length() < LL_MAX_PATH);
-    }
->>>>>>> e1623bb2
-}+/**
+ * @file llxfer_test.cpp
+ * @author Moss
+ * @date 2007-04-17
+ *
+ * $LicenseInfo:firstyear=2007&license=viewerlgpl$
+ * Second Life Viewer Source Code
+ * Copyright (C) 2010, Linden Research, Inc.
+ *
+ * This library is free software; you can redistribute it and/or
+ * modify it under the terms of the GNU Lesser General Public
+ * License as published by the Free Software Foundation;
+ * version 2.1 of the License only.
+ *
+ * This library is distributed in the hope that it will be useful,
+ * but WITHOUT ANY WARRANTY; without even the implied warranty of
+ * MERCHANTABILITY or FITNESS FOR A PARTICULAR PURPOSE.  See the GNU
+ * Lesser General Public License for more details.
+ *
+ * You should have received a copy of the GNU Lesser General Public
+ * License along with this library; if not, write to the Free Software
+ * Foundation, Inc., 51 Franklin Street, Fifth Floor, Boston, MA  02110-1301  USA
+ *
+ * Linden Research, Inc., 945 Battery Street, San Francisco, CA  94111  USA
+ * $/LicenseInfo$
+ */
+
+#include "linden_common.h"
+
+#include "../llxfer_file.h"
+
+#include "../test/lltut.h"
+
+namespace tut
+{
+    struct llxfer_data
+    {
+    };
+    typedef test_group<llxfer_data> llxfer_test;
+    typedef llxfer_test::object llxfer_object;
+    tut::llxfer_test llxfer("LLXferFile");
+
+    template<> template<>
+    void llxfer_object::test<1>()
+    {
+        // test that we handle an oversized filename correctly.
+        std::string oversized_filename;
+        U32 i;
+        for (i=0; i<LL_MAX_PATH*2; ++i) // create oversized filename
+        {
+            oversized_filename += 'X';
+        }
+
+        LLXfer_File xff(oversized_filename, false, 1);
+        ensure("oversized local_filename nul-terminated",
+               xff.getFileName().length() < LL_MAX_PATH);
+    }
+}