--- conflicted
+++ resolved
@@ -224,11 +224,7 @@
 	{
 		if (responder)
 		{
-<<<<<<< HEAD
-		responder->completed(U32_MAX, "No pump", LLSD());
-=======
 			responder->completed(U32_MAX, "No pump", LLSD());
->>>>>>> 1beb15c9
 		}
 		delete body_injector;
 		return;
@@ -242,15 +238,9 @@
 		{
 			responder->completed(498, "Internal Error - curl failure", LLSD());
 		}
-<<<<<<< HEAD
-		delete req ;
-		delete body_injector;
-		return ;
-=======
 		delete req;
 		delete body_injector;
 		return;
->>>>>>> 1beb15c9
 	}
 
 	req->setSSLVerifyCallback(LLHTTPClient::getCertVerifyCallback(), (void *)req);
