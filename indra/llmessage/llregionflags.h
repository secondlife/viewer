/** 
 * @file llregionflags.h
 * @brief Flags that are sent in the statistics message region_flags field.
 *
 * $LicenseInfo:firstyear=2002&license=viewerlgpl$
 * Second Life Viewer Source Code
 * Copyright (C) 2010, Linden Research, Inc.
 * 
 * This library is free software; you can redistribute it and/or
 * modify it under the terms of the GNU Lesser General Public
 * License as published by the Free Software Foundation;
 * version 2.1 of the License only.
 * 
 * This library is distributed in the hope that it will be useful,
 * but WITHOUT ANY WARRANTY; without even the implied warranty of
 * MERCHANTABILITY or FITNESS FOR A PARTICULAR PURPOSE.  See the GNU
 * Lesser General Public License for more details.
 * 
 * You should have received a copy of the GNU Lesser General Public
 * License along with this library; if not, write to the Free Software
 * Foundation, Inc., 51 Franklin Street, Fifth Floor, Boston, MA  02110-1301  USA
 * 
 * Linden Research, Inc., 945 Battery Street, San Francisco, CA  94111  USA
 * $/LicenseInfo$
 */

#ifndef LL_LLREGIONFLAGS_H
#define LL_LLREGIONFLAGS_H

// Can you be hurt here? Should health be on?
const U32 REGION_FLAGS_ALLOW_DAMAGE				= (1 << 0);

// Can you make landmarks here?
const U32 REGION_FLAGS_ALLOW_LANDMARK			= (1 << 1);

// Do we reset the home position when someone teleports away from here?
const U32 REGION_FLAGS_ALLOW_SET_HOME			= (1 << 2);

// Do we reset the home position when someone teleports away from here?
const U32 REGION_FLAGS_RESET_HOME_ON_TELEPORT	= (1 << 3);

// Does the sun move?
const U32 REGION_FLAGS_SUN_FIXED				= (1 << 4);

//const U32 REGION_FLAGS_TAX_FREE					= (1 << 5);	// legacy

// Can't change the terrain heightfield, even on owned parcels,
// but can plant trees and grass.
const U32 REGION_FLAGS_BLOCK_TERRAFORM			= (1 << 6);

// Can't release, sell, or buy land.
const U32 REGION_FLAGS_BLOCK_LAND_RESELL		= (1 << 7);

// All content wiped once per night
const U32 REGION_FLAGS_SANDBOX					= (1 << 8);
//const U32 REGION_FLAGS_NULL_LAYER				= (1 << 9);	
//const U32 REGION_FLAGS_HARD_ALLOW_LAND_TRANSFER	= (1 << 10);
//const U32 REGION_FLAGS_SKIP_UPDATE_INTEREST_LIST= (1 << 11);
const U32 REGION_FLAGS_SKIP_COLLISIONS			= (1 << 12); // Pin all non agent rigid bodies
const U32 REGION_FLAGS_SKIP_SCRIPTS				= (1 << 13);
const U32 REGION_FLAGS_SKIP_PHYSICS				= (1 << 14); // Skip all physics
const U32 REGION_FLAGS_EXTERNALLY_VISIBLE		= (1 << 15);
const U32 REGION_FLAGS_ALLOW_RETURN_ENCROACHING_OBJECT = (1 << 16);
const U32 REGION_FLAGS_ALLOW_RETURN_ENCROACHING_ESTATE_OBJECT = (1 << 17);
const U32 REGION_FLAGS_BLOCK_DWELL				= (1 << 18);

// Is flight allowed?
const U32 REGION_FLAGS_BLOCK_FLY				= (1 << 19);	

// Is direct teleport (p2p) allowed?
const U32 REGION_FLAGS_ALLOW_DIRECT_TELEPORT	= (1 << 20);

// Is there an administrative override on scripts in the region at the
// moment. This is the similar skip scripts, except this flag is
// presisted in the database on an estate level.
const U32 REGION_FLAGS_ESTATE_SKIP_SCRIPTS		= (1 << 21);

const U32 REGION_FLAGS_RESTRICT_PUSHOBJECT		= (1 << 22);

const U32 REGION_FLAGS_DENY_ANONYMOUS			= (1 << 23);
//const U32 REGION_FLAGS_DENY_IDENTIFIED			= (1 << 24);
//const U32 REGION_FLAGS_DENY_TRANSACTED			= (1 << 25);

const U32 REGION_FLAGS_ALLOW_PARCEL_CHANGES		= (1 << 26);

// Deprecated. Phoeinx 2009-12-11
// REGION_FLAGS_ABUSE_EMAIL_TO_ESTATE_OWNER is unused beyond viewer-1.23
<<<<<<< HEAD
// but we leave uncommented because viewer-1.23 still uses it
=======
>>>>>>> 9b0e4d20
//const U32 REGION_FLAGS_ABUSE_EMAIL_TO_ESTATE_OWNER = (1 << 27);

const U32 REGION_FLAGS_ALLOW_VOICE = (1 << 28);

const U32 REGION_FLAGS_BLOCK_PARCEL_SEARCH = (1 << 29);
const U32 REGION_FLAGS_DENY_AGEUNVERIFIED	= (1 << 30);
//const U32 REGION_FLAGS_SKIP_MONO_SCRIPTS	= (1 << 31);


const U32 REGION_FLAGS_DEFAULT = REGION_FLAGS_ALLOW_LANDMARK |
								 REGION_FLAGS_ALLOW_SET_HOME |
                                 REGION_FLAGS_ALLOW_PARCEL_CHANGES |
                                 REGION_FLAGS_ALLOW_VOICE;


const U32 REGION_FLAGS_PRELUDE_SET = REGION_FLAGS_RESET_HOME_ON_TELEPORT;
const U32 REGION_FLAGS_PRELUDE_UNSET = REGION_FLAGS_ALLOW_LANDMARK 
									   | REGION_FLAGS_ALLOW_SET_HOME;

const U32 REGION_FLAGS_ESTATE_MASK = REGION_FLAGS_EXTERNALLY_VISIBLE
									 | REGION_FLAGS_SUN_FIXED
									 | REGION_FLAGS_DENY_ANONYMOUS
									 | REGION_FLAGS_DENY_AGEUNVERIFIED;

inline BOOL is_prelude( U32 flags )
{
	// definition of prelude does not depend on fixed-sun
	return 0 == (flags & REGION_FLAGS_PRELUDE_UNSET)
		   && 0 != (flags & REGION_FLAGS_PRELUDE_SET);
}

inline U32 set_prelude_flags(U32 flags)
{
	// also set the sun-fixed flag
	return ((flags & ~REGION_FLAGS_PRELUDE_UNSET)
			| (REGION_FLAGS_PRELUDE_SET | REGION_FLAGS_SUN_FIXED));
}

inline U32 unset_prelude_flags(U32 flags)
{
	// also unset the fixed-sun flag
	return ((flags | REGION_FLAGS_PRELUDE_UNSET) 
			& ~(REGION_FLAGS_PRELUDE_SET | REGION_FLAGS_SUN_FIXED));
}

// estate constants. Need to match first few etries in indra.estate table.
const U32 ESTATE_ALL = 0; // will not match in db, reserved key for logic
const U32 ESTATE_MAINLAND = 1;
const U32 ESTATE_ORIENTATION = 2;
const U32 ESTATE_INTERNAL = 3;
const U32 ESTATE_SHOWCASE = 4;
const U32 ESTATE_TEEN = 5;
const U32 ESTATE_LAST_LINDEN = 5; // last linden owned/managed estate

// for EstateOwnerRequest, setaccess message
const U32 ESTATE_ACCESS_ALLOWED_AGENTS	= 1 << 0;
const U32 ESTATE_ACCESS_ALLOWED_GROUPS	= 1 << 1;
const U32 ESTATE_ACCESS_BANNED_AGENTS	= 1 << 2;
const U32 ESTATE_ACCESS_MANAGERS		= 1 << 3;

//maximum number of access list entries we can fit in one packet
const S32 ESTATE_ACCESS_MAX_ENTRIES_PER_PACKET = 63;

// for reply to "getinfo", don't need to forward to all sims in estate
const U32 ESTATE_ACCESS_SEND_TO_AGENT_ONLY = 1 << 4;

const U32 ESTATE_ACCESS_ALL = ESTATE_ACCESS_ALLOWED_AGENTS
							  | ESTATE_ACCESS_ALLOWED_GROUPS
							  | ESTATE_ACCESS_BANNED_AGENTS
							  | ESTATE_ACCESS_MANAGERS;

// for EstateOwnerRequest, estateaccessdelta message
const U32 ESTATE_ACCESS_APPLY_TO_ALL_ESTATES		= 1 << 0;
const U32 ESTATE_ACCESS_APPLY_TO_MANAGED_ESTATES	= 1 << 1;

const U32 ESTATE_ACCESS_ALLOWED_AGENT_ADD			= 1 << 2;
const U32 ESTATE_ACCESS_ALLOWED_AGENT_REMOVE		= 1 << 3;
const U32 ESTATE_ACCESS_ALLOWED_GROUP_ADD			= 1 << 4;
const U32 ESTATE_ACCESS_ALLOWED_GROUP_REMOVE		= 1 << 5;
const U32 ESTATE_ACCESS_BANNED_AGENT_ADD			= 1 << 6;
const U32 ESTATE_ACCESS_BANNED_AGENT_REMOVE			= 1 << 7;
const U32 ESTATE_ACCESS_MANAGER_ADD					= 1 << 8;
const U32 ESTATE_ACCESS_MANAGER_REMOVE				= 1 << 9;
const U32 ESTATE_ACCESS_NO_REPLY                                  = 1 << 10;

const S32 ESTATE_MAX_MANAGERS = 10;
const S32 ESTATE_MAX_ACCESS_IDS = 500;	// max for access, banned
const S32 ESTATE_MAX_GROUP_IDS = (S32) ESTATE_ACCESS_MAX_ENTRIES_PER_PACKET;

// 'Sim Wide Delete' flags
const U32 SWD_OTHERS_LAND_ONLY		= (1 << 0);
const U32 SWD_ALWAYS_RETURN_OBJECTS = (1 << 1);
const U32 SWD_SCRIPTED_ONLY			= (1 << 2);

#endif

<|MERGE_RESOLUTION|>--- conflicted
+++ resolved
@@ -85,10 +85,6 @@
 
 // Deprecated. Phoeinx 2009-12-11
 // REGION_FLAGS_ABUSE_EMAIL_TO_ESTATE_OWNER is unused beyond viewer-1.23
-<<<<<<< HEAD
-// but we leave uncommented because viewer-1.23 still uses it
-=======
->>>>>>> 9b0e4d20
 //const U32 REGION_FLAGS_ABUSE_EMAIL_TO_ESTATE_OWNER = (1 << 27);
 
 const U32 REGION_FLAGS_ALLOW_VOICE = (1 << 28);
