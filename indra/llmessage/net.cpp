--- conflicted
+++ resolved
@@ -77,15 +77,9 @@
 const char* BROADCAST_ADDRESS_STRING = "255.255.255.255";
 
 #if LL_DARWIN
-<<<<<<< HEAD
-	// macOS returns an error when trying to set these to 400000.  Smaller values succeed.
-	const int	SEND_BUFFER_SIZE	= 200000;
-	const int	RECEIVE_BUFFER_SIZE	= 200000;
-=======
-    // Mac OS X returns an error when trying to set these to 400000.  Smaller values succeed.
+    // macOS returns an error when trying to set these to 400000.  Smaller values succeed.
     const int   SEND_BUFFER_SIZE    = 200000;
     const int   RECEIVE_BUFFER_SIZE = 200000;
->>>>>>> e7eced3c
 #else // LL_DARWIN
     const int   SEND_BUFFER_SIZE    = 400000;
     const int   RECEIVE_BUFFER_SIZE = 400000;
@@ -347,41 +341,6 @@
 // Returns true on success.
 bool send_packet(int hSocket, const char *sendBuffer, int size, U32 recipient, int nPort)
 {
-<<<<<<< HEAD
-	//  Sends a packet to the address set in initNet
-	//  
-	int nRet = 0;
-	U32 last_error = 0;
-
-	stDstAddr.sin_addr.s_addr = recipient;
-	stDstAddr.sin_port = htons(nPort);
-	do
-	{
-		nRet = sendto(hSocket, sendBuffer, size, 0, (struct sockaddr*)&stDstAddr, sizeof(stDstAddr));					
-
-		if (nRet == SOCKET_ERROR ) 
-		{
-			last_error = WSAGetLastError();
-			if (last_error != WSAEWOULDBLOCK)
-			{
-				// WSAECONNRESET - I think this is caused by an ICMP "connection refused"
-				// message being sent back from a Linux box...  I'm not finding helpful
-				// documentation or web pages on this.  The question is whether the packet
-				// actually got sent or not.  Based on the structure of this code, I would
-				// assume it is.  JNC 2002.01.18
-				if (WSAECONNRESET == WSAGetLastError())
-				{
-					return true;
-				}
-				LL_INFOS() << "sendto() failed to " << u32_to_ip_string(recipient) << ":" << nPort 
-					<< ", Error " << last_error << LL_ENDL;
-			}
-		}
-	} while (  (nRet == SOCKET_ERROR)
-			 &&(last_error == WSAEWOULDBLOCK));
-
-	return (nRet != SOCKET_ERROR);
-=======
     //  Sends a packet to the address set in initNet
     //
     int nRet = 0;
@@ -405,7 +364,7 @@
                 // assume it is.  JNC 2002.01.18
                 if (WSAECONNRESET == WSAGetLastError())
                 {
-                    return TRUE;
+                    return true;
                 }
                 LL_INFOS() << "sendto() failed to " << u32_to_ip_string(recipient) << ":" << nPort
                     << ", Error " << last_error << LL_ENDL;
@@ -415,7 +374,6 @@
              &&(last_error == WSAEWOULDBLOCK));
 
     return (nRet != SOCKET_ERROR);
->>>>>>> e7eced3c
 }
 
 //////////////////////////////////////////////////////////////////////////////////////////
@@ -642,67 +600,9 @@
 
 bool send_packet(int hSocket, const char * sendBuffer, int size, U32 recipient, int nPort)
 {
-<<<<<<< HEAD
-	int		ret;
-	bool	success;
-	bool	resend;
-	S32		send_attempts = 0;
-
-	stDstAddr.sin_addr.s_addr = recipient;
-	stDstAddr.sin_port = htons(nPort);
-
-	do
-	{
-		ret = sendto(hSocket, sendBuffer, size, 0,	(struct sockaddr*)&stDstAddr, sizeof(stDstAddr));
-		send_attempts++;
-
-		if (ret >= 0)
-		{
-			// successful send
-			success = true;
-			resend = false;
-		}
-		else
-		{
-			// send failed, check to see if we should resend
-			success = false;
-
-			if (errno == EAGAIN)
-			{
-				// say nothing, just repeat send
-				LL_INFOS() << "sendto() reported buffer full, resending (attempt " << send_attempts << ")" << LL_ENDL;
-				LL_INFOS() << inet_ntoa(stDstAddr.sin_addr) << ":" << nPort << LL_ENDL;
-				resend = true;
-			}
-			else if (errno == ECONNREFUSED)
-			{
-				// response to ICMP connection refused message on earlier send
-				LL_INFOS() << "sendto() reported connection refused, resending (attempt " << send_attempts << ")" << LL_ENDL;
-				LL_INFOS() << inet_ntoa(stDstAddr.sin_addr) << ":" << nPort << LL_ENDL;
-				resend = true;
-			}
-			else
-			{
-				// some other error
-				LL_INFOS() << "sendto() failed: " << errno << ", " << strerror(errno) << LL_ENDL;
-				LL_INFOS() << inet_ntoa(stDstAddr.sin_addr) << ":" << nPort << LL_ENDL;
-				resend = false;
-			}
-		}
-	}
-	while (resend && send_attempts < 3);
-
-	if (send_attempts >= 3)
-	{
-		LL_INFOS() << "sendPacket() bailed out of send!" << LL_ENDL;
-		return false;
-	}
-
-	return success;
-=======
     int     ret;
-    BOOL    success;
-    BOOL    resend;
+    bool    success;
+    bool    resend;
     S32     send_attempts = 0;
 
     stDstAddr.sin_addr.s_addr = recipient;
@@ -716,34 +616,34 @@
         if (ret >= 0)
         {
             // successful send
-            success = TRUE;
-            resend = FALSE;
+            success = true;
+            resend = false;
         }
         else
         {
             // send failed, check to see if we should resend
-            success = FALSE;
+            success = false;
 
             if (errno == EAGAIN)
             {
                 // say nothing, just repeat send
                 LL_INFOS() << "sendto() reported buffer full, resending (attempt " << send_attempts << ")" << LL_ENDL;
                 LL_INFOS() << inet_ntoa(stDstAddr.sin_addr) << ":" << nPort << LL_ENDL;
-                resend = TRUE;
+                resend = true;
             }
             else if (errno == ECONNREFUSED)
             {
                 // response to ICMP connection refused message on earlier send
                 LL_INFOS() << "sendto() reported connection refused, resending (attempt " << send_attempts << ")" << LL_ENDL;
                 LL_INFOS() << inet_ntoa(stDstAddr.sin_addr) << ":" << nPort << LL_ENDL;
-                resend = TRUE;
+                resend = true;
             }
             else
             {
                 // some other error
                 LL_INFOS() << "sendto() failed: " << errno << ", " << strerror(errno) << LL_ENDL;
                 LL_INFOS() << inet_ntoa(stDstAddr.sin_addr) << ":" << nPort << LL_ENDL;
-                resend = FALSE;
+                resend = false;
             }
         }
     }
@@ -752,11 +652,10 @@
     if (send_attempts >= 3)
     {
         LL_INFOS() << "sendPacket() bailed out of send!" << LL_ENDL;
-        return FALSE;
+        return false;
     }
 
     return success;
->>>>>>> e7eced3c
 }
 
 #endif
