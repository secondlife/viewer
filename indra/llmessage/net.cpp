--- conflicted
+++ resolved
@@ -1,764 +1,663 @@
-/**
- * @file net.cpp
- * @brief Cross-platform routines for sending and receiving packets.
- *
- * $LicenseInfo:firstyear=2000&license=viewerlgpl$
- * Second Life Viewer Source Code
- * Copyright (C) 2010, Linden Research, Inc.
- *
- * This library is free software; you can redistribute it and/or
- * modify it under the terms of the GNU Lesser General Public
- * License as published by the Free Software Foundation;
- * version 2.1 of the License only.
- *
- * This library is distributed in the hope that it will be useful,
- * but WITHOUT ANY WARRANTY; without even the implied warranty of
- * MERCHANTABILITY or FITNESS FOR A PARTICULAR PURPOSE.  See the GNU
- * Lesser General Public License for more details.
- *
- * You should have received a copy of the GNU Lesser General Public
- * License along with this library; if not, write to the Free Software
- * Foundation, Inc., 51 Franklin Street, Fifth Floor, Boston, MA  02110-1301  USA
- *
- * Linden Research, Inc., 945 Battery Street, San Francisco, CA  94111  USA
- * $/LicenseInfo$
- */
-
-#include "linden_common.h"
-
-//#include "net.h"
-
-// system library includes
-#include <stdexcept>
-
-#if LL_WINDOWS
-#include "llwin32headerslean.h"
-#else
-    #include <sys/types.h>
-    #include <sys/socket.h>
-    #include <netinet/in.h>
-    #include <arpa/inet.h>
-    #include <fcntl.h>
-    #include <errno.h>
-#endif
-
-// linden library includes
-#include "llerror.h"
-#include "llhost.h"
-#include "lltimer.h"
-#include "indra_constants.h"
-
-// Globals
-#if LL_WINDOWS
-
-SOCKADDR_IN stDstAddr;
-SOCKADDR_IN stSrcAddr;
-SOCKADDR_IN stLclAddr;
-static WSADATA stWSAData;
-
-#else
-
-struct sockaddr_in stDstAddr;
-struct sockaddr_in stSrcAddr;
-struct sockaddr_in stLclAddr;
-
-#if LL_DARWIN
-#ifndef _SOCKLEN_T
-#define _SOCKLEN_T
-typedef int socklen_t;
-#endif
-#endif
-
-#endif
-
-static U32 gsnReceivingIFAddr = INVALID_HOST_IP_ADDRESS; // Address to which datagram was sent
-
-const char* LOOPBACK_ADDRESS_STRING = "127.0.0.1";
-const char* BROADCAST_ADDRESS_STRING = "255.255.255.255";
-
-#if LL_DARWIN
-<<<<<<< HEAD
-	// macOS returns an error when trying to set these to 400000.  Smaller values succeed.
-	const int	SEND_BUFFER_SIZE	= 200000;
-	const int	RECEIVE_BUFFER_SIZE	= 200000;
-=======
-    // Mac OS X returns an error when trying to set these to 400000.  Smaller values succeed.
-    const int   SEND_BUFFER_SIZE    = 200000;
-    const int   RECEIVE_BUFFER_SIZE = 200000;
->>>>>>> e1623bb2
-#else // LL_DARWIN
-    const int   SEND_BUFFER_SIZE    = 400000;
-    const int   RECEIVE_BUFFER_SIZE = 400000;
-#endif // LL_DARWIN
-
-// universal functions (cross-platform)
-
-LLHost get_sender()
-{
-    return LLHost(stSrcAddr.sin_addr.s_addr, ntohs(stSrcAddr.sin_port));
-}
-
-U32 get_sender_ip(void)
-{
-    return stSrcAddr.sin_addr.s_addr;
-}
-
-U32 get_sender_port()
-{
-    return ntohs(stSrcAddr.sin_port);
-}
-
-LLHost get_receiving_interface()
-{
-    return LLHost(gsnReceivingIFAddr, INVALID_PORT);
-}
-
-U32 get_receiving_interface_ip(void)
-{
-    return gsnReceivingIFAddr;
-}
-
-const char* u32_to_ip_string(U32 ip)
-{
-    static char buffer[MAXADDRSTR];  /* Flawfinder: ignore */
-
-    // Convert the IP address into a string
-    in_addr in;
-    in.s_addr = ip;
-    char* result = inet_ntoa(in);
-
-    // NULL indicates error in conversion
-    if (result != NULL)
-    {
-        strncpy( buffer, result, MAXADDRSTR );   /* Flawfinder: ignore */
-        buffer[MAXADDRSTR-1] = '\0';
-        return buffer;
-    }
-    else
-    {
-        return "(bad IP addr)";
-    }
-}
-
-
-// Returns ip_string if successful, NULL if not.  Copies into ip_string
-char *u32_to_ip_string(U32 ip, char *ip_string)
-{
-    char *result;
-    in_addr in;
-
-    // Convert the IP address into a string
-    in.s_addr = ip;
-    result = inet_ntoa(in);
-
-    // NULL indicates error in conversion
-    if (result != NULL)
-    {
-        //the function signature needs to change to pass in the lengfth of first and last.
-        strcpy(ip_string, result);  /*Flawfinder: ignore*/
-        return ip_string;
-    }
-    else
-    {
-        return NULL;
-    }
-}
-
-
-// Wrapper for inet_addr()
-U32 ip_string_to_u32(const char* ip_string)
-{
-    // *NOTE: Windows doesn't support inet_aton(), so we are using
-    // inet_addr(). Unfortunately, INADDR_NONE == INADDR_BROADCAST, so
-    // we have to check whether the input is a broadcast address before
-    // deciding that @ip_string is invalid.
-    //
-    // Also, our definition of INVALID_HOST_IP_ADDRESS doesn't allow us to
-    // use wildcard addresses. -Ambroff
-    U32 ip = inet_addr(ip_string);
-    if (ip == INADDR_NONE
-            && strncmp(ip_string, BROADCAST_ADDRESS_STRING, MAXADDRSTR) != 0)
-    {
-        LL_WARNS() << "ip_string_to_u32() failed, Error: Invalid IP string '" << ip_string << "'" << LL_ENDL;
-        return INVALID_HOST_IP_ADDRESS;
-    }
-    return ip;
-}
-
-
-//////////////////////////////////////////////////////////////////////////////////////////
-// Windows Versions
-//////////////////////////////////////////////////////////////////////////////////////////
-
-#if LL_WINDOWS
-
-S32 start_net(S32& socket_out, int& nPort)
-{
-    // Create socket, make non-blocking
-    // Init WinSock
-    int nRet;
-    int hSocket;
-
-    int snd_size = SEND_BUFFER_SIZE;
-    int rec_size = RECEIVE_BUFFER_SIZE;
-    int buff_size = 4;
-
-    // Initialize windows specific stuff
-    if (WSAStartup(0x0202, &stWSAData))
-    {
-        S32 err = WSAGetLastError();
-        WSACleanup();
-        LL_WARNS("AppInit") << "Windows Sockets initialization failed, err " << err << LL_ENDL;
-        return 1;
-    }
-
-    // Get a datagram socket
-    hSocket = (int)socket(AF_INET, SOCK_DGRAM, 0);
-    if (hSocket == INVALID_SOCKET)
-    {
-        S32 err = WSAGetLastError();
-        WSACleanup();
-        LL_WARNS("AppInit") << "socket() failed, err " << err << LL_ENDL;
-        return 2;
-    }
-
-    // Name the socket (assign the local port number to receive on)
-    stLclAddr.sin_family      = AF_INET;
-    stLclAddr.sin_addr.s_addr = htonl(INADDR_ANY);
-    stLclAddr.sin_port        = htons(nPort);
-
-    S32 attempt_port = nPort;
-    LL_DEBUGS("AppInit") << "attempting to connect on port " << attempt_port << LL_ENDL;
-    nRet = bind(hSocket, (struct sockaddr*) &stLclAddr, sizeof(stLclAddr));
-
-    if (nRet == SOCKET_ERROR)
-    {
-        // If we got an address in use error...
-        if (WSAGetLastError() == WSAEADDRINUSE)
-        {
-            // Try all ports from PORT_DISCOVERY_RANGE_MIN to PORT_DISCOVERY_RANGE_MAX
-            for(attempt_port = PORT_DISCOVERY_RANGE_MIN;
-                attempt_port <= PORT_DISCOVERY_RANGE_MAX;
-                attempt_port++)
-            {
-                stLclAddr.sin_port = htons(attempt_port);
-                LL_DEBUGS("AppInit") << "trying port " << attempt_port << LL_ENDL;
-                nRet = bind(hSocket, (struct sockaddr*) &stLclAddr, sizeof(stLclAddr));
-
-                if (!(nRet == SOCKET_ERROR &&
-                    WSAGetLastError() == WSAEADDRINUSE))
-                {
-                    break;
-                }
-            }
-
-            if (nRet == SOCKET_ERROR)
-            {
-                LL_WARNS("AppInit") << "startNet() : Couldn't find available network port." << LL_ENDL;
-                // Fail gracefully here in release
-                return 3;
-            }
-        }
-        else
-        // Some other socket error
-        {
-            LL_WARNS("AppInit") << llformat("bind() port: %d failed, Err: %d\n", nPort, WSAGetLastError()) << LL_ENDL;
-            // Fail gracefully in release.
-            return 4;
-        }
-    }
-
-    sockaddr_in socket_address;
-    S32 socket_address_size = sizeof(socket_address);
-    getsockname(hSocket, (SOCKADDR*) &socket_address, &socket_address_size);
-    attempt_port = ntohs(socket_address.sin_port);
-
-    LL_INFOS("AppInit") << "connected on port " << attempt_port << LL_ENDL;
-    nPort = attempt_port;
-
-    // Set socket to be non-blocking
-    unsigned long argp = 1;
-    nRet = ioctlsocket (hSocket, FIONBIO, &argp);
-    if (nRet == SOCKET_ERROR)
-    {
-        printf("Failed to set socket non-blocking, Err: %d\n",
-        WSAGetLastError());
-    }
-
-    // set a large receive buffer
-    nRet = setsockopt(hSocket, SOL_SOCKET, SO_RCVBUF, (char *)&rec_size, buff_size);
-    if (nRet)
-    {
-        LL_INFOS("AppInit") << "Can't set receive buffer size!" << LL_ENDL;
-    }
-
-    nRet = setsockopt(hSocket, SOL_SOCKET, SO_SNDBUF, (char *)&snd_size, buff_size);
-    if (nRet)
-    {
-        LL_INFOS("AppInit") << "Can't set send buffer size!" << LL_ENDL;
-    }
-
-    getsockopt(hSocket, SOL_SOCKET, SO_RCVBUF, (char *)&rec_size, &buff_size);
-    getsockopt(hSocket, SOL_SOCKET, SO_SNDBUF, (char *)&snd_size, &buff_size);
-
-    LL_DEBUGS("AppInit") << "startNet - receive buffer size : " << rec_size << LL_ENDL;
-    LL_DEBUGS("AppInit") << "startNet - send buffer size    : " << snd_size << LL_ENDL;
-
-    //  Setup a destination address
-    stDstAddr.sin_family =      AF_INET;
-    stDstAddr.sin_addr.s_addr = INVALID_HOST_IP_ADDRESS;
-    stDstAddr.sin_port =        htons(nPort);
-
-    socket_out = hSocket;
-    return 0;
-}
-
-void end_net(S32& socket_out)
-{
-    if (socket_out >= 0)
-    {
-        shutdown(socket_out, SD_BOTH);
-        closesocket(socket_out);
-    }
-    WSACleanup();
-}
-
-S32 receive_packet(int hSocket, char * receiveBuffer)
-{
-    //  Receives data asynchronously from the socket set by initNet().
-    //  Returns the number of bytes received into dataReceived, or zero
-    //  if there is no data received.
-    int nRet;
-    int addr_size = sizeof(struct sockaddr_in);
-
-    nRet = recvfrom(hSocket, receiveBuffer, NET_BUFFER_SIZE, 0, (struct sockaddr*)&stSrcAddr, &addr_size);
-    if (nRet == SOCKET_ERROR )
-    {
-        if (WSAEWOULDBLOCK == WSAGetLastError())
-            return 0;
-        if (WSAECONNRESET == WSAGetLastError())
-            return 0;
-        LL_INFOS() << "receivePacket() failed, Error: " << WSAGetLastError() << LL_ENDL;
-    }
-
-    return nRet;
-}
-
-// Returns true on success.
-bool send_packet(int hSocket, const char *sendBuffer, int size, U32 recipient, int nPort)
-{
-<<<<<<< HEAD
-	//  Sends a packet to the address set in initNet
-	//  
-	int nRet = 0;
-	U32 last_error = 0;
-
-	stDstAddr.sin_addr.s_addr = recipient;
-	stDstAddr.sin_port = htons(nPort);
-	do
-	{
-		nRet = sendto(hSocket, sendBuffer, size, 0, (struct sockaddr*)&stDstAddr, sizeof(stDstAddr));					
-
-		if (nRet == SOCKET_ERROR ) 
-		{
-			last_error = WSAGetLastError();
-			if (last_error != WSAEWOULDBLOCK)
-			{
-				// WSAECONNRESET - I think this is caused by an ICMP "connection refused"
-				// message being sent back from a Linux box...  I'm not finding helpful
-				// documentation or web pages on this.  The question is whether the packet
-				// actually got sent or not.  Based on the structure of this code, I would
-				// assume it is.  JNC 2002.01.18
-				if (WSAECONNRESET == WSAGetLastError())
-				{
-					return true;
-				}
-				LL_INFOS() << "sendto() failed to " << u32_to_ip_string(recipient) << ":" << nPort 
-					<< ", Error " << last_error << LL_ENDL;
-			}
-		}
-	} while (  (nRet == SOCKET_ERROR)
-			 &&(last_error == WSAEWOULDBLOCK));
-
-	return (nRet != SOCKET_ERROR);
-=======
-    //  Sends a packet to the address set in initNet
-    //
-    int nRet = 0;
-    U32 last_error = 0;
-
-    stDstAddr.sin_addr.s_addr = recipient;
-    stDstAddr.sin_port = htons(nPort);
-    do
-    {
-        nRet = sendto(hSocket, sendBuffer, size, 0, (struct sockaddr*)&stDstAddr, sizeof(stDstAddr));
-
-        if (nRet == SOCKET_ERROR )
-        {
-            last_error = WSAGetLastError();
-            if (last_error != WSAEWOULDBLOCK)
-            {
-                // WSAECONNRESET - I think this is caused by an ICMP "connection refused"
-                // message being sent back from a Linux box...  I'm not finding helpful
-                // documentation or web pages on this.  The question is whether the packet
-                // actually got sent or not.  Based on the structure of this code, I would
-                // assume it is.  JNC 2002.01.18
-                if (WSAECONNRESET == WSAGetLastError())
-                {
-                    return TRUE;
-                }
-                LL_INFOS() << "sendto() failed to " << u32_to_ip_string(recipient) << ":" << nPort
-                    << ", Error " << last_error << LL_ENDL;
-            }
-        }
-    } while (  (nRet == SOCKET_ERROR)
-             &&(last_error == WSAEWOULDBLOCK));
-
-    return (nRet != SOCKET_ERROR);
->>>>>>> e1623bb2
-}
-
-//////////////////////////////////////////////////////////////////////////////////////////
-// Linux Versions
-//////////////////////////////////////////////////////////////////////////////////////////
-
-#else
-
-//  Create socket, make non-blocking
-S32 start_net(S32& socket_out, int& nPort)
-{
-    int hSocket, nRet;
-    int snd_size = SEND_BUFFER_SIZE;
-    int rec_size = RECEIVE_BUFFER_SIZE;
-
-    socklen_t buff_size = 4;
-
-    //  Create socket
-    hSocket = socket(AF_INET, SOCK_DGRAM, 0);
-    if (hSocket < 0)
-    {
-        LL_WARNS() << "socket() failed" << LL_ENDL;
-        return 1;
-    }
-
-    if (NET_USE_OS_ASSIGNED_PORT == nPort)
-    {
-        // Although bind is not required it will tell us which port we were
-        // assigned to.
-        stLclAddr.sin_family      = AF_INET;
-        stLclAddr.sin_addr.s_addr = htonl(INADDR_ANY);
-        stLclAddr.sin_port        = htons(0);
-        LL_INFOS() << "attempting to connect on OS assigned port" << LL_ENDL;
-        nRet = bind(hSocket, (struct sockaddr*) &stLclAddr, sizeof(stLclAddr));
-        if (nRet < 0)
-        {
-            LL_WARNS() << "Failed to bind on an OS assigned port error: "
-                    << nRet << LL_ENDL;
-        }
-        else
-        {
-            sockaddr_in socket_info;
-            socklen_t len = sizeof(sockaddr_in);
-            int err = getsockname(hSocket, (sockaddr*)&socket_info, &len);
-            LL_INFOS() << "Get socket returned: " << err << " length " << len << LL_ENDL;
-            nPort = ntohs(socket_info.sin_port);
-            LL_INFOS() << "Assigned port: " << nPort << LL_ENDL;
-
-        }
-    }
-    else
-    {
-        // Name the socket (assign the local port number to receive on)
-        stLclAddr.sin_family      = AF_INET;
-        stLclAddr.sin_addr.s_addr = htonl(INADDR_ANY);
-        stLclAddr.sin_port        = htons(nPort);
-        U32 attempt_port = nPort;
-        LL_INFOS() << "attempting to connect on port " << attempt_port << LL_ENDL;
-
-        nRet = bind(hSocket, (struct sockaddr*) &stLclAddr, sizeof(stLclAddr));
-        if (nRet < 0)
-        {
-            // If we got an address in use error...
-            if (errno == EADDRINUSE)
-            {
-                // Try all ports from PORT_DISCOVERY_RANGE_MIN to PORT_DISCOVERY_RANGE_MAX
-                for(attempt_port = PORT_DISCOVERY_RANGE_MIN;
-                    attempt_port <= PORT_DISCOVERY_RANGE_MAX;
-                    attempt_port++)
-                {
-                    stLclAddr.sin_port = htons(attempt_port);
-                    LL_INFOS() << "trying port " << attempt_port << LL_ENDL;
-                    nRet = bind(hSocket, (struct sockaddr*) &stLclAddr, sizeof(stLclAddr));
-                    if (!((nRet < 0) && (errno == EADDRINUSE)))
-                    {
-                        break;
-                    }
-                }
-                if (nRet < 0)
-                {
-                    LL_WARNS() << "startNet() : Couldn't find available network port." << LL_ENDL;
-                    // Fail gracefully in release.
-                    return 3;
-                }
-            }
-            // Some other socket error
-            else
-            {
-                LL_WARNS() << llformat ("bind() port: %d failed, Err: %s\n", nPort, strerror(errno)) << LL_ENDL;
-                // Fail gracefully in release.
-                return 4;
-            }
-        }
-        LL_INFOS() << "connected on port " << attempt_port << LL_ENDL;
-        nPort = attempt_port;
-    }
-    // Set socket to be non-blocking
-    fcntl(hSocket, F_SETFL, O_NONBLOCK);
-    // set a large receive buffer
-    nRet = setsockopt(hSocket, SOL_SOCKET, SO_RCVBUF, (char *)&rec_size, buff_size);
-    if (nRet)
-    {
-        LL_INFOS() << "Can't set receive size!" << LL_ENDL;
-    }
-    nRet = setsockopt(hSocket, SOL_SOCKET, SO_SNDBUF, (char *)&snd_size, buff_size);
-    if (nRet)
-    {
-        LL_INFOS() << "Can't set send size!" << LL_ENDL;
-    }
-    getsockopt(hSocket, SOL_SOCKET, SO_RCVBUF, (char *)&rec_size, &buff_size);
-    getsockopt(hSocket, SOL_SOCKET, SO_SNDBUF, (char *)&snd_size, &buff_size);
-
-    LL_INFOS() << "startNet - receive buffer size : " << rec_size << LL_ENDL;
-    LL_INFOS() << "startNet - send buffer size    : " << snd_size << LL_ENDL;
-
-#if LL_LINUX
-    // Turn on recipient address tracking
-    {
-        int use_pktinfo = 1;
-        if( setsockopt( hSocket, SOL_IP, IP_PKTINFO, &use_pktinfo, sizeof(use_pktinfo) ) == -1 )
-        {
-            LL_WARNS() << "No IP_PKTINFO available" << LL_ENDL;
-        }
-        else
-        {
-            LL_INFOS() << "IP_PKKTINFO enabled" << LL_ENDL;
-        }
-    }
-#endif
-
-    //  Setup a destination address
-    char achMCAddr[MAXADDRSTR] = "127.0.0.1";   /* Flawfinder: ignore */
-    stDstAddr.sin_family =      AF_INET;
-    stDstAddr.sin_addr.s_addr = ip_string_to_u32(achMCAddr);
-    stDstAddr.sin_port =        htons(nPort);
-
-    socket_out = hSocket;
-    return 0;
-}
-
-void end_net(S32& socket_out)
-{
-    if (socket_out >= 0)
-    {
-        close(socket_out);
-    }
-}
-
-#if LL_LINUX
-static int recvfrom_destip( int socket, void *buf, int len, struct sockaddr *from, socklen_t *fromlen, U32 *dstip )
-{
-    int size;
-    struct iovec iov[1];
-    char cmsg[CMSG_SPACE(sizeof(struct in_pktinfo))];
-    struct cmsghdr *cmsgptr;
-    struct msghdr msg = {0};
-
-    iov[0].iov_base = buf;
-    iov[0].iov_len = len;
-
-    memset(&msg, 0, sizeof msg);
-    msg.msg_name = from;
-    msg.msg_namelen = *fromlen;
-    msg.msg_iov = iov;
-    msg.msg_iovlen = 1;
-    msg.msg_control = &cmsg;
-    msg.msg_controllen = sizeof(cmsg);
-
-    size = recvmsg(socket, &msg, 0);
-
-    if (size == -1)
-    {
-        return -1;
-    }
-
-    for (cmsgptr = CMSG_FIRSTHDR(&msg); cmsgptr != NULL; cmsgptr = CMSG_NXTHDR( &msg, cmsgptr))
-    {
-        if( cmsgptr->cmsg_level == SOL_IP && cmsgptr->cmsg_type == IP_PKTINFO )
-        {
-            in_pktinfo *pktinfo = (in_pktinfo *)CMSG_DATA(cmsgptr);
-            if( pktinfo )
-            {
-                // Two choices. routed and specified. ipi_addr is routed, ipi_spec_dst is
-                // routed. We should stay with specified until we go to multiple
-                // interfaces
-                *dstip = pktinfo->ipi_spec_dst.s_addr;
-            }
-        }
-    }
-
-    return size;
-}
-#endif
-
-int receive_packet(int hSocket, char * receiveBuffer)
-{
-    //  Receives data asynchronously from the socket set by initNet().
-    //  Returns the number of bytes received into dataReceived, or zero
-    //  if there is no data received.
-    // or -1 if an error occured!
-    int nRet;
-    socklen_t addr_size = sizeof(struct sockaddr_in);
-
-    gsnReceivingIFAddr = INVALID_HOST_IP_ADDRESS;
-
-#if LL_LINUX
-    nRet = recvfrom_destip(hSocket, receiveBuffer, NET_BUFFER_SIZE, (struct sockaddr*)&stSrcAddr, &addr_size, &gsnReceivingIFAddr);
-#else
-    int recv_flags = 0;
-    nRet = recvfrom(hSocket, receiveBuffer, NET_BUFFER_SIZE, recv_flags, (struct sockaddr*)&stSrcAddr, &addr_size);
-#endif
-
-    if (nRet == -1)
-    {
-        // To maintain consistency with the Windows implementation, return a zero for size on error.
-        return 0;
-    }
-
-    // Uncomment for testing if/when implementing for Mac or Windows:
-    // LL_INFOS() << "Received datagram to in addr " << u32_to_ip_string(get_receiving_interface_ip()) << LL_ENDL;
-
-    return nRet;
-}
-
-bool send_packet(int hSocket, const char * sendBuffer, int size, U32 recipient, int nPort)
-{
-<<<<<<< HEAD
-	int		ret;
-	bool	success;
-	bool	resend;
-	S32		send_attempts = 0;
-
-	stDstAddr.sin_addr.s_addr = recipient;
-	stDstAddr.sin_port = htons(nPort);
-
-	do
-	{
-		ret = sendto(hSocket, sendBuffer, size, 0,	(struct sockaddr*)&stDstAddr, sizeof(stDstAddr));
-		send_attempts++;
-
-		if (ret >= 0)
-		{
-			// successful send
-			success = true;
-			resend = false;
-		}
-		else
-		{
-			// send failed, check to see if we should resend
-			success = false;
-
-			if (errno == EAGAIN)
-			{
-				// say nothing, just repeat send
-				LL_INFOS() << "sendto() reported buffer full, resending (attempt " << send_attempts << ")" << LL_ENDL;
-				LL_INFOS() << inet_ntoa(stDstAddr.sin_addr) << ":" << nPort << LL_ENDL;
-				resend = true;
-			}
-			else if (errno == ECONNREFUSED)
-			{
-				// response to ICMP connection refused message on earlier send
-				LL_INFOS() << "sendto() reported connection refused, resending (attempt " << send_attempts << ")" << LL_ENDL;
-				LL_INFOS() << inet_ntoa(stDstAddr.sin_addr) << ":" << nPort << LL_ENDL;
-				resend = true;
-			}
-			else
-			{
-				// some other error
-				LL_INFOS() << "sendto() failed: " << errno << ", " << strerror(errno) << LL_ENDL;
-				LL_INFOS() << inet_ntoa(stDstAddr.sin_addr) << ":" << nPort << LL_ENDL;
-				resend = false;
-			}
-		}
-	}
-	while (resend && send_attempts < 3);
-
-	if (send_attempts >= 3)
-	{
-		LL_INFOS() << "sendPacket() bailed out of send!" << LL_ENDL;
-		return false;
-	}
-
-	return success;
-=======
-    int     ret;
-    BOOL    success;
-    BOOL    resend;
-    S32     send_attempts = 0;
-
-    stDstAddr.sin_addr.s_addr = recipient;
-    stDstAddr.sin_port = htons(nPort);
-
-    do
-    {
-        ret = sendto(hSocket, sendBuffer, size, 0,  (struct sockaddr*)&stDstAddr, sizeof(stDstAddr));
-        send_attempts++;
-
-        if (ret >= 0)
-        {
-            // successful send
-            success = TRUE;
-            resend = FALSE;
-        }
-        else
-        {
-            // send failed, check to see if we should resend
-            success = FALSE;
-
-            if (errno == EAGAIN)
-            {
-                // say nothing, just repeat send
-                LL_INFOS() << "sendto() reported buffer full, resending (attempt " << send_attempts << ")" << LL_ENDL;
-                LL_INFOS() << inet_ntoa(stDstAddr.sin_addr) << ":" << nPort << LL_ENDL;
-                resend = TRUE;
-            }
-            else if (errno == ECONNREFUSED)
-            {
-                // response to ICMP connection refused message on earlier send
-                LL_INFOS() << "sendto() reported connection refused, resending (attempt " << send_attempts << ")" << LL_ENDL;
-                LL_INFOS() << inet_ntoa(stDstAddr.sin_addr) << ":" << nPort << LL_ENDL;
-                resend = TRUE;
-            }
-            else
-            {
-                // some other error
-                LL_INFOS() << "sendto() failed: " << errno << ", " << strerror(errno) << LL_ENDL;
-                LL_INFOS() << inet_ntoa(stDstAddr.sin_addr) << ":" << nPort << LL_ENDL;
-                resend = FALSE;
-            }
-        }
-    }
-    while (resend && send_attempts < 3);
-
-    if (send_attempts >= 3)
-    {
-        LL_INFOS() << "sendPacket() bailed out of send!" << LL_ENDL;
-        return FALSE;
-    }
-
-    return success;
->>>>>>> e1623bb2
-}
-
-#endif
-
-//EOF+/**
+ * @file net.cpp
+ * @brief Cross-platform routines for sending and receiving packets.
+ *
+ * $LicenseInfo:firstyear=2000&license=viewerlgpl$
+ * Second Life Viewer Source Code
+ * Copyright (C) 2010, Linden Research, Inc.
+ *
+ * This library is free software; you can redistribute it and/or
+ * modify it under the terms of the GNU Lesser General Public
+ * License as published by the Free Software Foundation;
+ * version 2.1 of the License only.
+ *
+ * This library is distributed in the hope that it will be useful,
+ * but WITHOUT ANY WARRANTY; without even the implied warranty of
+ * MERCHANTABILITY or FITNESS FOR A PARTICULAR PURPOSE.  See the GNU
+ * Lesser General Public License for more details.
+ *
+ * You should have received a copy of the GNU Lesser General Public
+ * License along with this library; if not, write to the Free Software
+ * Foundation, Inc., 51 Franklin Street, Fifth Floor, Boston, MA  02110-1301  USA
+ *
+ * Linden Research, Inc., 945 Battery Street, San Francisco, CA  94111  USA
+ * $/LicenseInfo$
+ */
+
+#include "linden_common.h"
+
+//#include "net.h"
+
+// system library includes
+#include <stdexcept>
+
+#if LL_WINDOWS
+#include "llwin32headerslean.h"
+#else
+    #include <sys/types.h>
+    #include <sys/socket.h>
+    #include <netinet/in.h>
+    #include <arpa/inet.h>
+    #include <fcntl.h>
+    #include <errno.h>
+#endif
+
+// linden library includes
+#include "llerror.h"
+#include "llhost.h"
+#include "lltimer.h"
+#include "indra_constants.h"
+
+// Globals
+#if LL_WINDOWS
+
+SOCKADDR_IN stDstAddr;
+SOCKADDR_IN stSrcAddr;
+SOCKADDR_IN stLclAddr;
+static WSADATA stWSAData;
+
+#else
+
+struct sockaddr_in stDstAddr;
+struct sockaddr_in stSrcAddr;
+struct sockaddr_in stLclAddr;
+
+#if LL_DARWIN
+#ifndef _SOCKLEN_T
+#define _SOCKLEN_T
+typedef int socklen_t;
+#endif
+#endif
+
+#endif
+
+static U32 gsnReceivingIFAddr = INVALID_HOST_IP_ADDRESS; // Address to which datagram was sent
+
+const char* LOOPBACK_ADDRESS_STRING = "127.0.0.1";
+const char* BROADCAST_ADDRESS_STRING = "255.255.255.255";
+
+#if LL_DARWIN
+    // macOS returns an error when trying to set these to 400000.  Smaller values succeed.
+    const int   SEND_BUFFER_SIZE    = 200000;
+    const int   RECEIVE_BUFFER_SIZE = 200000;
+#else // LL_DARWIN
+    const int   SEND_BUFFER_SIZE    = 400000;
+    const int   RECEIVE_BUFFER_SIZE = 400000;
+#endif // LL_DARWIN
+
+// universal functions (cross-platform)
+
+LLHost get_sender()
+{
+    return LLHost(stSrcAddr.sin_addr.s_addr, ntohs(stSrcAddr.sin_port));
+}
+
+U32 get_sender_ip(void)
+{
+    return stSrcAddr.sin_addr.s_addr;
+}
+
+U32 get_sender_port()
+{
+    return ntohs(stSrcAddr.sin_port);
+}
+
+LLHost get_receiving_interface()
+{
+    return LLHost(gsnReceivingIFAddr, INVALID_PORT);
+}
+
+U32 get_receiving_interface_ip(void)
+{
+    return gsnReceivingIFAddr;
+}
+
+const char* u32_to_ip_string(U32 ip)
+{
+    static char buffer[MAXADDRSTR];  /* Flawfinder: ignore */
+
+    // Convert the IP address into a string
+    in_addr in;
+    in.s_addr = ip;
+    char* result = inet_ntoa(in);
+
+    // NULL indicates error in conversion
+    if (result != NULL)
+    {
+        strncpy( buffer, result, MAXADDRSTR );   /* Flawfinder: ignore */
+        buffer[MAXADDRSTR-1] = '\0';
+        return buffer;
+    }
+    else
+    {
+        return "(bad IP addr)";
+    }
+}
+
+
+// Returns ip_string if successful, NULL if not.  Copies into ip_string
+char *u32_to_ip_string(U32 ip, char *ip_string)
+{
+    char *result;
+    in_addr in;
+
+    // Convert the IP address into a string
+    in.s_addr = ip;
+    result = inet_ntoa(in);
+
+    // NULL indicates error in conversion
+    if (result != NULL)
+    {
+        //the function signature needs to change to pass in the lengfth of first and last.
+        strcpy(ip_string, result);  /*Flawfinder: ignore*/
+        return ip_string;
+    }
+    else
+    {
+        return NULL;
+    }
+}
+
+
+// Wrapper for inet_addr()
+U32 ip_string_to_u32(const char* ip_string)
+{
+    // *NOTE: Windows doesn't support inet_aton(), so we are using
+    // inet_addr(). Unfortunately, INADDR_NONE == INADDR_BROADCAST, so
+    // we have to check whether the input is a broadcast address before
+    // deciding that @ip_string is invalid.
+    //
+    // Also, our definition of INVALID_HOST_IP_ADDRESS doesn't allow us to
+    // use wildcard addresses. -Ambroff
+    U32 ip = inet_addr(ip_string);
+    if (ip == INADDR_NONE
+            && strncmp(ip_string, BROADCAST_ADDRESS_STRING, MAXADDRSTR) != 0)
+    {
+        LL_WARNS() << "ip_string_to_u32() failed, Error: Invalid IP string '" << ip_string << "'" << LL_ENDL;
+        return INVALID_HOST_IP_ADDRESS;
+    }
+    return ip;
+}
+
+
+//////////////////////////////////////////////////////////////////////////////////////////
+// Windows Versions
+//////////////////////////////////////////////////////////////////////////////////////////
+
+#if LL_WINDOWS
+
+S32 start_net(S32& socket_out, int& nPort)
+{
+    // Create socket, make non-blocking
+    // Init WinSock
+    int nRet;
+    int hSocket;
+
+    int snd_size = SEND_BUFFER_SIZE;
+    int rec_size = RECEIVE_BUFFER_SIZE;
+    int buff_size = 4;
+
+    // Initialize windows specific stuff
+    if (WSAStartup(0x0202, &stWSAData))
+    {
+        S32 err = WSAGetLastError();
+        WSACleanup();
+        LL_WARNS("AppInit") << "Windows Sockets initialization failed, err " << err << LL_ENDL;
+        return 1;
+    }
+
+    // Get a datagram socket
+    hSocket = (int)socket(AF_INET, SOCK_DGRAM, 0);
+    if (hSocket == INVALID_SOCKET)
+    {
+        S32 err = WSAGetLastError();
+        WSACleanup();
+        LL_WARNS("AppInit") << "socket() failed, err " << err << LL_ENDL;
+        return 2;
+    }
+
+    // Name the socket (assign the local port number to receive on)
+    stLclAddr.sin_family      = AF_INET;
+    stLclAddr.sin_addr.s_addr = htonl(INADDR_ANY);
+    stLclAddr.sin_port        = htons(nPort);
+
+    S32 attempt_port = nPort;
+    LL_DEBUGS("AppInit") << "attempting to connect on port " << attempt_port << LL_ENDL;
+    nRet = bind(hSocket, (struct sockaddr*) &stLclAddr, sizeof(stLclAddr));
+
+    if (nRet == SOCKET_ERROR)
+    {
+        // If we got an address in use error...
+        if (WSAGetLastError() == WSAEADDRINUSE)
+        {
+            // Try all ports from PORT_DISCOVERY_RANGE_MIN to PORT_DISCOVERY_RANGE_MAX
+            for(attempt_port = PORT_DISCOVERY_RANGE_MIN;
+                attempt_port <= PORT_DISCOVERY_RANGE_MAX;
+                attempt_port++)
+            {
+                stLclAddr.sin_port = htons(attempt_port);
+                LL_DEBUGS("AppInit") << "trying port " << attempt_port << LL_ENDL;
+                nRet = bind(hSocket, (struct sockaddr*) &stLclAddr, sizeof(stLclAddr));
+
+                if (!(nRet == SOCKET_ERROR &&
+                    WSAGetLastError() == WSAEADDRINUSE))
+                {
+                    break;
+                }
+            }
+
+            if (nRet == SOCKET_ERROR)
+            {
+                LL_WARNS("AppInit") << "startNet() : Couldn't find available network port." << LL_ENDL;
+                // Fail gracefully here in release
+                return 3;
+            }
+        }
+        else
+        // Some other socket error
+        {
+            LL_WARNS("AppInit") << llformat("bind() port: %d failed, Err: %d\n", nPort, WSAGetLastError()) << LL_ENDL;
+            // Fail gracefully in release.
+            return 4;
+        }
+    }
+
+    sockaddr_in socket_address;
+    S32 socket_address_size = sizeof(socket_address);
+    getsockname(hSocket, (SOCKADDR*) &socket_address, &socket_address_size);
+    attempt_port = ntohs(socket_address.sin_port);
+
+    LL_INFOS("AppInit") << "connected on port " << attempt_port << LL_ENDL;
+    nPort = attempt_port;
+
+    // Set socket to be non-blocking
+    unsigned long argp = 1;
+    nRet = ioctlsocket (hSocket, FIONBIO, &argp);
+    if (nRet == SOCKET_ERROR)
+    {
+        printf("Failed to set socket non-blocking, Err: %d\n",
+        WSAGetLastError());
+    }
+
+    // set a large receive buffer
+    nRet = setsockopt(hSocket, SOL_SOCKET, SO_RCVBUF, (char *)&rec_size, buff_size);
+    if (nRet)
+    {
+        LL_INFOS("AppInit") << "Can't set receive buffer size!" << LL_ENDL;
+    }
+
+    nRet = setsockopt(hSocket, SOL_SOCKET, SO_SNDBUF, (char *)&snd_size, buff_size);
+    if (nRet)
+    {
+        LL_INFOS("AppInit") << "Can't set send buffer size!" << LL_ENDL;
+    }
+
+    getsockopt(hSocket, SOL_SOCKET, SO_RCVBUF, (char *)&rec_size, &buff_size);
+    getsockopt(hSocket, SOL_SOCKET, SO_SNDBUF, (char *)&snd_size, &buff_size);
+
+    LL_DEBUGS("AppInit") << "startNet - receive buffer size : " << rec_size << LL_ENDL;
+    LL_DEBUGS("AppInit") << "startNet - send buffer size    : " << snd_size << LL_ENDL;
+
+    //  Setup a destination address
+    stDstAddr.sin_family =      AF_INET;
+    stDstAddr.sin_addr.s_addr = INVALID_HOST_IP_ADDRESS;
+    stDstAddr.sin_port =        htons(nPort);
+
+    socket_out = hSocket;
+    return 0;
+}
+
+void end_net(S32& socket_out)
+{
+    if (socket_out >= 0)
+    {
+        shutdown(socket_out, SD_BOTH);
+        closesocket(socket_out);
+    }
+    WSACleanup();
+}
+
+S32 receive_packet(int hSocket, char * receiveBuffer)
+{
+    //  Receives data asynchronously from the socket set by initNet().
+    //  Returns the number of bytes received into dataReceived, or zero
+    //  if there is no data received.
+    int nRet;
+    int addr_size = sizeof(struct sockaddr_in);
+
+    nRet = recvfrom(hSocket, receiveBuffer, NET_BUFFER_SIZE, 0, (struct sockaddr*)&stSrcAddr, &addr_size);
+    if (nRet == SOCKET_ERROR )
+    {
+        if (WSAEWOULDBLOCK == WSAGetLastError())
+            return 0;
+        if (WSAECONNRESET == WSAGetLastError())
+            return 0;
+        LL_INFOS() << "receivePacket() failed, Error: " << WSAGetLastError() << LL_ENDL;
+    }
+
+    return nRet;
+}
+
+// Returns true on success.
+bool send_packet(int hSocket, const char *sendBuffer, int size, U32 recipient, int nPort)
+{
+    //  Sends a packet to the address set in initNet
+    //
+    int nRet = 0;
+    U32 last_error = 0;
+
+    stDstAddr.sin_addr.s_addr = recipient;
+    stDstAddr.sin_port = htons(nPort);
+    do
+    {
+        nRet = sendto(hSocket, sendBuffer, size, 0, (struct sockaddr*)&stDstAddr, sizeof(stDstAddr));
+
+        if (nRet == SOCKET_ERROR )
+        {
+            last_error = WSAGetLastError();
+            if (last_error != WSAEWOULDBLOCK)
+            {
+                // WSAECONNRESET - I think this is caused by an ICMP "connection refused"
+                // message being sent back from a Linux box...  I'm not finding helpful
+                // documentation or web pages on this.  The question is whether the packet
+                // actually got sent or not.  Based on the structure of this code, I would
+                // assume it is.  JNC 2002.01.18
+                if (WSAECONNRESET == WSAGetLastError())
+                {
+                    return true;
+                }
+                LL_INFOS() << "sendto() failed to " << u32_to_ip_string(recipient) << ":" << nPort
+                    << ", Error " << last_error << LL_ENDL;
+            }
+        }
+    } while (  (nRet == SOCKET_ERROR)
+             &&(last_error == WSAEWOULDBLOCK));
+
+    return (nRet != SOCKET_ERROR);
+}
+
+//////////////////////////////////////////////////////////////////////////////////////////
+// Linux Versions
+//////////////////////////////////////////////////////////////////////////////////////////
+
+#else
+
+//  Create socket, make non-blocking
+S32 start_net(S32& socket_out, int& nPort)
+{
+    int hSocket, nRet;
+    int snd_size = SEND_BUFFER_SIZE;
+    int rec_size = RECEIVE_BUFFER_SIZE;
+
+    socklen_t buff_size = 4;
+
+    //  Create socket
+    hSocket = socket(AF_INET, SOCK_DGRAM, 0);
+    if (hSocket < 0)
+    {
+        LL_WARNS() << "socket() failed" << LL_ENDL;
+        return 1;
+    }
+
+    if (NET_USE_OS_ASSIGNED_PORT == nPort)
+    {
+        // Although bind is not required it will tell us which port we were
+        // assigned to.
+        stLclAddr.sin_family      = AF_INET;
+        stLclAddr.sin_addr.s_addr = htonl(INADDR_ANY);
+        stLclAddr.sin_port        = htons(0);
+        LL_INFOS() << "attempting to connect on OS assigned port" << LL_ENDL;
+        nRet = bind(hSocket, (struct sockaddr*) &stLclAddr, sizeof(stLclAddr));
+        if (nRet < 0)
+        {
+            LL_WARNS() << "Failed to bind on an OS assigned port error: "
+                    << nRet << LL_ENDL;
+        }
+        else
+        {
+            sockaddr_in socket_info;
+            socklen_t len = sizeof(sockaddr_in);
+            int err = getsockname(hSocket, (sockaddr*)&socket_info, &len);
+            LL_INFOS() << "Get socket returned: " << err << " length " << len << LL_ENDL;
+            nPort = ntohs(socket_info.sin_port);
+            LL_INFOS() << "Assigned port: " << nPort << LL_ENDL;
+
+        }
+    }
+    else
+    {
+        // Name the socket (assign the local port number to receive on)
+        stLclAddr.sin_family      = AF_INET;
+        stLclAddr.sin_addr.s_addr = htonl(INADDR_ANY);
+        stLclAddr.sin_port        = htons(nPort);
+        U32 attempt_port = nPort;
+        LL_INFOS() << "attempting to connect on port " << attempt_port << LL_ENDL;
+
+        nRet = bind(hSocket, (struct sockaddr*) &stLclAddr, sizeof(stLclAddr));
+        if (nRet < 0)
+        {
+            // If we got an address in use error...
+            if (errno == EADDRINUSE)
+            {
+                // Try all ports from PORT_DISCOVERY_RANGE_MIN to PORT_DISCOVERY_RANGE_MAX
+                for(attempt_port = PORT_DISCOVERY_RANGE_MIN;
+                    attempt_port <= PORT_DISCOVERY_RANGE_MAX;
+                    attempt_port++)
+                {
+                    stLclAddr.sin_port = htons(attempt_port);
+                    LL_INFOS() << "trying port " << attempt_port << LL_ENDL;
+                    nRet = bind(hSocket, (struct sockaddr*) &stLclAddr, sizeof(stLclAddr));
+                    if (!((nRet < 0) && (errno == EADDRINUSE)))
+                    {
+                        break;
+                    }
+                }
+                if (nRet < 0)
+                {
+                    LL_WARNS() << "startNet() : Couldn't find available network port." << LL_ENDL;
+                    // Fail gracefully in release.
+                    return 3;
+                }
+            }
+            // Some other socket error
+            else
+            {
+                LL_WARNS() << llformat ("bind() port: %d failed, Err: %s\n", nPort, strerror(errno)) << LL_ENDL;
+                // Fail gracefully in release.
+                return 4;
+            }
+        }
+        LL_INFOS() << "connected on port " << attempt_port << LL_ENDL;
+        nPort = attempt_port;
+    }
+    // Set socket to be non-blocking
+    fcntl(hSocket, F_SETFL, O_NONBLOCK);
+    // set a large receive buffer
+    nRet = setsockopt(hSocket, SOL_SOCKET, SO_RCVBUF, (char *)&rec_size, buff_size);
+    if (nRet)
+    {
+        LL_INFOS() << "Can't set receive size!" << LL_ENDL;
+    }
+    nRet = setsockopt(hSocket, SOL_SOCKET, SO_SNDBUF, (char *)&snd_size, buff_size);
+    if (nRet)
+    {
+        LL_INFOS() << "Can't set send size!" << LL_ENDL;
+    }
+    getsockopt(hSocket, SOL_SOCKET, SO_RCVBUF, (char *)&rec_size, &buff_size);
+    getsockopt(hSocket, SOL_SOCKET, SO_SNDBUF, (char *)&snd_size, &buff_size);
+
+    LL_INFOS() << "startNet - receive buffer size : " << rec_size << LL_ENDL;
+    LL_INFOS() << "startNet - send buffer size    : " << snd_size << LL_ENDL;
+
+#if LL_LINUX
+    // Turn on recipient address tracking
+    {
+        int use_pktinfo = 1;
+        if( setsockopt( hSocket, SOL_IP, IP_PKTINFO, &use_pktinfo, sizeof(use_pktinfo) ) == -1 )
+        {
+            LL_WARNS() << "No IP_PKTINFO available" << LL_ENDL;
+        }
+        else
+        {
+            LL_INFOS() << "IP_PKKTINFO enabled" << LL_ENDL;
+        }
+    }
+#endif
+
+    //  Setup a destination address
+    char achMCAddr[MAXADDRSTR] = "127.0.0.1";   /* Flawfinder: ignore */
+    stDstAddr.sin_family =      AF_INET;
+    stDstAddr.sin_addr.s_addr = ip_string_to_u32(achMCAddr);
+    stDstAddr.sin_port =        htons(nPort);
+
+    socket_out = hSocket;
+    return 0;
+}
+
+void end_net(S32& socket_out)
+{
+    if (socket_out >= 0)
+    {
+        close(socket_out);
+    }
+}
+
+#if LL_LINUX
+static int recvfrom_destip( int socket, void *buf, int len, struct sockaddr *from, socklen_t *fromlen, U32 *dstip )
+{
+    int size;
+    struct iovec iov[1];
+    char cmsg[CMSG_SPACE(sizeof(struct in_pktinfo))];
+    struct cmsghdr *cmsgptr;
+    struct msghdr msg = {0};
+
+    iov[0].iov_base = buf;
+    iov[0].iov_len = len;
+
+    memset(&msg, 0, sizeof msg);
+    msg.msg_name = from;
+    msg.msg_namelen = *fromlen;
+    msg.msg_iov = iov;
+    msg.msg_iovlen = 1;
+    msg.msg_control = &cmsg;
+    msg.msg_controllen = sizeof(cmsg);
+
+    size = recvmsg(socket, &msg, 0);
+
+    if (size == -1)
+    {
+        return -1;
+    }
+
+    for (cmsgptr = CMSG_FIRSTHDR(&msg); cmsgptr != NULL; cmsgptr = CMSG_NXTHDR( &msg, cmsgptr))
+    {
+        if( cmsgptr->cmsg_level == SOL_IP && cmsgptr->cmsg_type == IP_PKTINFO )
+        {
+            in_pktinfo *pktinfo = (in_pktinfo *)CMSG_DATA(cmsgptr);
+            if( pktinfo )
+            {
+                // Two choices. routed and specified. ipi_addr is routed, ipi_spec_dst is
+                // routed. We should stay with specified until we go to multiple
+                // interfaces
+                *dstip = pktinfo->ipi_spec_dst.s_addr;
+            }
+        }
+    }
+
+    return size;
+}
+#endif
+
+int receive_packet(int hSocket, char * receiveBuffer)
+{
+    //  Receives data asynchronously from the socket set by initNet().
+    //  Returns the number of bytes received into dataReceived, or zero
+    //  if there is no data received.
+    // or -1 if an error occured!
+    int nRet;
+    socklen_t addr_size = sizeof(struct sockaddr_in);
+
+    gsnReceivingIFAddr = INVALID_HOST_IP_ADDRESS;
+
+#if LL_LINUX
+    nRet = recvfrom_destip(hSocket, receiveBuffer, NET_BUFFER_SIZE, (struct sockaddr*)&stSrcAddr, &addr_size, &gsnReceivingIFAddr);
+#else
+    int recv_flags = 0;
+    nRet = recvfrom(hSocket, receiveBuffer, NET_BUFFER_SIZE, recv_flags, (struct sockaddr*)&stSrcAddr, &addr_size);
+#endif
+
+    if (nRet == -1)
+    {
+        // To maintain consistency with the Windows implementation, return a zero for size on error.
+        return 0;
+    }
+
+    // Uncomment for testing if/when implementing for Mac or Windows:
+    // LL_INFOS() << "Received datagram to in addr " << u32_to_ip_string(get_receiving_interface_ip()) << LL_ENDL;
+
+    return nRet;
+}
+
+bool send_packet(int hSocket, const char * sendBuffer, int size, U32 recipient, int nPort)
+{
+    int     ret;
+    bool    success;
+    bool    resend;
+    S32     send_attempts = 0;
+
+    stDstAddr.sin_addr.s_addr = recipient;
+    stDstAddr.sin_port = htons(nPort);
+
+    do
+    {
+        ret = sendto(hSocket, sendBuffer, size, 0,  (struct sockaddr*)&stDstAddr, sizeof(stDstAddr));
+        send_attempts++;
+
+        if (ret >= 0)
+        {
+            // successful send
+            success = true;
+            resend = false;
+        }
+        else
+        {
+            // send failed, check to see if we should resend
+            success = false;
+
+            if (errno == EAGAIN)
+            {
+                // say nothing, just repeat send
+                LL_INFOS() << "sendto() reported buffer full, resending (attempt " << send_attempts << ")" << LL_ENDL;
+                LL_INFOS() << inet_ntoa(stDstAddr.sin_addr) << ":" << nPort << LL_ENDL;
+                resend = true;
+            }
+            else if (errno == ECONNREFUSED)
+            {
+                // response to ICMP connection refused message on earlier send
+                LL_INFOS() << "sendto() reported connection refused, resending (attempt " << send_attempts << ")" << LL_ENDL;
+                LL_INFOS() << inet_ntoa(stDstAddr.sin_addr) << ":" << nPort << LL_ENDL;
+                resend = true;
+            }
+            else
+            {
+                // some other error
+                LL_INFOS() << "sendto() failed: " << errno << ", " << strerror(errno) << LL_ENDL;
+                LL_INFOS() << inet_ntoa(stDstAddr.sin_addr) << ":" << nPort << LL_ENDL;
+                resend = false;
+            }
+        }
+    }
+    while (resend && send_attempts < 3);
+
+    if (send_attempts >= 3)
+    {
+        LL_INFOS() << "sendPacket() bailed out of send!" << LL_ENDL;
+        return false;
+    }
+
+    return success;
+}
+
+#endif
+
+//EOF