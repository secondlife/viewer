/**
 * @file llxfer_mem.cpp
 * @brief implementation of LLXfer_Mem class for a single xfer
 *
 * $LicenseInfo:firstyear=2001&license=viewerlgpl$
 * Second Life Viewer Source Code
 * Copyright (C) 2010, Linden Research, Inc.
 *
 * This library is free software; you can redistribute it and/or
 * modify it under the terms of the GNU Lesser General Public
 * License as published by the Free Software Foundation;
 * version 2.1 of the License only.
 *
 * This library is distributed in the hope that it will be useful,
 * but WITHOUT ANY WARRANTY; without even the implied warranty of
 * MERCHANTABILITY or FITNESS FOR A PARTICULAR PURPOSE.  See the GNU
 * Lesser General Public License for more details.
 *
 * You should have received a copy of the GNU Lesser General Public
 * License along with this library; if not, write to the Free Software
 * Foundation, Inc., 51 Franklin Street, Fifth Floor, Boston, MA  02110-1301  USA
 *
 * Linden Research, Inc., 945 Battery Street, San Francisco, CA  94111  USA
 * $/LicenseInfo$
 */

#include "linden_common.h"

#include "llxfer_mem.h"
#include "lluuid.h"
#include "llerror.h"
#include "llmath.h"

///////////////////////////////////////////////////////////

LLXfer_Mem::LLXfer_Mem ()
: LLXfer(-1)
{
    init();
}

///////////////////////////////////////////////////////////

LLXfer_Mem::~LLXfer_Mem ()
{
    cleanup();
}

///////////////////////////////////////////////////////////

void LLXfer_Mem::init ()
{
<<<<<<< HEAD
	mRemoteFilename.clear();
	mRemotePath = LL_PATH_NONE;
	mDeleteRemoteOnCompletion = false;
=======
    mRemoteFilename.clear();
    mRemotePath = LL_PATH_NONE;
    mDeleteRemoteOnCompletion = FALSE;
>>>>>>> e1623bb2
}

///////////////////////////////////////////////////////////

void LLXfer_Mem::cleanup ()
{
    LLXfer::cleanup();
}

///////////////////////////////////////////////////////////

void LLXfer_Mem::setXferSize (S32 xfer_size)
{
    mXferSize = xfer_size;

    delete[] mBuffer;
    mBuffer = new char[xfer_size];

<<<<<<< HEAD
	delete[] mBuffer;
	mBuffer = new char[xfer_size];
	
	mBufferLength = 0;
	mBufferStartOffset = 0;	
	mBufferContainsEOF = true;
=======
    mBufferLength = 0;
    mBufferStartOffset = 0;
    mBufferContainsEOF = TRUE;
>>>>>>> e1623bb2

//  cout << "starting transfer of size: " << xfer_size << endl;
}

///////////////////////////////////////////////////////////

S32 LLXfer_Mem::startSend (U64 xfer_id, const LLHost &remote_host)
{
    S32 retval = LL_ERR_NOERR;  // presume success

    if (mXferSize <= 0)
    {
        return LL_ERR_FILE_EMPTY;
    }

    mRemoteHost = remote_host;
    mID = xfer_id;
    mPacketNum = -1;

//  cout << "Sending file: " << getFileName() << endl;

    mStatus = e_LL_XFER_PENDING;

    return (retval);
}

///////////////////////////////////////////////////////////

S32 LLXfer_Mem::processEOF()
{
    S32 retval = 0;

    mStatus = e_LL_XFER_COMPLETE;

    LL_INFOS() << "xfer complete: " << getFileName() << LL_ENDL;

    if (mCallback)
    {
        mCallback((void *)mBuffer,mBufferLength,mCallbackDataHandle,mCallbackResult, LLExtStat::NONE);
    }

    return(retval);
}

///////////////////////////////////////////////////////////

S32 LLXfer_Mem::initializeRequest(U64 xfer_id,
<<<<<<< HEAD
								  const std::string& remote_filename,
								  ELLPath remote_path,
								  const LLHost& remote_host,
								  bool delete_remote_on_completion,
								  void (*callback)(void*,S32,void**,S32,LLExtStat),
								  void** user_data)
=======
                                  const std::string& remote_filename,
                                  ELLPath remote_path,
                                  const LLHost& remote_host,
                                  BOOL delete_remote_on_completion,
                                  void (*callback)(void*,S32,void**,S32,LLExtStat),
                                  void** user_data)
>>>>>>> e1623bb2
{
    S32 retval = 0;  // presume success

    mRemoteHost = remote_host;

    // create a temp filename string using a GUID
    mID = xfer_id;
    mCallback = callback;
    mCallbackDataHandle = user_data;
    mCallbackResult = LL_ERR_NOERR;

    mRemoteFilename = remote_filename;
    mRemotePath = remote_path;
    mDeleteRemoteOnCompletion = delete_remote_on_completion;

    LL_INFOS() << "Requesting file: " << remote_filename << LL_ENDL;

    delete [] mBuffer;
    mBuffer = NULL;

    mBufferLength = 0;
    mPacketNum = 0;
    mStatus = e_LL_XFER_PENDING;
    return retval;
}

//////////////////////////////////////////////////////////

S32 LLXfer_Mem::startDownload()
{
<<<<<<< HEAD
 	S32 retval = 0;  // presume success
	gMessageSystem->newMessageFast(_PREHASH_RequestXfer);
	gMessageSystem->nextBlockFast(_PREHASH_XferID);
	gMessageSystem->addU64Fast(_PREHASH_ID, mID);
	gMessageSystem->addStringFast(_PREHASH_Filename, mRemoteFilename);
	gMessageSystem->addU8("FilePath", (U8) mRemotePath);
	gMessageSystem->addBOOL("DeleteOnCompletion", mDeleteRemoteOnCompletion);
	gMessageSystem->addBOOL("UseBigPackets", mChunkSize == LL_XFER_LARGE_PAYLOAD);
	gMessageSystem->addUUIDFast(_PREHASH_VFileID, LLUUID::null);
	gMessageSystem->addS16Fast(_PREHASH_VFileType, -1);

	gMessageSystem->sendReliable(mRemoteHost);		
	mStatus = e_LL_XFER_IN_PROGRESS;

	return (retval);
=======
    S32 retval = 0;  // presume success
    gMessageSystem->newMessageFast(_PREHASH_RequestXfer);
    gMessageSystem->nextBlockFast(_PREHASH_XferID);
    gMessageSystem->addU64Fast(_PREHASH_ID, mID);
    gMessageSystem->addStringFast(_PREHASH_Filename, mRemoteFilename);
    gMessageSystem->addU8("FilePath", (U8) mRemotePath);
    gMessageSystem->addBOOL("DeleteOnCompletion", mDeleteRemoteOnCompletion);
    gMessageSystem->addBOOL("UseBigPackets", BOOL(mChunkSize == LL_XFER_LARGE_PAYLOAD));
    gMessageSystem->addUUIDFast(_PREHASH_VFileID, LLUUID::null);
    gMessageSystem->addS16Fast(_PREHASH_VFileType, -1);

    gMessageSystem->sendReliable(mRemoteHost);
    mStatus = e_LL_XFER_IN_PROGRESS;

    return (retval);
>>>>>>> e1623bb2
}

//////////////////////////////////////////////////////////

U32 LLXfer_Mem::getXferTypeTag()
{
    return LLXfer::XFER_MEM;
}













<|MERGE_RESOLUTION|>--- conflicted
+++ resolved
@@ -1,237 +1,196 @@
-/**
- * @file llxfer_mem.cpp
- * @brief implementation of LLXfer_Mem class for a single xfer
- *
- * $LicenseInfo:firstyear=2001&license=viewerlgpl$
- * Second Life Viewer Source Code
- * Copyright (C) 2010, Linden Research, Inc.
- *
- * This library is free software; you can redistribute it and/or
- * modify it under the terms of the GNU Lesser General Public
- * License as published by the Free Software Foundation;
- * version 2.1 of the License only.
- *
- * This library is distributed in the hope that it will be useful,
- * but WITHOUT ANY WARRANTY; without even the implied warranty of
- * MERCHANTABILITY or FITNESS FOR A PARTICULAR PURPOSE.  See the GNU
- * Lesser General Public License for more details.
- *
- * You should have received a copy of the GNU Lesser General Public
- * License along with this library; if not, write to the Free Software
- * Foundation, Inc., 51 Franklin Street, Fifth Floor, Boston, MA  02110-1301  USA
- *
- * Linden Research, Inc., 945 Battery Street, San Francisco, CA  94111  USA
- * $/LicenseInfo$
- */
-
-#include "linden_common.h"
-
-#include "llxfer_mem.h"
-#include "lluuid.h"
-#include "llerror.h"
-#include "llmath.h"
-
-///////////////////////////////////////////////////////////
-
-LLXfer_Mem::LLXfer_Mem ()
-: LLXfer(-1)
-{
-    init();
-}
-
-///////////////////////////////////////////////////////////
-
-LLXfer_Mem::~LLXfer_Mem ()
-{
-    cleanup();
-}
-
-///////////////////////////////////////////////////////////
-
-void LLXfer_Mem::init ()
-{
-<<<<<<< HEAD
-	mRemoteFilename.clear();
-	mRemotePath = LL_PATH_NONE;
-	mDeleteRemoteOnCompletion = false;
-=======
-    mRemoteFilename.clear();
-    mRemotePath = LL_PATH_NONE;
-    mDeleteRemoteOnCompletion = FALSE;
->>>>>>> e1623bb2
-}
-
-///////////////////////////////////////////////////////////
-
-void LLXfer_Mem::cleanup ()
-{
-    LLXfer::cleanup();
-}
-
-///////////////////////////////////////////////////////////
-
-void LLXfer_Mem::setXferSize (S32 xfer_size)
-{
-    mXferSize = xfer_size;
-
-    delete[] mBuffer;
-    mBuffer = new char[xfer_size];
-
-<<<<<<< HEAD
-	delete[] mBuffer;
-	mBuffer = new char[xfer_size];
-	
-	mBufferLength = 0;
-	mBufferStartOffset = 0;	
-	mBufferContainsEOF = true;
-=======
-    mBufferLength = 0;
-    mBufferStartOffset = 0;
-    mBufferContainsEOF = TRUE;
->>>>>>> e1623bb2
-
-//  cout << "starting transfer of size: " << xfer_size << endl;
-}
-
-///////////////////////////////////////////////////////////
-
-S32 LLXfer_Mem::startSend (U64 xfer_id, const LLHost &remote_host)
-{
-    S32 retval = LL_ERR_NOERR;  // presume success
-
-    if (mXferSize <= 0)
-    {
-        return LL_ERR_FILE_EMPTY;
-    }
-
-    mRemoteHost = remote_host;
-    mID = xfer_id;
-    mPacketNum = -1;
-
-//  cout << "Sending file: " << getFileName() << endl;
-
-    mStatus = e_LL_XFER_PENDING;
-
-    return (retval);
-}
-
-///////////////////////////////////////////////////////////
-
-S32 LLXfer_Mem::processEOF()
-{
-    S32 retval = 0;
-
-    mStatus = e_LL_XFER_COMPLETE;
-
-    LL_INFOS() << "xfer complete: " << getFileName() << LL_ENDL;
-
-    if (mCallback)
-    {
-        mCallback((void *)mBuffer,mBufferLength,mCallbackDataHandle,mCallbackResult, LLExtStat::NONE);
-    }
-
-    return(retval);
-}
-
-///////////////////////////////////////////////////////////
-
-S32 LLXfer_Mem::initializeRequest(U64 xfer_id,
-<<<<<<< HEAD
-								  const std::string& remote_filename,
-								  ELLPath remote_path,
-								  const LLHost& remote_host,
-								  bool delete_remote_on_completion,
-								  void (*callback)(void*,S32,void**,S32,LLExtStat),
-								  void** user_data)
-=======
-                                  const std::string& remote_filename,
-                                  ELLPath remote_path,
-                                  const LLHost& remote_host,
-                                  BOOL delete_remote_on_completion,
-                                  void (*callback)(void*,S32,void**,S32,LLExtStat),
-                                  void** user_data)
->>>>>>> e1623bb2
-{
-    S32 retval = 0;  // presume success
-
-    mRemoteHost = remote_host;
-
-    // create a temp filename string using a GUID
-    mID = xfer_id;
-    mCallback = callback;
-    mCallbackDataHandle = user_data;
-    mCallbackResult = LL_ERR_NOERR;
-
-    mRemoteFilename = remote_filename;
-    mRemotePath = remote_path;
-    mDeleteRemoteOnCompletion = delete_remote_on_completion;
-
-    LL_INFOS() << "Requesting file: " << remote_filename << LL_ENDL;
-
-    delete [] mBuffer;
-    mBuffer = NULL;
-
-    mBufferLength = 0;
-    mPacketNum = 0;
-    mStatus = e_LL_XFER_PENDING;
-    return retval;
-}
-
-//////////////////////////////////////////////////////////
-
-S32 LLXfer_Mem::startDownload()
-{
-<<<<<<< HEAD
- 	S32 retval = 0;  // presume success
-	gMessageSystem->newMessageFast(_PREHASH_RequestXfer);
-	gMessageSystem->nextBlockFast(_PREHASH_XferID);
-	gMessageSystem->addU64Fast(_PREHASH_ID, mID);
-	gMessageSystem->addStringFast(_PREHASH_Filename, mRemoteFilename);
-	gMessageSystem->addU8("FilePath", (U8) mRemotePath);
-	gMessageSystem->addBOOL("DeleteOnCompletion", mDeleteRemoteOnCompletion);
-	gMessageSystem->addBOOL("UseBigPackets", mChunkSize == LL_XFER_LARGE_PAYLOAD);
-	gMessageSystem->addUUIDFast(_PREHASH_VFileID, LLUUID::null);
-	gMessageSystem->addS16Fast(_PREHASH_VFileType, -1);
-
-	gMessageSystem->sendReliable(mRemoteHost);		
-	mStatus = e_LL_XFER_IN_PROGRESS;
-
-	return (retval);
-=======
-    S32 retval = 0;  // presume success
-    gMessageSystem->newMessageFast(_PREHASH_RequestXfer);
-    gMessageSystem->nextBlockFast(_PREHASH_XferID);
-    gMessageSystem->addU64Fast(_PREHASH_ID, mID);
-    gMessageSystem->addStringFast(_PREHASH_Filename, mRemoteFilename);
-    gMessageSystem->addU8("FilePath", (U8) mRemotePath);
-    gMessageSystem->addBOOL("DeleteOnCompletion", mDeleteRemoteOnCompletion);
-    gMessageSystem->addBOOL("UseBigPackets", BOOL(mChunkSize == LL_XFER_LARGE_PAYLOAD));
-    gMessageSystem->addUUIDFast(_PREHASH_VFileID, LLUUID::null);
-    gMessageSystem->addS16Fast(_PREHASH_VFileType, -1);
-
-    gMessageSystem->sendReliable(mRemoteHost);
-    mStatus = e_LL_XFER_IN_PROGRESS;
-
-    return (retval);
->>>>>>> e1623bb2
-}
-
-//////////////////////////////////////////////////////////
-
-U32 LLXfer_Mem::getXferTypeTag()
-{
-    return LLXfer::XFER_MEM;
-}
-
-
-
-
-
-
-
-
-
-
-
-
-
+/**
+ * @file llxfer_mem.cpp
+ * @brief implementation of LLXfer_Mem class for a single xfer
+ *
+ * $LicenseInfo:firstyear=2001&license=viewerlgpl$
+ * Second Life Viewer Source Code
+ * Copyright (C) 2010, Linden Research, Inc.
+ *
+ * This library is free software; you can redistribute it and/or
+ * modify it under the terms of the GNU Lesser General Public
+ * License as published by the Free Software Foundation;
+ * version 2.1 of the License only.
+ *
+ * This library is distributed in the hope that it will be useful,
+ * but WITHOUT ANY WARRANTY; without even the implied warranty of
+ * MERCHANTABILITY or FITNESS FOR A PARTICULAR PURPOSE.  See the GNU
+ * Lesser General Public License for more details.
+ *
+ * You should have received a copy of the GNU Lesser General Public
+ * License along with this library; if not, write to the Free Software
+ * Foundation, Inc., 51 Franklin Street, Fifth Floor, Boston, MA  02110-1301  USA
+ *
+ * Linden Research, Inc., 945 Battery Street, San Francisco, CA  94111  USA
+ * $/LicenseInfo$
+ */
+
+#include "linden_common.h"
+
+#include "llxfer_mem.h"
+#include "lluuid.h"
+#include "llerror.h"
+#include "llmath.h"
+
+///////////////////////////////////////////////////////////
+
+LLXfer_Mem::LLXfer_Mem ()
+: LLXfer(-1)
+{
+    init();
+}
+
+///////////////////////////////////////////////////////////
+
+LLXfer_Mem::~LLXfer_Mem ()
+{
+    cleanup();
+}
+
+///////////////////////////////////////////////////////////
+
+void LLXfer_Mem::init ()
+{
+    mRemoteFilename.clear();
+    mRemotePath = LL_PATH_NONE;
+    mDeleteRemoteOnCompletion = false;
+}
+
+///////////////////////////////////////////////////////////
+
+void LLXfer_Mem::cleanup ()
+{
+    LLXfer::cleanup();
+}
+
+///////////////////////////////////////////////////////////
+
+void LLXfer_Mem::setXferSize (S32 xfer_size)
+{
+    mXferSize = xfer_size;
+
+    delete[] mBuffer;
+    mBuffer = new char[xfer_size];
+
+    mBufferLength = 0;
+    mBufferStartOffset = 0;
+    mBufferContainsEOF = true;
+
+//  cout << "starting transfer of size: " << xfer_size << endl;
+}
+
+///////////////////////////////////////////////////////////
+
+S32 LLXfer_Mem::startSend (U64 xfer_id, const LLHost &remote_host)
+{
+    S32 retval = LL_ERR_NOERR;  // presume success
+
+    if (mXferSize <= 0)
+    {
+        return LL_ERR_FILE_EMPTY;
+    }
+
+    mRemoteHost = remote_host;
+    mID = xfer_id;
+    mPacketNum = -1;
+
+//  cout << "Sending file: " << getFileName() << endl;
+
+    mStatus = e_LL_XFER_PENDING;
+
+    return (retval);
+}
+
+///////////////////////////////////////////////////////////
+
+S32 LLXfer_Mem::processEOF()
+{
+    S32 retval = 0;
+
+    mStatus = e_LL_XFER_COMPLETE;
+
+    LL_INFOS() << "xfer complete: " << getFileName() << LL_ENDL;
+
+    if (mCallback)
+    {
+        mCallback((void *)mBuffer,mBufferLength,mCallbackDataHandle,mCallbackResult, LLExtStat::NONE);
+    }
+
+    return(retval);
+}
+
+///////////////////////////////////////////////////////////
+
+S32 LLXfer_Mem::initializeRequest(U64 xfer_id,
+                                  const std::string& remote_filename,
+                                  ELLPath remote_path,
+                                  const LLHost& remote_host,
+                                  bool delete_remote_on_completion,
+                                  void (*callback)(void*,S32,void**,S32,LLExtStat),
+                                  void** user_data)
+{
+    S32 retval = 0;  // presume success
+
+    mRemoteHost = remote_host;
+
+    // create a temp filename string using a GUID
+    mID = xfer_id;
+    mCallback = callback;
+    mCallbackDataHandle = user_data;
+    mCallbackResult = LL_ERR_NOERR;
+
+    mRemoteFilename = remote_filename;
+    mRemotePath = remote_path;
+    mDeleteRemoteOnCompletion = delete_remote_on_completion;
+
+    LL_INFOS() << "Requesting file: " << remote_filename << LL_ENDL;
+
+    delete [] mBuffer;
+    mBuffer = NULL;
+
+    mBufferLength = 0;
+    mPacketNum = 0;
+    mStatus = e_LL_XFER_PENDING;
+    return retval;
+}
+
+//////////////////////////////////////////////////////////
+
+S32 LLXfer_Mem::startDownload()
+{
+    S32 retval = 0;  // presume success
+    gMessageSystem->newMessageFast(_PREHASH_RequestXfer);
+    gMessageSystem->nextBlockFast(_PREHASH_XferID);
+    gMessageSystem->addU64Fast(_PREHASH_ID, mID);
+    gMessageSystem->addStringFast(_PREHASH_Filename, mRemoteFilename);
+    gMessageSystem->addU8("FilePath", (U8) mRemotePath);
+    gMessageSystem->addBOOL("DeleteOnCompletion", mDeleteRemoteOnCompletion);
+    gMessageSystem->addBOOL("UseBigPackets", mChunkSize == LL_XFER_LARGE_PAYLOAD);
+    gMessageSystem->addUUIDFast(_PREHASH_VFileID, LLUUID::null);
+    gMessageSystem->addS16Fast(_PREHASH_VFileType, -1);
+
+    gMessageSystem->sendReliable(mRemoteHost);
+    mStatus = e_LL_XFER_IN_PROGRESS;
+
+    return (retval);
+}
+
+//////////////////////////////////////////////////////////
+
+U32 LLXfer_Mem::getXferTypeTag()
+{
+    return LLXfer::XFER_MEM;
+}
+
+
+
+
+
+
+
+
+
+
+
+
+
+