/**
 * @file llxfer_mem.cpp
 * @brief implementation of LLXfer_Mem class for a single xfer
 *
 * $LicenseInfo:firstyear=2001&license=viewerlgpl$
 * Second Life Viewer Source Code
 * Copyright (C) 2010, Linden Research, Inc.
 *
 * This library is free software; you can redistribute it and/or
 * modify it under the terms of the GNU Lesser General Public
 * License as published by the Free Software Foundation;
 * version 2.1 of the License only.
 *
 * This library is distributed in the hope that it will be useful,
 * but WITHOUT ANY WARRANTY; without even the implied warranty of
 * MERCHANTABILITY or FITNESS FOR A PARTICULAR PURPOSE.  See the GNU
 * Lesser General Public License for more details.
 *
 * You should have received a copy of the GNU Lesser General Public
 * License along with this library; if not, write to the Free Software
 * Foundation, Inc., 51 Franklin Street, Fifth Floor, Boston, MA  02110-1301  USA
 *
 * Linden Research, Inc., 945 Battery Street, San Francisco, CA  94111  USA
 * $/LicenseInfo$
 */

#include "linden_common.h"

#include "llxfer_mem.h"
#include "lluuid.h"
#include "llerror.h"
#include "llmath.h"

///////////////////////////////////////////////////////////

LLXfer_Mem::LLXfer_Mem ()
: LLXfer(-1)
{
    init();
}

///////////////////////////////////////////////////////////

LLXfer_Mem::~LLXfer_Mem ()
{
    cleanup();
}

///////////////////////////////////////////////////////////

void LLXfer_Mem::init ()
{
<<<<<<< HEAD
	mRemoteFilename.clear();
	mRemotePath = LL_PATH_NONE;
	mDeleteRemoteOnCompletion = false;
=======
    mRemoteFilename.clear();
    mRemotePath = LL_PATH_NONE;
    mDeleteRemoteOnCompletion = FALSE;
>>>>>>> e7eced3c
}

///////////////////////////////////////////////////////////

void LLXfer_Mem::cleanup ()
{
    LLXfer::cleanup();
}

///////////////////////////////////////////////////////////

void LLXfer_Mem::setXferSize (S32 xfer_size)
{
    mXferSize = xfer_size;

    delete[] mBuffer;
    mBuffer = new char[xfer_size];

<<<<<<< HEAD
	delete[] mBuffer;
	mBuffer = new char[xfer_size];
	
	mBufferLength = 0;
	mBufferStartOffset = 0;	
	mBufferContainsEOF = true;
=======
    mBufferLength = 0;
    mBufferStartOffset = 0;
    mBufferContainsEOF = TRUE;
>>>>>>> e7eced3c

//  cout << "starting transfer of size: " << xfer_size << endl;
}

///////////////////////////////////////////////////////////

S32 LLXfer_Mem::startSend (U64 xfer_id, const LLHost &remote_host)
{
    S32 retval = LL_ERR_NOERR;  // presume success

    if (mXferSize <= 0)
    {
        return LL_ERR_FILE_EMPTY;
    }

    mRemoteHost = remote_host;
    mID = xfer_id;
    mPacketNum = -1;

//  cout << "Sending file: " << getFileName() << endl;

    mStatus = e_LL_XFER_PENDING;

    return (retval);
}

///////////////////////////////////////////////////////////

S32 LLXfer_Mem::processEOF()
{
    S32 retval = 0;

    mStatus = e_LL_XFER_COMPLETE;

    LL_INFOS() << "xfer complete: " << getFileName() << LL_ENDL;

    if (mCallback)
    {
        mCallback((void *)mBuffer,mBufferLength,mCallbackDataHandle,mCallbackResult, LLExtStat::NONE);
    }

    return(retval);
}

///////////////////////////////////////////////////////////

S32 LLXfer_Mem::initializeRequest(U64 xfer_id,
<<<<<<< HEAD
								  const std::string& remote_filename,
								  ELLPath remote_path,
								  const LLHost& remote_host,
								  bool delete_remote_on_completion,
								  void (*callback)(void*,S32,void**,S32,LLExtStat),
								  void** user_data)
=======
                                  const std::string& remote_filename,
                                  ELLPath remote_path,
                                  const LLHost& remote_host,
                                  BOOL delete_remote_on_completion,
                                  void (*callback)(void*,S32,void**,S32,LLExtStat),
                                  void** user_data)
>>>>>>> e7eced3c
{
    S32 retval = 0;  // presume success

    mRemoteHost = remote_host;

    // create a temp filename string using a GUID
    mID = xfer_id;
    mCallback = callback;
    mCallbackDataHandle = user_data;
    mCallbackResult = LL_ERR_NOERR;

    mRemoteFilename = remote_filename;
    mRemotePath = remote_path;
    mDeleteRemoteOnCompletion = delete_remote_on_completion;

    LL_INFOS() << "Requesting file: " << remote_filename << LL_ENDL;

    delete [] mBuffer;
    mBuffer = NULL;

    mBufferLength = 0;
    mPacketNum = 0;
    mStatus = e_LL_XFER_PENDING;
    return retval;
}

//////////////////////////////////////////////////////////

S32 LLXfer_Mem::startDownload()
{
<<<<<<< HEAD
 	S32 retval = 0;  // presume success
	gMessageSystem->newMessageFast(_PREHASH_RequestXfer);
	gMessageSystem->nextBlockFast(_PREHASH_XferID);
	gMessageSystem->addU64Fast(_PREHASH_ID, mID);
	gMessageSystem->addStringFast(_PREHASH_Filename, mRemoteFilename);
	gMessageSystem->addU8("FilePath", (U8) mRemotePath);
	gMessageSystem->addBOOL("DeleteOnCompletion", mDeleteRemoteOnCompletion);
	gMessageSystem->addBOOL("UseBigPackets", mChunkSize == LL_XFER_LARGE_PAYLOAD);
	gMessageSystem->addUUIDFast(_PREHASH_VFileID, LLUUID::null);
	gMessageSystem->addS16Fast(_PREHASH_VFileType, -1);

	gMessageSystem->sendReliable(mRemoteHost);		
	mStatus = e_LL_XFER_IN_PROGRESS;

	return (retval);
=======
    S32 retval = 0;  // presume success
    gMessageSystem->newMessageFast(_PREHASH_RequestXfer);
    gMessageSystem->nextBlockFast(_PREHASH_XferID);
    gMessageSystem->addU64Fast(_PREHASH_ID, mID);
    gMessageSystem->addStringFast(_PREHASH_Filename, mRemoteFilename);
    gMessageSystem->addU8("FilePath", (U8) mRemotePath);
    gMessageSystem->addBOOL("DeleteOnCompletion", mDeleteRemoteOnCompletion);
    gMessageSystem->addBOOL("UseBigPackets", BOOL(mChunkSize == LL_XFER_LARGE_PAYLOAD));
    gMessageSystem->addUUIDFast(_PREHASH_VFileID, LLUUID::null);
    gMessageSystem->addS16Fast(_PREHASH_VFileType, -1);

    gMessageSystem->sendReliable(mRemoteHost);
    mStatus = e_LL_XFER_IN_PROGRESS;

    return (retval);
>>>>>>> e7eced3c
}

//////////////////////////////////////////////////////////

U32 LLXfer_Mem::getXferTypeTag()
{
    return LLXfer::XFER_MEM;
}













<|MERGE_RESOLUTION|>--- conflicted
+++ resolved
@@ -50,15 +50,9 @@
 
 void LLXfer_Mem::init ()
 {
-<<<<<<< HEAD
-	mRemoteFilename.clear();
-	mRemotePath = LL_PATH_NONE;
-	mDeleteRemoteOnCompletion = false;
-=======
     mRemoteFilename.clear();
     mRemotePath = LL_PATH_NONE;
-    mDeleteRemoteOnCompletion = FALSE;
->>>>>>> e7eced3c
+    mDeleteRemoteOnCompletion = false;
 }
 
 ///////////////////////////////////////////////////////////
@@ -77,18 +71,9 @@
     delete[] mBuffer;
     mBuffer = new char[xfer_size];
 
-<<<<<<< HEAD
-	delete[] mBuffer;
-	mBuffer = new char[xfer_size];
-	
-	mBufferLength = 0;
-	mBufferStartOffset = 0;	
-	mBufferContainsEOF = true;
-=======
     mBufferLength = 0;
     mBufferStartOffset = 0;
-    mBufferContainsEOF = TRUE;
->>>>>>> e7eced3c
+    mBufferContainsEOF = true;
 
 //  cout << "starting transfer of size: " << xfer_size << endl;
 }
@@ -136,21 +121,12 @@
 ///////////////////////////////////////////////////////////
 
 S32 LLXfer_Mem::initializeRequest(U64 xfer_id,
-<<<<<<< HEAD
-								  const std::string& remote_filename,
-								  ELLPath remote_path,
-								  const LLHost& remote_host,
-								  bool delete_remote_on_completion,
-								  void (*callback)(void*,S32,void**,S32,LLExtStat),
-								  void** user_data)
-=======
                                   const std::string& remote_filename,
                                   ELLPath remote_path,
                                   const LLHost& remote_host,
-                                  BOOL delete_remote_on_completion,
+                                  bool delete_remote_on_completion,
                                   void (*callback)(void*,S32,void**,S32,LLExtStat),
                                   void** user_data)
->>>>>>> e7eced3c
 {
     S32 retval = 0;  // presume success
 
@@ -181,23 +157,6 @@
 
 S32 LLXfer_Mem::startDownload()
 {
-<<<<<<< HEAD
- 	S32 retval = 0;  // presume success
-	gMessageSystem->newMessageFast(_PREHASH_RequestXfer);
-	gMessageSystem->nextBlockFast(_PREHASH_XferID);
-	gMessageSystem->addU64Fast(_PREHASH_ID, mID);
-	gMessageSystem->addStringFast(_PREHASH_Filename, mRemoteFilename);
-	gMessageSystem->addU8("FilePath", (U8) mRemotePath);
-	gMessageSystem->addBOOL("DeleteOnCompletion", mDeleteRemoteOnCompletion);
-	gMessageSystem->addBOOL("UseBigPackets", mChunkSize == LL_XFER_LARGE_PAYLOAD);
-	gMessageSystem->addUUIDFast(_PREHASH_VFileID, LLUUID::null);
-	gMessageSystem->addS16Fast(_PREHASH_VFileType, -1);
-
-	gMessageSystem->sendReliable(mRemoteHost);		
-	mStatus = e_LL_XFER_IN_PROGRESS;
-
-	return (retval);
-=======
     S32 retval = 0;  // presume success
     gMessageSystem->newMessageFast(_PREHASH_RequestXfer);
     gMessageSystem->nextBlockFast(_PREHASH_XferID);
@@ -205,7 +164,7 @@
     gMessageSystem->addStringFast(_PREHASH_Filename, mRemoteFilename);
     gMessageSystem->addU8("FilePath", (U8) mRemotePath);
     gMessageSystem->addBOOL("DeleteOnCompletion", mDeleteRemoteOnCompletion);
-    gMessageSystem->addBOOL("UseBigPackets", BOOL(mChunkSize == LL_XFER_LARGE_PAYLOAD));
+    gMessageSystem->addBOOL("UseBigPackets", mChunkSize == LL_XFER_LARGE_PAYLOAD);
     gMessageSystem->addUUIDFast(_PREHASH_VFileID, LLUUID::null);
     gMessageSystem->addS16Fast(_PREHASH_VFileType, -1);
 
@@ -213,7 +172,6 @@
     mStatus = e_LL_XFER_IN_PROGRESS;
 
     return (retval);
->>>>>>> e7eced3c
 }
 
 //////////////////////////////////////////////////////////
