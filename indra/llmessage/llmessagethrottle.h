--- conflicted
+++ resolved
@@ -59,13 +59,8 @@
     LLMessageThrottle();
     ~LLMessageThrottle();
 
-<<<<<<< HEAD
-	bool addViewerAlert	(const LLUUID& to, const std::string& mesg);
-	bool addAgentAlert	(const LLUUID& agent, const LLUUID& task, const std::string& mesg);
-=======
-    BOOL addViewerAlert (const LLUUID& to, const std::string& mesg);
-    BOOL addAgentAlert  (const LLUUID& agent, const LLUUID& task, const std::string& mesg);
->>>>>>> e7eced3c
+    bool addViewerAlert (const LLUUID& to, const std::string& mesg);
+    bool addAgentAlert  (const LLUUID& agent, const LLUUID& task, const std::string& mesg);
 
     void pruneEntries();
 
