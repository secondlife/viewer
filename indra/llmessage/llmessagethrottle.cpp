--- conflicted
+++ resolved
@@ -54,47 +54,6 @@
 
 void LLMessageThrottle::pruneEntries()
 {
-<<<<<<< HEAD
-	// Go through each message category, and prune entries older than max age.
-	S32 cat;
-	for (cat = 0; cat < MTC_EOF; cat++)
-	{
-		message_list_t* message_list = &(mMessageList[cat]);
-
-		// Use a reverse iterator, since entries on the back will be the oldest.
-		message_list_reverse_iterator_t r_iterator 	= message_list->rbegin();
-		message_list_reverse_iterator_t r_last 		= message_list->rend();
-
-		// Look for the first entry younger than the maximum age.
-		F32 max_age = (F32)MAX_MESSAGE_AGE[cat]; 
-		bool found = false;
-		while (r_iterator != r_last && !found)
-		{
-			if ( LLFrameTimer::getTotalTime() - (*r_iterator).getEntryTime() < max_age )
-			{
-				// We found a young enough entry.
-				found = true;
-
-				// Did we find at least one entry to remove?
-				if (r_iterator != message_list->rbegin())
-				{
-					// Yes, remove it.
-					message_list->erase(r_iterator.base(), message_list->end());
-				}
-			}
-			else
-			{
-				r_iterator++;
-			}
-		}
-
-		// If we didn't find any entries young enough to keep, remove them all.
-		if (!found)
-		{
-			message_list->clear();
-		}
-	}
-=======
     // Go through each message category, and prune entries older than max age.
     S32 cat;
     for (cat = 0; cat < MTC_EOF; cat++)
@@ -107,13 +66,13 @@
 
         // Look for the first entry younger than the maximum age.
         F32 max_age = (F32)MAX_MESSAGE_AGE[cat];
-        BOOL found = FALSE;
+        bool found = false;
         while (r_iterator != r_last && !found)
         {
             if ( LLFrameTimer::getTotalTime() - (*r_iterator).getEntryTime() < max_age )
             {
                 // We found a young enough entry.
-                found = TRUE;
+                found = true;
 
                 // Did we find at least one entry to remove?
                 if (r_iterator != message_list->rbegin())
@@ -134,37 +93,10 @@
             message_list->clear();
         }
     }
->>>>>>> e7eced3c
 }
 
 bool LLMessageThrottle::addViewerAlert(const LLUUID& to, const std::string& mesg)
 {
-<<<<<<< HEAD
-	message_list_t* message_list = &(mMessageList[MTC_VIEWER_ALERT]);
-
-	// Concatenate from,to,mesg into one string.
-	std::ostringstream full_mesg;
-	full_mesg << to << mesg;
-
-	// Create an entry for this message.
-	size_t hash = llhash(full_mesg.str().c_str());
-	LLMessageThrottleEntry entry(hash, LLFrameTimer::getTotalTime());
-
-	// Check if this message is already in the list.
- 	message_list_iterator_t found = std::search_n(message_list->begin(), message_list->end(),
- 												  1, entry, eq_message_throttle_entry);
-	if (found == message_list->end())
-	{
-		// This message was not found.  Add it to the list.
-		message_list->push_front(entry);
-		return true;
-	}
-	else
-	{
-		// This message was already in the list.
-		return false;
-	}
-=======
     message_list_t* message_list = &(mMessageList[MTC_VIEWER_ALERT]);
 
     // Concatenate from,to,mesg into one string.
@@ -182,44 +114,17 @@
     {
         // This message was not found.  Add it to the list.
         message_list->push_front(entry);
-        return TRUE;
+        return true;
     }
     else
     {
         // This message was already in the list.
-        return FALSE;
+        return false;
     }
->>>>>>> e7eced3c
 }
 
 bool LLMessageThrottle::addAgentAlert(const LLUUID& agent, const LLUUID& task, const std::string& mesg)
 {
-<<<<<<< HEAD
-	message_list_t* message_list = &(mMessageList[MTC_AGENT_ALERT]);
-
-	// Concatenate from,to,mesg into one string.
-	std::ostringstream full_mesg;
-	full_mesg << agent << task << mesg;
-
-	// Create an entry for this message.
-	size_t hash = llhash(full_mesg.str().c_str());
-	LLMessageThrottleEntry entry(hash, LLFrameTimer::getTotalTime());
-
-	// Check if this message is already in the list.
-	message_list_iterator_t found = std::search_n(message_list->begin(), message_list->end(),
-												  1, entry, eq_message_throttle_entry);
-	if (found == message_list->end())
-	{
-		// This message was not found.  Add it to the list.
-		message_list->push_front(entry);
-		return true;
-	}
-	else
-	{
-		// This message was already in the list.
-		return false;
-	}
-=======
     message_list_t* message_list = &(mMessageList[MTC_AGENT_ALERT]);
 
     // Concatenate from,to,mesg into one string.
@@ -237,12 +142,11 @@
     {
         // This message was not found.  Add it to the list.
         message_list->push_front(entry);
-        return TRUE;
+        return true;
     }
     else
     {
         // This message was already in the list.
-        return FALSE;
+        return false;
     }
->>>>>>> e7eced3c
 }
