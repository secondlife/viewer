--- conflicted
+++ resolved
@@ -44,11 +44,7 @@
 
     std::string mName;
 
-<<<<<<< HEAD
-	bool	mDeleteTempFile;
-=======
-    BOOL    mDeleteTempFile;
->>>>>>> e7eced3c
+    bool    mDeleteTempFile;
 
  public:
     LLXfer_VFile ();
@@ -76,13 +72,8 @@
     virtual S32 suck(S32 start_position);
     virtual S32 flush();
 
-<<<<<<< HEAD
-	virtual bool matchesLocalFile(const LLUUID &id, LLAssetType::EType type);
-	virtual bool matchesRemoteFile(const LLUUID &id, LLAssetType::EType type);
-=======
-    virtual BOOL matchesLocalFile(const LLUUID &id, LLAssetType::EType type);
-    virtual BOOL matchesRemoteFile(const LLUUID &id, LLAssetType::EType type);
->>>>>>> e7eced3c
+    virtual bool matchesLocalFile(const LLUUID &id, LLAssetType::EType type);
+    virtual bool matchesRemoteFile(const LLUUID &id, LLAssetType::EType type);
 
     virtual void setXferSize(S32 xfer_size);
     virtual S32  getMaxBufferSize();
