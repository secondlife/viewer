--- conflicted
+++ resolved
@@ -80,12 +80,12 @@
         static const std::string SETTING_DENSITY_PROFILE_CONSTANT_TERM;
         
 
-    static const std::string SETTING_LEGACY_HAZE;
-
     static const LLUUID DEFAULT_SUN_ID;
     static const LLUUID DEFAULT_MOON_ID;
     static const LLUUID DEFAULT_CLOUD_ID;
 
+    static const std::string SETTING_LEGACY_HAZE;
+
     typedef std::shared_ptr<LLSettingsSky> ptr_t;
     typedef std::pair<F32, F32> azimalt_t;
 
@@ -98,7 +98,6 @@
     //---------------------------------------------------------------------
     virtual std::string getSettingType() const override { return std::string("sky"); }
     virtual LLSettingsType::type_e getSettingTypeValue() const override { return LLSettingsType::ST_SKY; }
-
 
     // Settings status 
     virtual void blend(const LLSettingsBase::ptr_t &end, F64 blendf) override;
@@ -436,28 +435,30 @@
         return mTotalAmbient;
     }
 
+//=====================================================================
+    // transient properties used in animations.
+    LLUUID getNextSunTextureId() const
+    {
+        return mNextSunTextureId;
+    }
+
+    LLUUID getNextMoonTextureId() const
+    {
+        return mNextMoonTextureId;
+    }
+
+    LLUUID getNextCloudNoiseTextureId() const
+    {
+        return mNextCloudTextureId;
+    }
+
     //=====================================================================
     virtual void                loadTextures() { };
 
     //=====================================================================
-    virtual validation_list_t   getValidationList() const override;
-    static validation_list_t    validationList();
-
-    static LLSD                 translateLegacySettings(LLSD legacy);
-
-    //=====================================================================
-    // transient properties used in animations.
-    LLUUID getNextSunTextureId() const
-    {
-        return mNextSunTextureId;
-    }
-
-    LLUUID getNextMoonTextureId() const
-    {
-        return mNextMoonTextureId;
-    }
-
-<<<<<<< HEAD
+    virtual validation_list_t getValidationList() const override;
+    static validation_list_t validationList();
+
     static LLSD translateLegacySettings(const LLSD& legacy);
     static LLSD translateLegacyHazeSettings(const LLSD& legacy);
 
@@ -472,12 +473,13 @@
     F32 getHazeHorizon() const;
     F32 getDensityMultiplier() const;
     F32 getDistanceMultiplier() const;
-=======
-    LLUUID getNextCloudNoiseTextureId() const
-    {
-        return mNextCloudTextureId;
-    }
->>>>>>> 67a16cad
+
+    void setBlueDensity(const LLColor3 &val);
+    void setBlueHorizon(const LLColor3 &val);
+    void setDensityMultiplier(F32 val);
+    void setDistanceMultiplier(F32 val);
+    void setHazeDensity(F32 val);
+    void setHazeHorizon(F32 val);
 
 protected:
     static const std::string SETTING_LEGACY_EAST_ANGLE;
@@ -487,6 +489,7 @@
     LLSettingsSky();
 
     virtual stringset_t getSlerpKeys() const override;
+    virtual stringset_t getSkipInterpolateKeys() const override;
 
     virtual void    updateSettings() override;
 
