--- conflicted
+++ resolved
@@ -165,8 +165,6 @@
     virtual void    blend(const ptr_t &end, F64 blendf) = 0;
 
     virtual bool    validate();
-
-    virtual ptr_t   buildDerivedClone() = 0;
 
     class Validator
     {
@@ -276,14 +274,10 @@
         mFinal(endsetting)
     {
         if (mInitial)
-<<<<<<< HEAD
-        mTarget->replaceSettings(mInitial->getSettings());
-=======
             mTarget->replaceSettings(mInitial->getSettings());
 
         if (!mFinal)
             mFinal = mInitial;
->>>>>>> bd84cbfa
     }
 
     virtual ~LLSettingsBlender() {}
