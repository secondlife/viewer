--- conflicted
+++ resolved
@@ -115,11 +115,7 @@
       COMMAND ${CMAKE_CURRENT_SOURCE_DIR}/bison.bat
       ARGS
         ${BISON} ${M4_PATH}
-<<<<<<< HEAD
-	-p indra_
-=======
         -p indra_
->>>>>>> 35269814
         -d -o ${CMAKE_CURRENT_BINARY_DIR}/indra.y.cpp
         ${CMAKE_CURRENT_SOURCE_DIR}/indra.y
       DEPENDS
