/** 
 * @file llimagej2ckdu.cpp
 * @brief This is an implementation of JPEG2000 encode/decode using Kakadu
 *
 * $LicenseInfo:firstyear=2010&license=viewerlgpl$
 * Second Life Viewer Source Code
 * Copyright (C) 2010, Linden Research, Inc.
 * 
 * This library is free software; you can redistribute it and/or
 * modify it under the terms of the GNU Lesser General Public
 * License as published by the Free Software Foundation;
 * version 2.1 of the License only.
 * 
 * This library is distributed in the hope that it will be useful,
 * but WITHOUT ANY WARRANTY; without even the implied warranty of
 * MERCHANTABILITY or FITNESS FOR A PARTICULAR PURPOSE.  See the GNU
 * Lesser General Public License for more details.
 * 
 * You should have received a copy of the GNU Lesser General Public
 * License along with this library; if not, write to the Free Software
 * Foundation, Inc., 51 Franklin Street, Fifth Floor, Boston, MA  02110-1301  USA
 * 
 * Linden Research, Inc., 945 Battery Street, San Francisco, CA  94111  USA
 * $/LicenseInfo$
 */

#include "linden_common.h"

// based on this KDU support group posting:
// https://groups.yahoo.com/neo/groups/kakadu_jpeg2000/conversations/messages/6691
// Defining this values seems to fix the linker error that appeared with the 7.8 release
#define CORESYS_IMPORTS

#include "llimagej2ckdu.h"

#include "lltimer.h"
#include "llpointer.h"
#include "llmath.h"
#include "llkdumem.h"
#include "stringize.h"

#define kdu_xxxx "kdu_block_coding.h"
#include "include_kdu_xxxx.h"

// Avoid ubiquitous necessity of kdu_core:: qualification
using namespace kdu_core;

#include "llexception.h"
#include <boost/exception/diagnostic_information.hpp>
#include <sstream>
#include <iomanip>

namespace {
// Failure to load an image shouldn't crash the whole viewer.
struct KDUError: public LLContinueError
{
    KDUError(const std::string& msg): LLContinueError(msg) {}
};

// KDU defines int error codes as hex values, so we should log them in hex
// so we can grep KDU headers for the hex. However those hex values
// generally "happen" to encode big-endian multibyte character sequences,
// e.g. KDU_ERROR_EXCEPTION is 0x6b647545: 'kduE'
// But beware because KDU_NULL_EXCEPTION is simply 0 -- which doesn't
// preclude somebody from throwing it.
std::string report_kdu_exception(kdu_exception mb)
{
    std::ostringstream out;
    // always report mb in hex
    out << "kdu_exception " << std::hex << mb;

    // Also display as many chars as are encoded in the kdu_exception
    // value. Make a char array; reserve 1 extra byte for nul terminator.
    char bytes[sizeof(kdu_exception) + 1];
    // Back up through 'bytes'
    char *bptr = bytes + sizeof(bytes);
    *(--bptr) = '\0';
    while (mb)
    {
        // store low-order byte of mb in next-left char
        *(--bptr) = char(mb & 0xFF);
        // then shift mb right by one byte
        mb >>= 8;
    }
    // did that produce any characters?
    if (*bptr)
    {
        out << " (" << bptr << ')';
    }

    return out.str();
}
} // anonymous namespace

// stream kdu_dims to std::ostream
// Turns out this must NOT be in the anonymous namespace!
inline
std::ostream& operator<<(std::ostream& out, const kdu_dims& dims)
{
	return out << "(" << dims.pos.x << "," << dims.pos.y << "),"
				  "[" << dims.size.x << "x" << dims.size.y << "]";
}

class kdc_flow_control {
	
public:
	kdc_flow_control(kdu_supp::kdu_image_in_base *img_in, kdu_codestream codestream);
	~kdc_flow_control();
	bool advance_components();
	void process_components();
	
private:
	
	struct kdc_component_flow_control {
	public:
		kdu_supp::kdu_image_in_base *reader;
		int vert_subsampling;
		int ratio_counter;  /*  Initialized to 0, decremented by `count_delta';
                                when < 0, a new line must be processed, after
                                which it is incremented by `vert_subsampling'.  */
		int initial_lines;
		int remaining_lines;
		kdu_line_buf *line;
	};
	
	kdu_codestream codestream;
	kdu_dims valid_tile_indices;
	kdu_coords tile_idx;
	kdu_tile tile;
	int num_components;
	kdc_component_flow_control *components;
	int count_delta; // Holds the minimum of the `vert_subsampling' fields
	kdu_multi_analysis engine;
	kdu_long max_buffer_memory;
};

//
// Kakadu specific implementation
//
void set_default_colour_weights(kdu_params *siz);

// Factory function: see declaration in llimagej2c.cpp
LLImageJ2CImpl* fallbackCreateLLImageJ2CImpl()
{
	return new LLImageJ2CKDU();
}

std::string LLImageJ2CKDU::getEngineInfo() const
{
	return llformat("KDU %s", KDU_CORE_VERSION);
}

class LLKDUDecodeState
{
public:
	LLKDUDecodeState(kdu_tile tile, kdu_byte *buf, S32 row_gap,
					 kdu_codestream* codestreamp);
	~LLKDUDecodeState();
	bool processTileDecode(F32 decode_time, bool limit_time = true);

private:
	S32 mNumComponents;
	bool mUseYCC;
	kdu_dims mDims;
	kdu_sample_allocator mAllocator;
	kdu_tile_comp mComps[4];
	kdu_line_buf mLines[4];
	kdu_pull_ifc mEngines[4];
	bool mReversible[4]; // Some components may be reversible and others not
	int mBitDepths[4];   // Original bit-depth may be quite different from 8
	
	kdu_tile mTile;
	kdu_byte *mBuf;
	S32 mRowGap;
};

// Stuff for new kdu error handling
class LLKDUMessage: public kdu_message
{
public:
	LLKDUMessage(const std::string& type):
		mType(type)
	{}

	virtual void put_text(const char *s)
	{
		LL_INFOS() << "KDU " << mType << ": " << s << LL_ENDL;
	}

	virtual void put_text(const kdu_uint16 *s)
	{
		// The previous implementation simply streamed 's' to the log. So
		// either this put_text() override was never called -- or it produced
		// some baffling log messages -- because I assert that streaming a
		// const kdu_uint16* to a std::ostream will display only the hex value
		// of the pointer.
		LL_INFOS() << "KDU " << mType << ": "
				   << utf16str_to_utf8str(llutf16string(s)) << LL_ENDL;
	}

private:
	std::string mType;
};

struct LLKDUMessageWarning : public LLKDUMessage
{
	LLKDUMessageWarning():
		LLKDUMessage("Warning")
	{
		kdu_customize_warnings(this);
	}
};
// Instantiating LLKDUMessageWarning calls kdu_customize_warnings() with the
// new instance. Make it static so this only happens once.
static LLKDUMessageWarning sWarningHandler;

struct LLKDUMessageError : public LLKDUMessage
{
	LLKDUMessageError():
		LLKDUMessage("Error")
	{
		kdu_customize_errors(this);
	}

	virtual void flush(bool end_of_message = false)
	{
		// According to the documentation nat found:
		// http://pirlwww.lpl.arizona.edu/resources/guide/software/Kakadu/html_pages/globals__kdu$mize_errors.html
		// "If a kdu_error object is destroyed, handler→flush will be called with
		// an end_of_message argument equal to true and the process will
		// subsequently be terminated through exit. The termination may be
		// avoided, however, by throwing an exception from within the message
		// terminating handler→flush call."
		// So throwing an exception here isn't arbitrary: we MUST throw an
		// exception if we want to recover from a KDU error.
		// Because this confused me: the above quote specifically refers to
		// the kdu_error class, which is constructed internally within KDU at
		// the point where a fatal error is discovered and reported. It is NOT
		// talking about the kdu_message subclass passed to
		// kdu_customize_errors(). Destroying this static object at program
		// shutdown will NOT engage the behavior described above.
		if (end_of_message) 
		{
			LLTHROW(KDUError("LLKDUMessageError::flush()"));
		}
	}
};
// Instantiating LLKDUMessageError calls kdu_customize_errors() with the new
// instance. Make it static so this only happens once.
static LLKDUMessageError sErrorHandler;

LLImageJ2CKDU::LLImageJ2CKDU() : LLImageJ2CImpl(),
	mInputp(),
	mCodeStreamp(),
	mTPosp(),
	mTileIndicesp(),
	mRawImagep(NULL),
	mDecodeState(),
	mBlocksSize(-1),
	mPrecinctsSize(-1),
	mLevels(0)
{
}

LLImageJ2CKDU::~LLImageJ2CKDU()
{
	cleanupCodeStream(); // in case destroyed before decode completed
}

// Stuff for new simple decode
void transfer_bytes(kdu_byte *dest, kdu_line_buf &src, int gap, int precision);

// This is called by the real (private) initDecode() (keep_codestream true)
// and getMetadata() methods (keep_codestream false). As far as nat can tell,
// mode is always MODE_FAST. It was called by findDiscardLevelsBoundaries()
// as well, when that still existed, with keep_codestream true and MODE_FAST.
void LLImageJ2CKDU::setupCodeStream(LLImageJ2C &base, bool keep_codestream, ECodeStreamMode mode)
{
	S32 data_size = base.getDataSize();
	S32 max_bytes = (base.getMaxBytes() ? base.getMaxBytes() : data_size);

	//
	//  Initialization
	//
	mCodeStreamp.reset();

	// It's not clear to nat under what circumstances we would reuse a
	// pre-existing LLKDUMemSource instance. As of 2016-08-05, it consists of
	// two U32s and a pointer, so it's not as if it would be a huge overhead
	// to allocate a new one every time.
	// Also -- why is base.getData() tested specifically here? If that returns
	// NULL, shouldn't we bail out of the whole method?
	if (!mInputp && base.getData())
	{
		// The compressed data has been loaded
		// Setup the source for the codestream
		mInputp.reset(new LLKDUMemSource(base.getData(), data_size));
	}

	if (mInputp)
	{
		// This is LLKDUMemSource::reset(), not boost::scoped_ptr::reset().
		mInputp->reset();
	}

	mCodeStreamp->create(mInputp.get());

	// Set the maximum number of bytes to use from the codestream
	// *TODO: This seems to be wrong. The base class should have no idea of
	// how j2c compression works so no good way of computing what's the byte
	// range to be used.
	mCodeStreamp->set_max_bytes(max_bytes,true);

	//	If you want to flip or rotate the image for some reason, change
	// the resolution, or identify a restricted region of interest, this is
	// the place to do it.  You may use "kdu_codestream::change_appearance"
	// and "kdu_codestream::apply_input_restrictions" for this purpose.
	//	If you wish to truncate the code-stream prior to decompression, you
	// may use "kdu_codestream::set_max_bytes".
	//	If you wish to retain all compressed data so that the material
	// can be decompressed multiple times, possibly with different appearance
	// parameters, you should call "kdu_codestream::set_persistent" here.
	//	There are a variety of other features which must be enabled at
	// this point if you want to take advantage of them.  See the
	// descriptions appearing with the "kdu_codestream" interface functions
	// in "kdu_compressed.h" for an itemized account of these capabilities.

	switch (mode)
	{
	case MODE_FAST:
		mCodeStreamp->set_fast();
		break;
	case MODE_RESILIENT:
		mCodeStreamp->set_resilient();
		break;
	case MODE_FUSSY:
		mCodeStreamp->set_fussy();
		break;
	default:
		llassert(0);
		mCodeStreamp->set_fast();
	}

	kdu_dims dims;
	mCodeStreamp->get_dims(0,dims);

	S32 components = mCodeStreamp->get_num_components();

	// Check that components have consistent dimensions (for PPM file)
	for (int idx = 1; idx < components; ++idx)
	{
		kdu_dims other_dims;
		mCodeStreamp->get_dims(idx, other_dims);
		if (other_dims != dims)
		{
			// This method is only called from methods that catch KDUError.
			// We want to fail the image load, not crash the viewer.
			LLTHROW(KDUError(STRINGIZE("Component " << idx << " dimensions "
									 << other_dims
									 << " do not match component 0 dimensions "
									 << dims << "!")));
		}
	}

	// Get the number of resolution levels in that image
	mLevels = mCodeStreamp->get_min_dwt_levels();
	
	// Set the base dimensions
	base.setSize(dims.size.x, dims.size.y, components);
	base.setLevels(mLevels);
	
	if (!keep_codestream)
	{
		mCodeStreamp.reset();
		mInputp.reset();
	}
}

void LLImageJ2CKDU::cleanupCodeStream()
{
	mInputp.reset();
	mDecodeState.reset();
	mCodeStreamp.reset();
	mTPosp.reset();
	mTileIndicesp.reset();
}

// This is the protected virtual method called by LLImageJ2C::initDecode().
// However, as far as nat can tell, LLImageJ2C::initDecode() is called only by
// llimage_libtest.cpp's load_image() function. No detectable production use.
bool LLImageJ2CKDU::initDecode(LLImageJ2C &base, LLImageRaw &raw_image, int discard_level, int* region)
{
	return initDecode(base,raw_image,0.0f,MODE_FAST,0,4,discard_level,region);
}

bool LLImageJ2CKDU::initEncode(LLImageJ2C &base, LLImageRaw &raw_image, int blocks_size, int precincts_size, int levels)
{
	mPrecinctsSize = precincts_size;
	if (mPrecinctsSize != -1)
	{
		mPrecinctsSize = get_lower_power_two(mPrecinctsSize,MAX_PRECINCT_SIZE);
		mPrecinctsSize = llmax(mPrecinctsSize,MIN_PRECINCT_SIZE);
	}
	mBlocksSize = blocks_size;
	if (mBlocksSize != -1)
	{
		mBlocksSize = get_lower_power_two(mBlocksSize,MAX_BLOCK_SIZE);
		mBlocksSize = llmax(mBlocksSize,MIN_BLOCK_SIZE);
		if (mPrecinctsSize != -1)
		{
			mBlocksSize = llmin(mBlocksSize,mPrecinctsSize);	// blocks *must* be smaller than precincts
		}
	}
	mLevels = levels;
	if (mLevels != 0)
	{
		mLevels = llclamp(mLevels,MIN_DECOMPOSITION_LEVELS,MAX_DECOMPOSITION_LEVELS);
		base.setLevels(mLevels);
	}
	return true;
}

// This is the real (private) initDecode() called both by the protected
// initDecode() method and by decodeImpl(). As far as nat can tell, only the
// decodeImpl() usage matters for production.
bool LLImageJ2CKDU::initDecode(LLImageJ2C &base, LLImageRaw &raw_image, F32 decode_time, ECodeStreamMode mode, S32 first_channel, S32 max_channel_count, int discard_level, int* region)
{
	base.resetLastError();

	// *FIX: kdu calls our callback function if there's an error, and then bombs.
	// To regain control, we throw an exception, and catch it here.
	try
	{
		// Merov : Test!! DO NOT COMMIT!!
		//findDiscardLevelsBoundaries(base);

		base.updateRawDiscardLevel();
		setupCodeStream(base, true, mode);

		mRawImagep = &raw_image;
		mCodeStreamp->change_appearance(false, true, false);

		// Apply loading discard level and cropping if required
		kdu_dims* region_kdu = NULL;
		if (region != NULL)
		{
			region_kdu = new kdu_dims;
			region_kdu->pos.x  = region[0];
			region_kdu->pos.y  = region[1];
			region_kdu->size.x = region[2] - region[0];
			region_kdu->size.y = region[3] - region[1];
		}
		int discard = (discard_level != -1 ? discard_level : base.getRawDiscardLevel());
		//LL_INFOS() << "Merov debug : initDecode, discard used = " << discard << ", asked = " << discard_level << LL_ENDL;
		// Apply loading restrictions
		mCodeStreamp->apply_input_restrictions( first_channel, max_channel_count, discard, 0, region_kdu);
		
		// Clean-up
		if (region_kdu)
		{
			delete region_kdu;
			region_kdu = NULL;
		}

		// Resize raw_image according to the image to be decoded
		kdu_dims dims; mCodeStreamp->get_dims(0,dims);
		S32 channels = base.getComponents() - first_channel;
		channels = llmin(channels,max_channel_count);
		raw_image.resize(dims.size.x, dims.size.y, channels);

		if (!mTileIndicesp)
		{
			mTileIndicesp.reset(new kdu_dims);
		}
		mCodeStreamp->get_valid_tiles(*mTileIndicesp);
		if (!mTPosp)
		{
			mTPosp.reset(new kdu_coords);
			mTPosp->y = 0;
			mTPosp->x = 0;
		}
	}
	catch (const KDUError& msg)
	{
		base.setLastError(msg.what());
		return false;
	}
	catch (kdu_exception kdu_value)
	{
		// KDU internally throws kdu_exception. It's possible that such an
		// exception might leak out into our code. Catch kdu_exception
		// specially because boost::current_exception_diagnostic_information()
		// could do nothing with it.
		base.setLastError(report_kdu_exception(kdu_value));
		return false;
	}
	catch (...)
	{
		base.setLastError("Unknown J2C error: " +
						  boost::current_exception_diagnostic_information());
		return false;
	}

	return true;
}


// Returns true to mean done, whether successful or not.
bool LLImageJ2CKDU::decodeImpl(LLImageJ2C &base, LLImageRaw &raw_image, F32 decode_time, S32 first_channel, S32 max_channel_count)
{
	ECodeStreamMode mode = MODE_FAST;

	LLTimer decode_timer;

	if (!mCodeStreamp->exists())
	{
		if (!initDecode(base, raw_image, decode_time, mode, first_channel, max_channel_count))
		{
			// Initializing the J2C decode failed, bail out.
			cleanupCodeStream();
			return true; // done
		}
	}

	// These can probably be grabbed from what's saved in the class.
	kdu_dims dims;
	mCodeStreamp->get_dims(0,dims);

	// Now we are ready to walk through the tiles processing them one-by-one.
	kdu_byte *buffer = raw_image.getData();
	if (!buffer)
	{
		base.setLastError("Memory error");
		base.decodeFailed();
		cleanupCodeStream();
		return true; // done
	}

	while (mTPosp->y < mTileIndicesp->size.y)
	{
		while (mTPosp->x < mTileIndicesp->size.x)
		{
			try
			{
				if (!mDecodeState)
				{
					kdu_tile tile = mCodeStreamp->open_tile(*(mTPosp)+mTileIndicesp->pos);

					// Find the region of the buffer occupied by this
					// tile.  Note that we have no control over
					// sub-sampling factors which might have been used
					// during compression and so it can happen that tiles
					// (at the image component level) actually have
					// different dimensions.  For this reason, we cannot
					// figure out the buffer region occupied by a tile
					// directly from the tile indices.  Instead, we query
					// the highest resolution of the first tile-component
					// concerning its location and size on the canvas --
					// the `dims' object already holds the location and
					// size of the entire image component on the same
					// canvas coordinate system.  Comparing the two tells
					// us where the current tile is in the buffer.
					S32 channels = base.getComponents() - first_channel;
					if (channels > max_channel_count)
					{
						channels = max_channel_count;
					}
					kdu_resolution res = tile.access_component(0).access_resolution();
					kdu_dims tile_dims; res.get_dims(tile_dims);
					kdu_coords offset = tile_dims.pos - dims.pos;
					int row_gap = channels*dims.size.x; // inter-row separation
					kdu_byte *buf = buffer + offset.y*row_gap + offset.x*channels;
<<<<<<< HEAD
					mDecodeState.reset(new LLKDUDecodeState(tile, buf, row_gap));
=======
					mDecodeState = new LLKDUDecodeState(tile, buf, row_gap, mCodeStreamp);
>>>>>>> 6d103273
				}
				// Do the actual processing
				F32 remaining_time = decode_time - decode_timer.getElapsedTimeF32();
				// This is where we do the actual decode.  If we run out of time, return false.
				if (mDecodeState->processTileDecode(remaining_time, (decode_time > 0.0f)))
				{
					mDecodeState.reset();
				}
				else
				{
					// Not finished decoding yet.
					//					setLastError("Ran out of time while decoding");
					return false;
				}
			}
			catch (const KDUError& msg)
			{
				base.setLastError(msg.what());
				base.decodeFailed();
				cleanupCodeStream();
				return true; // done
			}
			catch (kdu_exception kdu_value)
			{
				// KDU internally throws kdu_exception. It's possible that such an
				// exception might leak out into our code. Catch kdu_exception
				// specially because boost::current_exception_diagnostic_information()
				// could do nothing with it.
				base.setLastError(report_kdu_exception(kdu_value));
				base.decodeFailed();
				cleanupCodeStream();
				return true; // done
			}
			catch (...)
			{
				base.setLastError("Unknown J2C error: " +
								  boost::current_exception_diagnostic_information());
				base.decodeFailed();
				cleanupCodeStream();
				return true; // done
			}


			mTPosp->x++;
		}
		mTPosp->y++;
		mTPosp->x = 0;
	}

	cleanupCodeStream();

	return true;
}


bool LLImageJ2CKDU::encodeImpl(LLImageJ2C &base, const LLImageRaw &raw_image, const char* comment_text, F32 encode_time, bool reversible)
{
	// Declare and set simple arguments
	bool transpose = false;
	bool vflip = true;
	bool hflip = false;

	try
	{
		// Set up input image files
		siz_params siz;
		
		// Should set rate someplace here
		LLKDUMemIn mem_in(raw_image.getData(),
			raw_image.getDataSize(),
			raw_image.getWidth(),
			raw_image.getHeight(),
			raw_image.getComponents(),
			&siz);

		base.setSize(raw_image.getWidth(), raw_image.getHeight(), raw_image.getComponents());

		int num_components = raw_image.getComponents();

		siz.set(Scomponents,0,0,num_components);
		siz.set(Sdims,0,0,base.getHeight());  // Height of first image component
		siz.set(Sdims,0,1,base.getWidth());   // Width of first image component
		siz.set(Sprecision,0,0,8);  // Image samples have original bit-depth of 8
		siz.set(Ssigned,0,0,false); // Image samples are originally unsigned

		kdu_params *siz_ref = &siz; 
		siz_ref->finalize();
		siz_params transformed_siz; // Use this one to construct code-stream
		transformed_siz.copy_from(&siz,-1,-1,-1,0,transpose,false,false);

		// Construct the `kdu_codestream' object and parse all remaining arguments
		U32 max_output_size = base.getWidth()*base.getHeight()*base.getComponents();
		max_output_size = (max_output_size < 1000 ? 1000 : max_output_size);
		U8 *output_buffer = new U8[max_output_size];
		U32 output_size = 0; // Address updated by LLKDUMemTarget to give the final compressed buffer size
		LLKDUMemTarget output(output_buffer, output_size, max_output_size);

		kdu_codestream codestream;
		codestream.create(&transformed_siz,&output);

		if (comment_text)
		{
			// Set the comments for the codestream
			kdu_codestream_comment comment = codestream.add_comment();
			comment.put_text(comment_text);
		}

		if (num_components >= 3)
		{
			// Note that we always use YCC and not YUV
			// *TODO: Verify this doesn't screws up reversible textures (like sculpties) as YCC is not reversible but YUV is...
			set_default_colour_weights(codestream.access_siz());
		}

		// Set codestream options
		int nb_layers = 0;
		kdu_long layer_bytes[MAX_NB_LAYERS];
		U32 max_bytes = (U32)(base.getWidth() * base.getHeight() * base.getComponents());

		// Rate is the argument passed into the LLImageJ2C which specifies the target compression rate. The default is 8:1.
		// *TODO: mRate is actually always 8:1 in the viewer. Test different values.
		llassert (base.mRate > 0.f);
		max_bytes = (U32)((F32)(max_bytes) * base.mRate);
		
		// This code is where we specify the target number of bytes for each quality layer.
		// We're using a logarithmic spacing rule that fits with our way of fetching texture data.
		// Note: For more info on this layers business, read kdu_codestream::flush() doc in kdu_compressed.h
		layer_bytes[nb_layers++] = FIRST_PACKET_SIZE;
		U32 i = MIN_LAYER_SIZE;
		while ((i < max_bytes) && (nb_layers < (MAX_NB_LAYERS-1)))
		{
			layer_bytes[nb_layers++] = i;
			i *= 4;
		}
		// Note: for small images, we can have (max_bytes < FIRST_PACKET_SIZE), hence the test
		if (layer_bytes[nb_layers-1] < max_bytes)
		{
			// Set the last quality layer so to fit the preset compression ratio
			layer_bytes[nb_layers++] = max_bytes;
		}

		if (reversible)
		{
			// Use 0 for a last quality layer for reversible images so all remaining code blocks will be flushed
			// Hack: KDU encoding for reversible images has a bug for small images that leads to j2c images that 
			// cannot be open or are very blurry. Avoiding that last layer prevents the problem to happen.
			if ((base.getWidth() >= 32) || (base.getHeight() >= 32))
			{
				layer_bytes[nb_layers++] = 0;
			}
			codestream.access_siz()->parse_string("Creversible=yes");
			// *TODO: we should use yuv in reversible mode
			// Don't turn this on now though as it creates problems on decoding for the moment
			//codestream.access_siz()->parse_string("Cycc=no");
		}
		
		std::string layer_string = llformat("Clayers=%d",nb_layers);
		codestream.access_siz()->parse_string(layer_string.c_str());
		
		// Set up data ordering, markers, etc... if precincts or blocks specified
		if ((mBlocksSize != -1) || (mPrecinctsSize != -1))
		{
			if (mPrecinctsSize != -1)
			{
				std::string precincts_string = llformat("Cprecincts={%d,%d}",mPrecinctsSize,mPrecinctsSize);
				codestream.access_siz()->parse_string(precincts_string.c_str());
			}
			if (mBlocksSize != -1)
			{
				std::string blocks_string = llformat("Cblk={%d,%d}",mBlocksSize,mBlocksSize);
				codestream.access_siz()->parse_string(blocks_string.c_str());
			}
			std::string ordering_string = llformat("Corder=LRCP");
			codestream.access_siz()->parse_string(ordering_string.c_str());
			std::string PLT_string = llformat("ORGgen_plt=yes");
			codestream.access_siz()->parse_string(PLT_string.c_str());
			std::string Parts_string = llformat("ORGtparts=R");
			codestream.access_siz()->parse_string(Parts_string.c_str());
		}
		
		// Set the number of wavelets subresolutions (aka levels) 
		if (mLevels != 0)
		{
			std::string levels_string = llformat("Clevels=%d",mLevels);
			codestream.access_siz()->parse_string(levels_string.c_str());
		}
		
		// Complete the encode settings
		codestream.access_siz()->finalize_all();
		codestream.change_appearance(transpose,vflip,hflip);

		// Now we are ready for sample data processing
		kdc_flow_control *tile = new kdc_flow_control(&mem_in,codestream);
		bool done = false;
		while (!done)
		{ 
			// Process line by line
			if (tile->advance_components())
			{
				tile->process_components();
			}
			else
			{
				done = true;
			}
		}

		// Produce the compressed output
		codestream.flush(layer_bytes,nb_layers);

		// Cleanup
		delete tile;
		codestream.destroy();

		// Now that we're done encoding, create the new data buffer for the compressed
		// image and stick it there.
		base.copyData(output_buffer, output_size);
		base.updateData(); // set width, height
		delete[] output_buffer;
	}
	catch(const KDUError& msg)
	{
		base.setLastError(msg.what());
		return false;
	}
	catch (kdu_exception kdu_value)
	{
		// KDU internally throws kdu_exception. It's possible that such an
		// exception might leak out into our code. Catch kdu_exception
		// specially because boost::current_exception_diagnostic_information()
		// could do nothing with it.
		base.setLastError(report_kdu_exception(kdu_value));
		return false;
	}
	catch( ... )
	{
		base.setLastError("Unknown J2C error: " +
						  boost::current_exception_diagnostic_information());
		return false;
	}

	return true;
}

bool LLImageJ2CKDU::getMetadata(LLImageJ2C &base)
{
	// *FIX: kdu calls our callback function if there's an error, and
	// then bombs. To regain control, we throw an exception, and
	// catch it here.
	try
	{
		setupCodeStream(base, false, MODE_FAST);
		return true;
	}
	catch (const KDUError& msg)
	{
		base.setLastError(msg.what());
		return false;
	}
	catch (kdu_exception kdu_value)
	{
		// KDU internally throws kdu_exception. It's possible that such an
		// exception might leak out into our code. Catch kdu_exception
		// specially because boost::current_exception_diagnostic_information()
		// could do nothing with it.
		base.setLastError(report_kdu_exception(kdu_value));
		return false;
	}
	catch (...)
	{
		base.setLastError("Unknown J2C error: " +
						  boost::current_exception_diagnostic_information());
		return false;
	}
}

/*****************************************************************************/
/* STATIC                        copy_block                                  */
/*****************************************************************************/

/*==========================================================================*|
// Only called by copy_tile(), which is itself commented out
static void copy_block(kdu_block *in, kdu_block *out)
{
	if (in->K_max_prime != out->K_max_prime)
    { 
		std::cout << "Cannot copy blocks belonging to subbands with different quantization parameters." << std::endl; 
		return;
	}
	if ((in->size.x != out->size.x) || (in->size.y != out->size.y))  
    { 
		std::cout << "Cannot copy code-blocks with different dimensions." << std::endl; 
		return;
	}
	out->missing_msbs = in->missing_msbs;
	if (out->max_passes < (in->num_passes+2))        // Gives us enough to round up
		out->set_max_passes(in->num_passes+2,false); // to the next whole bit-plane
	out->num_passes = in->num_passes;
	int num_bytes = 0;
	for (int z=0; z < in->num_passes; z++)
    {
		num_bytes += (out->pass_lengths[z] = in->pass_lengths[z]);
		out->pass_slopes[z] = in->pass_slopes[z];
    }
	
    // Just copy compressed code-bytes. Block transcoding not supported.
	if (out->max_bytes < num_bytes)
		out->set_max_bytes(num_bytes,false);
	memcpy(out->byte_buffer,in->byte_buffer,(size_t) num_bytes);
}
|*==========================================================================*/

/*****************************************************************************/
/* STATIC                        copy_tile                                   */
/*****************************************************************************/

/*==========================================================================*|
// Only called by findDiscardLevelsBoundaries(), which is itself commented out
static void
copy_tile(kdu_tile tile_in, kdu_tile tile_out, int tnum_in, int tnum_out,
		  kdu_params *siz_in, kdu_params *siz_out, int skip_components,
		  int &num_blocks)
{
	int num_components = tile_out.get_num_components();
	int new_tpart=0, next_tpart = 1;
	
	for (int c=0; c < num_components; c++)
    {
		kdu_tile_comp comp_in, comp_out;
		comp_in = tile_in.access_component(c);
		comp_out = tile_out.access_component(c);
		int num_resolutions = comp_out.get_num_resolutions();
		//std::cout << "    Copying tile : num_resolutions = " << num_resolutions << std::endl;
		for (int r=0; r < num_resolutions; r++)
        {
			kdu_resolution res_in;  res_in = comp_in.access_resolution(r);
			kdu_resolution res_out; res_out = comp_out.access_resolution(r);
			int b, min_band;
			int num_bands = res_in.get_valid_band_indices(min_band);
			std::cout << "        Copying tile : num_bands = " << num_bands << std::endl;
			for (b=min_band; num_bands > 0; num_bands--, b++)
            {
				kdu_subband band_in;  band_in = res_in.access_subband(b);
				kdu_subband band_out; band_out = res_out.access_subband(b);
				kdu_dims blocks_in;  band_in.get_valid_blocks(blocks_in);
				kdu_dims blocks_out; band_out.get_valid_blocks(blocks_out);
				if ((blocks_in.size.x != blocks_out.size.x) ||
					(blocks_in.size.y != blocks_out.size.y))
                { 
					std::cout << "Transcoding operation cannot proceed: Code-block partitions for the input and output code-streams do not agree." << std::endl;
					return;
				}
				kdu_coords idx;
				//std::cout << "            Copying tile : block indices, x = " << blocks_out.size.x << " and y = " << blocks_out.size.y << std::endl;
				for (idx.y=0; idx.y < blocks_out.size.y; idx.y++)
				{
					for (idx.x=0; idx.x < blocks_out.size.x; idx.x++)
					{
						kdu_block *in =
						band_in.open_block(idx+blocks_in.pos,&new_tpart);
						for (; next_tpart <= new_tpart; next_tpart++)
							siz_out->copy_from(siz_in,tnum_in,tnum_out,next_tpart,
											   skip_components);
						kdu_block *out = band_out.open_block(idx+blocks_out.pos);
						copy_block(in,out);
						band_in.close_block(in);
						band_out.close_block(out);
						num_blocks++;
					}
				}
            }
        }
    }
}
|*==========================================================================*/

// Find the block boundary for each discard level in the input image.
// We parse the input blocks and copy them in a temporary output stream.
// For the moment, we do nothing more that parsing the raw list of blocks and outputing result.
/*==========================================================================*|
// See comments in header file for why this is commented out.
void LLImageJ2CKDU::findDiscardLevelsBoundaries(LLImageJ2C &base)
{
	// We need the number of levels in that image before starting.
	getMetadata(base);
	
	for (int discard_level = 0; discard_level < mLevels; discard_level++)
	{
		//std::cout << "Parsing discard level = " << discard_level << std::endl;
		// Create the input codestream object.
		setupCodeStream(base, true, MODE_FAST);
		mCodeStreamp->apply_input_restrictions(0, 4, discard_level, 0, NULL);
		mCodeStreamp->set_max_bytes(KDU_LONG_MAX,true);
		siz_params *siz_in = mCodeStreamp->access_siz();
	
		// Create the output codestream object.
		siz_params siz;
		siz.copy_from(siz_in,-1,-1,-1,0,discard_level,false,false,false);
		siz.set(Scomponents,0,0,mCodeStreamp->get_num_components());
	
		U32 max_output_size = base.getWidth()*base.getHeight()*base.getComponents();
		max_output_size = (max_output_size < 1000 ? 1000 : max_output_size);
		U8 *output_buffer = new U8[max_output_size];
		U32 output_size = 0; // Address updated by LLKDUMemTarget to give the final compressed buffer size
		LLKDUMemTarget output(output_buffer, output_size, max_output_size);
		kdu_codestream codestream_out; 
		codestream_out.create(&siz,&output);
		//codestream_out.share_buffering(*mCodeStreamp);
		siz_params *siz_out = codestream_out.access_siz();
		siz_out->copy_from(siz_in,-1,-1,-1,0,discard_level,false,false,false);
		codestream_out.access_siz()->finalize_all(-1);
	
		// Set up rate control variables
		kdu_long max_bytes = KDU_LONG_MAX;
		kdu_params *cod = siz_out->access_cluster(COD_params);
		int total_layers;  cod->get(Clayers,0,0,total_layers);
		kdu_long *layer_bytes = new kdu_long[total_layers];
		int nel, non_empty_layers = 0;
	
		// Now ready to perform the transfer of compressed data between streams
		int flush_counter = INT_MAX;
		kdu_dims tile_indices_in;  
		mCodeStreamp->get_valid_tiles(tile_indices_in);
		kdu_dims tile_indices_out; 
		codestream_out.get_valid_tiles(tile_indices_out);
		assert((tile_indices_in.size.x == tile_indices_out.size.x) &&
			   (tile_indices_in.size.y == tile_indices_out.size.y));
		int num_blocks=0;
	
		kdu_coords idx;
		//std::cout << "Parsing tiles : x = " << tile_indices_out.size.x << " to y = " << tile_indices_out.size.y << std::endl;
		for (idx.y=0; idx.y < tile_indices_out.size.y; idx.y++)
		{
			for (idx.x=0; idx.x < tile_indices_out.size.x; idx.x++)
			{
				kdu_tile tile_in = mCodeStreamp->open_tile(idx+tile_indices_in.pos);
				int tnum_in = tile_in.get_tnum();
				int tnum_out = idx.x + idx.y*tile_indices_out.size.x;
				siz_out->copy_from(siz_in,tnum_in,tnum_out,0,0,discard_level,false,false,false);
				siz_out->finalize_all(tnum_out);
				// Note: do not open the output tile without first copying any tile-specific code-stream parameters
				kdu_tile tile_out = codestream_out.open_tile(idx+tile_indices_out.pos);
				assert(tnum_out == tile_out.get_tnum());
				copy_tile(tile_in,tile_out,tnum_in,tnum_out,siz_in,siz_out,0,num_blocks);
				tile_in.close();
				tile_out.close();
				flush_counter--;
				if ((flush_counter <= 0) && codestream_out.ready_for_flush())
				{
					flush_counter = INT_MAX;
					nel = codestream_out.trans_out(max_bytes,layer_bytes,total_layers);
					non_empty_layers = (nel > non_empty_layers)?nel:non_empty_layers;
				}
			}
		}
	
		// Generate the output code-stream
		if (codestream_out.ready_for_flush())
		{
			nel = codestream_out.trans_out(max_bytes,layer_bytes,total_layers);
			non_empty_layers = (nel > non_empty_layers)?nel:non_empty_layers;
		}
		if (non_empty_layers > total_layers)
			non_empty_layers = total_layers; // Can happen if a tile has more layers
	
		// Print out stats
		std::cout << "Code stream parsing for discard level = " << discard_level << std::endl;
		std::cout << "    Total compressed memory in  = " << mCodeStreamp->get_compressed_data_memory() << " bytes" << std::endl;
		std::cout << "    Total compressed memory out = " << codestream_out.get_compressed_data_memory() << " bytes" << std::endl;
		//std::cout << "    Output contains " << total_layers << " quality layers" << std::endl;		
		std::cout << "    Transferred " << num_blocks << " code-blocks from in to out" << std::endl;
		//std::cout << "    Read " << mCodeStreamp->get_num_tparts() << " tile-part(s) from a total of " << (int) tile_indices_in.area() << " tile(s)" << std::endl;
		std::cout << "    Total bytes read = " << mCodeStreamp->get_total_bytes() << std::endl;
		//std::cout << "    Wrote " << codestream_out.get_num_tparts() << " tile-part(s) in a total of " << (int) tile_indices_out.area() << " tile(s)" << std::endl;
		std::cout << "    Total bytes written = " << codestream_out.get_total_bytes() << std::endl;
		std::cout << "-------------" << std::endl;
	
		// Clean-up
		cleanupCodeStream();
		codestream_out.destroy();
		delete[] output_buffer;	
	}
	return;
}
|*==========================================================================*/

void set_default_colour_weights(kdu_params *siz)
{
	kdu_params *cod = siz->access_cluster(COD_params);
	assert(cod != NULL);

	bool can_use_ycc = true;
	bool rev0 = false;
	int depth0 = 0, sub_x0 = 1, sub_y0 = 1;
	for (int c = 0; c < 3; c++)
	{
		int depth = 0; siz->get(Sprecision,c,0,depth);
		int sub_y = 1; siz->get(Ssampling,c,0,sub_y);
		int sub_x = 1; siz->get(Ssampling,c,1,sub_x);
		kdu_params *coc = cod->access_relation(-1,c);
		bool rev = false; coc->get(Creversible,0,0,rev);
		if (c == 0)
		{
			rev0 = rev; depth0 = depth; sub_x0 = sub_x; sub_y0 = sub_y;
		}
		else if ((rev != rev0) || (depth != depth0) || 
				 (sub_x != sub_x0) || (sub_y != sub_y0))
		{
			can_use_ycc = false;
		}
	}
	if (!can_use_ycc)
	{
		return;
	}

	bool use_ycc;
	if (!cod->get(Cycc,0,0,use_ycc))
	{
		cod->set(Cycc,0,0,use_ycc=true);
	}
	if (!use_ycc)
	{
		return;
	}
	float weight;
	if (cod->get(Clev_weights,0,0,weight) || cod->get(Cband_weights,0,0,weight))
	{
		// Weights already specified explicitly -> nothing to do
		return; 
	}

	// These example weights are adapted from numbers generated by Marcus Nadenau
	// at EPFL, for a viewing distance of 15 cm and a display resolution of
	// 300 DPI.

	cod->parse_string("Cband_weights:C0="
		"{0.0901},{0.2758},{0.2758},"
		"{0.7018},{0.8378},{0.8378},{1}");
	cod->parse_string("Cband_weights:C1="
		"{0.0263},{0.0863},{0.0863},"
		"{0.1362},{0.2564},{0.2564},"
		"{0.3346},{0.4691},{0.4691},"
		"{0.5444},{0.6523},{0.6523},"
		"{0.7078},{0.7797},{0.7797},{1}");
	cod->parse_string("Cband_weights:C2="
		"{0.0773},{0.1835},{0.1835},"
		"{0.2598},{0.4130},{0.4130},"
		"{0.5040},{0.6464},{0.6464},"
		"{0.7220},{0.8254},{0.8254},"
		"{0.8769},{0.9424},{0.9424},{1}");
}

/******************************************************************************/
/*                              transfer_bytes                                */
/******************************************************************************/

void transfer_bytes(kdu_byte *dest, kdu_line_buf &src, int gap, int precision)
/* Transfers source samples from the supplied line buffer into the output
byte buffer, spacing successive output samples apart by `gap' bytes
(to allow for interleaving of colour components).  The function performs
all necessary level shifting, type conversion, rounding and truncation. */
{
	int width = src.get_width();
	if (src.get_buf32() != NULL)
	{ // Decompressed samples have a 32-bit representation (integer or float)
		assert(precision >= 8); // Else would have used 16 bit representation
		kdu_sample32 *sp = src.get_buf32();
		if (!src.is_absolute())
		{ // Transferring normalized floating point data.
			float scale16 = (float)(1<<16);
			kdu_int32 val;

			for (; width > 0; width--, sp++, dest+=gap)
			{
				val = (kdu_int32)(sp->fval*scale16);
				val = (val+128)>>8; // May be faster than true rounding
				val += 128;
				if (val & ((0xffffffffU)<<8))
				{
					val = (val < 0 ? 0 : 255);
				}
				*dest = (kdu_byte) val;
			}
		}
		else
		{ // Transferring 32-bit absolute integers.
			kdu_int32 val;
			kdu_int32 downshift = precision-8;
			kdu_int32 offset = (1<<downshift)>>1;

			for (; width > 0; width--, sp++, dest+=gap)
			{
				val = sp->ival;
				val = (val+offset)>>downshift;
				val += 128;
				if (val & ((0xffffffffU)<<8))
				{
					val = (val < 0 ? 0 : 255);
				}
				*dest = (kdu_byte) val;
			}
		}
	}
	else
	{ // Source data is 16 bits.
		kdu_sample16 *sp = src.get_buf16();
		if (!src.is_absolute())
		{ // Transferring 16-bit fixed point quantities
			kdu_int16 val;

			if (precision >= 8)
			{ // Can essentially ignore the bit-depth.
				for (; width > 0; width--, sp++, dest+=gap)
				{
					val = sp->ival;
					val += (1<<(KDU_FIX_POINT-8))>>1;
					val >>= (KDU_FIX_POINT-8);
					val += 128;
					if (val & ((0xffffffffU)<<8))
					{
						val = (val < 0 ? 0 : 255);
					}
					*dest = (kdu_byte) val;
				}
			}
			else
			{ // Need to force zeros into one or more least significant bits.
				kdu_int16 downshift = KDU_FIX_POINT-precision;
				kdu_int16 upshift = 8-precision;
				kdu_int16 offset = 1<<(downshift-1);

				for (; width > 0; width--, sp++, dest+=gap)
				{
					val = sp->ival;
					val = (val+offset)>>downshift;
					val <<= upshift;
					val += 128;
					if (val & ((0xffffffffU)<<8))
					{
						val = (val < 0 ? 0 : 256 - (1<<upshift));
					}
					*dest = (kdu_byte) val;
				}
			}
		}
		else
		{ // Transferring 16-bit absolute integers.
			kdu_int16 val;

			if (precision >= 8)
			{
				kdu_int16 downshift = precision-8;
				kdu_int16 offset = (1<<downshift)>>1;

				for (; width > 0; width--, sp++, dest+=gap)
				{
					val = sp->ival;
					val = (val+offset)>>downshift;
					val += 128;
					if (val & ((0xffffffffU)<<8))
					{
						val = (val < 0 ? 0 : 255);
					}
					*dest = (kdu_byte) val;
				}
			}
			else
			{
				kdu_int16 upshift = 8-precision;

				for (; width > 0; width--, sp++, dest+=gap)
				{
					val = sp->ival;
					val <<= upshift;
					val += 128;
					if (val & ((0xffffffffU)<<8))
					{
						val = (val < 0 ? 0 : 256 - (1<<upshift));
					}
					*dest = (kdu_byte) val;
				}
			}
		}
	}
}

LLKDUDecodeState::LLKDUDecodeState(kdu_tile tile, kdu_byte *buf, S32 row_gap,
								   kdu_codestream* codestreamp)
{
	S32 c;

	mTile = tile;
	mBuf = buf;
	mRowGap = row_gap;

	mNumComponents = tile.get_num_components();

	llassert(mNumComponents <= 4);
	mUseYCC = tile.get_ycc();

	for (c = 0; c < 4; ++c)
	{
		mReversible[c] = false;
		mBitDepths[c] = 0;
	}

	// Open tile-components and create processing engines and resources
	for (c = 0; c < mNumComponents; c++)
	{
		mComps[c] = mTile.access_component(c);
		mReversible[c] = mComps[c].get_reversible();
		mBitDepths[c] = mComps[c].get_bit_depth();
		kdu_resolution res = mComps[c].access_resolution(); // Get top resolution
		kdu_dims comp_dims; res.get_dims(comp_dims);
		if (c == 0)
		{
			mDims = comp_dims;
		}
		else
		{
			llassert(mDims == comp_dims); // Safety check; the caller has ensured this
		}
		bool use_shorts = (mComps[c].get_bit_depth(true) <= 16);
		mLines[c].pre_create(&mAllocator,mDims.size.x,mReversible[c],use_shorts,0,0);
		if (res.which() == 0) // No DWT levels used
		{
			mEngines[c] = kdu_decoder(res.access_subband(LL_BAND),&mAllocator,use_shorts);
		}
		else
		{
			mEngines[c] = kdu_synthesis(res,&mAllocator,use_shorts);
		}
	}
	mAllocator.finalize(*codestreamp); // Actually creates buffering resources
	for (c = 0; c < mNumComponents; c++)
	{
		mLines[c].create(); // Grabs resources from the allocator.
	}
}

LLKDUDecodeState::~LLKDUDecodeState()
{
	// Cleanup
	for (S32 c = 0; c < mNumComponents; c++)
	{
		mEngines[c].destroy(); // engines are interfaces; no default destructors
	}
	mTile.close();
}

bool LLKDUDecodeState::processTileDecode(F32 decode_time, bool limit_time)
/* Decompresses a tile, writing the data into the supplied byte buffer.
The buffer contains interleaved image components, if there are any.
Although you may think of the buffer as belonging entirely to this tile,
the `buf' pointer may actually point into a larger buffer representing
multiple tiles.  For this reason, `row_gap' is needed to identify the
separation between consecutive rows in the real buffer. */
{
	S32 c;
	// Now walk through the lines of the buffer, recovering them from the
	// relevant tile-component processing engines.

	LLTimer decode_timer;
	while (mDims.size.y--)
	{
		for (c = 0; c < mNumComponents; c++)
		{
			mEngines[c].pull(mLines[c]);
		}
		if ((mNumComponents >= 3) && mUseYCC)
		{
			kdu_convert_ycc_to_rgb(mLines[0],mLines[1],mLines[2]);
		}
		for (c = 0; c < mNumComponents; c++)
		{
			transfer_bytes(mBuf+c,mLines[c],mNumComponents,mBitDepths[c]);
		}
		mBuf += mRowGap;
		if (mDims.size.y % 10)
		{
			if (limit_time && decode_timer.getElapsedTimeF32() > decode_time)
			{
				return false;
			}
		}
	}
	return true;
}

// kdc_flow_control 

kdc_flow_control::kdc_flow_control (kdu_supp::kdu_image_in_base *img_in, kdu_codestream codestream)
{
	int n;
	
	this->codestream = codestream;
	codestream.get_valid_tiles(valid_tile_indices);
	tile_idx = valid_tile_indices.pos;
	tile = codestream.open_tile(tile_idx,NULL);
	
	// Set up the individual components
	num_components = codestream.get_num_components(true);
	components = new kdc_component_flow_control[num_components];
	count_delta = 0;
	kdc_component_flow_control *comp = components;
	for (n = 0; n < num_components; n++, comp++)
	{
		comp->line = NULL;
		comp->reader = img_in;
		kdu_coords subsampling;  
		codestream.get_subsampling(n,subsampling,true);
		kdu_dims dims;  
		codestream.get_tile_dims(tile_idx,n,dims,true);
		comp->vert_subsampling = subsampling.y;
		if ((n == 0) || (comp->vert_subsampling < count_delta))
		{
			count_delta = comp->vert_subsampling;
		}
		comp->ratio_counter = 0;
		comp->remaining_lines = comp->initial_lines = dims.size.y;
	}
	assert(num_components >= 0);
	
	tile.set_components_of_interest(num_components);
	max_buffer_memory = engine.create(codestream,tile,false,NULL,false,1,NULL,NULL,false);
}

kdc_flow_control::~kdc_flow_control()
{
	if (components != NULL)
	{
		delete[] components;
	}
	if (engine.exists())
	{
		engine.destroy();
	}
}

bool kdc_flow_control::advance_components()
{
	bool found_line = false;
	while (!found_line)
	{
		bool all_done = true;
		kdc_component_flow_control *comp = components;
		for (int n = 0; n < num_components; n++, comp++)
		{
			assert(comp->ratio_counter >= 0);
			if (comp->remaining_lines > 0)
			{
				all_done = false;
				comp->ratio_counter -= count_delta;
				if (comp->ratio_counter < 0)
				{
					found_line = true;
					comp->line = engine.exchange_line(n,NULL,NULL);
					assert(comp->line != NULL);
					if (comp->line->get_width())
					{
						comp->reader->get(n,*(comp->line),0);
					}
				}
			}
		}
		if (all_done)
		{
			return false;
		}
	}
	return true;
}

void kdc_flow_control::process_components()
{
	kdc_component_flow_control *comp = components;
	for (int n = 0; n < num_components; n++, comp++)
	{
		if (comp->ratio_counter < 0)
		{
			comp->ratio_counter += comp->vert_subsampling;
			assert(comp->ratio_counter >= 0);
			assert(comp->remaining_lines > 0);
			comp->remaining_lines--;
			assert(comp->line != NULL);
			engine.exchange_line(n,comp->line,NULL);
			comp->line = NULL;
		}
	}
}<|MERGE_RESOLUTION|>--- conflicted
+++ resolved
@@ -570,11 +570,7 @@
 					kdu_coords offset = tile_dims.pos - dims.pos;
 					int row_gap = channels*dims.size.x; // inter-row separation
 					kdu_byte *buf = buffer + offset.y*row_gap + offset.x*channels;
-<<<<<<< HEAD
 					mDecodeState.reset(new LLKDUDecodeState(tile, buf, row_gap));
-=======
-					mDecodeState = new LLKDUDecodeState(tile, buf, row_gap, mCodeStreamp);
->>>>>>> 6d103273
 				}
 				// Do the actual processing
 				F32 remaining_time = decode_time - decode_timer.getElapsedTimeF32();
