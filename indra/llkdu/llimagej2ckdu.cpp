/** 
 * @file llimagej2ckdu.cpp
 * @brief This is an implementation of JPEG2000 encode/decode using Kakadu
 *
 * $LicenseInfo:firstyear=2010&license=viewerlgpl$
 * Second Life Viewer Source Code
 * Copyright (C) 2010, Linden Research, Inc.
 * 
 * This library is free software; you can redistribute it and/or
 * modify it under the terms of the GNU Lesser General Public
 * License as published by the Free Software Foundation;
 * version 2.1 of the License only.
 * 
 * This library is distributed in the hope that it will be useful,
 * but WITHOUT ANY WARRANTY; without even the implied warranty of
 * MERCHANTABILITY or FITNESS FOR A PARTICULAR PURPOSE.  See the GNU
 * Lesser General Public License for more details.
 * 
 * You should have received a copy of the GNU Lesser General Public
 * License along with this library; if not, write to the Free Software
 * Foundation, Inc., 51 Franklin Street, Fifth Floor, Boston, MA  02110-1301  USA
 * 
 * Linden Research, Inc., 945 Battery Street, San Francisco, CA  94111  USA
 * $/LicenseInfo$
 */

#include "linden_common.h"
#include "llimagej2ckdu.h"

#include "lltimer.h"
#include "llpointer.h"
#include "llmath.h"
#include "llkdumem.h"
#include "stringize.h"

#include "kdu_block_coding.h"

<<<<<<< HEAD
#include "llexception.h"
#include <boost/exception/diagnostic_information.hpp>
#include <sstream>
#include <iomanip>

namespace {
// Failure to load an image shouldn't crash the whole viewer.
struct KDUError: public LLContinueError
{
    KDUError(const std::string& msg): LLContinueError(msg) {}
};

// KDU defines int error codes as hex values, so we should log them in hex
// so we can grep KDU headers for the hex. However those hex values
// generally "happen" to encode big-endian multibyte character sequences,
// e.g. KDU_ERROR_EXCEPTION is 0x6b647545: 'kduE'
// But beware because KDU_NULL_EXCEPTION is simply 0 -- which doesn't
// preclude somebody from throwing it.
std::string report_kdu_exception(kdu_exception mb)
{
    std::ostringstream out;
    // always report mb in hex
    out << "kdu_exception " << std::hex << mb;

    // Also display as many chars as are encoded in the kdu_exception
    // value. Make a char array; reserve 1 extra byte for nul terminator.
    char bytes[sizeof(kdu_exception) + 1];
    // Back up through 'bytes'
    char *bptr = bytes + sizeof(bytes);
    *(--bptr) = '\0';
    while (mb)
    {
        // store low-order byte of mb in next-left char
        *(--bptr) = char(mb & 0xFF);
        // then shift mb right by one byte
        mb >>= 8;
    }
    // did that produce any characters?
    if (*bptr)
    {
        out << " (" << bptr << ')';
    }

    return out.str();
}
} // anonymous namespace
=======
#include <stdexcept>
#include <iostream>

namespace {
// exception used to keep KDU from terminating entire program -- see comments
// in LLKDUMessageError::flush()
struct KDUError: public std::runtime_error
{
	KDUError(const std::string& msg): std::runtime_error(msg) {}
};
} // anonymous namespace

// stream kdu_dims to std::ostream
// Turns out this must NOT be in the anonymous namespace!
inline
std::ostream& operator<<(std::ostream& out, const kdu_dims& dims)
{
	return out << "(" << dims.pos.x << "," << dims.pos.y << "),"
				  "[" << dims.size.x << "x" << dims.size.y << "]";
}
>>>>>>> 1773f44b

class kdc_flow_control {
	
public:
	kdc_flow_control(kdu_image_in_base *img_in, kdu_codestream codestream);
	~kdc_flow_control();
	bool advance_components();
	void process_components();
	
private:
	
	struct kdc_component_flow_control {
	public:
		kdu_image_in_base *reader;
		int vert_subsampling;
		int ratio_counter;  /*  Initialized to 0, decremented by `count_delta';
                                when < 0, a new line must be processed, after
                                which it is incremented by `vert_subsampling'.  */
		int initial_lines;
		int remaining_lines;
		kdu_line_buf *line;
	};
	
	kdu_codestream codestream;
	kdu_dims valid_tile_indices;
	kdu_coords tile_idx;
	kdu_tile tile;
	int num_components;
	kdc_component_flow_control *components;
	int count_delta; // Holds the minimum of the `vert_subsampling' fields
	kdu_multi_analysis engine;
	kdu_long max_buffer_memory;
};

//
// Kakadu specific implementation
//
void set_default_colour_weights(kdu_params *siz);

// Factory function: see declaration in llimagej2c.cpp
LLImageJ2CImpl* fallbackCreateLLImageJ2CImpl()
{
	return new LLImageJ2CKDU();
}

std::string LLImageJ2CKDU::getEngineInfo() const
{
	return llformat("KDU %s", KDU_CORE_VERSION);
}

class LLKDUDecodeState
{
public:
	LLKDUDecodeState(kdu_tile tile, kdu_byte *buf, S32 row_gap);
	~LLKDUDecodeState();
	bool processTileDecode(F32 decode_time, bool limit_time = true);

private:
	S32 mNumComponents;
	bool mUseYCC;
	kdu_dims mDims;
	kdu_sample_allocator mAllocator;
	kdu_tile_comp mComps[4];
	kdu_line_buf mLines[4];
	kdu_pull_ifc mEngines[4];
	bool mReversible[4]; // Some components may be reversible and others not
	int mBitDepths[4];   // Original bit-depth may be quite different from 8
	
	kdu_tile mTile;
	kdu_byte *mBuf;
	S32 mRowGap;
};

// Stuff for new kdu error handling
class LLKDUMessage: public kdu_message
{
public:
	LLKDUMessage(const std::string& type):
		mType(type)
	{}

	virtual void put_text(const char *s)
	{
		LL_INFOS() << "KDU " << mType << ": " << s << LL_ENDL;
	}

	virtual void put_text(const kdu_uint16 *s)
	{
		// The previous implementation simply streamed 's' to the log. So
		// either this put_text() override was never called -- or it produced
		// some baffling log messages -- because I assert that streaming a
		// const kdu_uint16* to a std::ostream will display only the hex value
		// of the pointer.
		LL_INFOS() << "KDU " << mType << ": "
				   << utf16str_to_utf8str(llutf16string(s)) << LL_ENDL;
	}

private:
	std::string mType;
};

struct LLKDUMessageWarning : public LLKDUMessage
{
	LLKDUMessageWarning():
		LLKDUMessage("Warning")
	{
		kdu_customize_warnings(this);
	}
};
// Instantiating LLKDUMessageWarning calls kdu_customize_warnings() with the
// new instance. Make it static so this only happens once.
static LLKDUMessageWarning sWarningHandler;

struct LLKDUMessageError : public LLKDUMessage
{
	LLKDUMessageError():
		LLKDUMessage("Error")
	{
		kdu_customize_errors(this);
	}

	virtual void flush(bool end_of_message = false)
	{
		// According to the documentation nat found:
		// http://pirlwww.lpl.arizona.edu/resources/guide/software/Kakadu/html_pages/globals__kdu$mize_errors.html
		// "If a kdu_error object is destroyed, handler→flush will be called with
		// an end_of_message argument equal to true and the process will
		// subsequently be terminated through exit. The termination may be
		// avoided, however, by throwing an exception from within the message
		// terminating handler→flush call."
		// So throwing an exception here isn't arbitrary: we MUST throw an
		// exception if we want to recover from a KDU error.
		// Because this confused me: the above quote specifically refers to
		// the kdu_error class, which is constructed internally within KDU at
		// the point where a fatal error is discovered and reported. It is NOT
		// talking about the kdu_message subclass passed to
		// kdu_customize_errors(). Destroying this static object at program
		// shutdown will NOT engage the behavior described above.
		if (end_of_message) 
		{
<<<<<<< HEAD
			LLTHROW(KDUError("LLKDUMessageError::flush()"));
=======
	 		throw KDUError("LLKDUMessageError::flush()");
>>>>>>> 1773f44b
		}
	}
};
// Instantiating LLKDUMessageError calls kdu_customize_errors() with the new
// instance. Make it static so this only happens once.
static LLKDUMessageError sErrorHandler;

LLImageJ2CKDU::LLImageJ2CKDU() : LLImageJ2CImpl(),
	mInputp(),
	mCodeStreamp(),
	mTPosp(),
	mTileIndicesp(),
	mRawImagep(NULL),
	mDecodeState(),
	mBlocksSize(-1),
	mPrecinctsSize(-1),
	mLevels(0)
{
}

LLImageJ2CKDU::~LLImageJ2CKDU()
{
	cleanupCodeStream(); // in case destroyed before decode completed
}

// Stuff for new simple decode
void transfer_bytes(kdu_byte *dest, kdu_line_buf &src, int gap, int precision);

// This is called by the real (private) initDecode() (keep_codestream true)
// and getMetadata() methods (keep_codestream false). As far as nat can tell,
// mode is always MODE_FAST. It was called by findDiscardLevelsBoundaries()
// as well, when that still existed, with keep_codestream true and MODE_FAST.
void LLImageJ2CKDU::setupCodeStream(LLImageJ2C &base, bool keep_codestream, ECodeStreamMode mode)
{
	S32 data_size = base.getDataSize();
	S32 max_bytes = (base.getMaxBytes() ? base.getMaxBytes() : data_size);

	//
	//  Initialization
	//
	mCodeStreamp.reset();

	// It's not clear to nat under what circumstances we would reuse a
	// pre-existing LLKDUMemSource instance. As of 2016-08-05, it consists of
	// two U32s and a pointer, so it's not as if it would be a huge overhead
	// to allocate a new one every time.
	// Also -- why is base.getData() tested specifically here? If that returns
	// NULL, shouldn't we bail out of the whole method?
	if (!mInputp && base.getData())
	{
		// The compressed data has been loaded
		// Setup the source for the codestream
		mInputp.reset(new LLKDUMemSource(base.getData(), data_size));
	}

	if (mInputp)
	{
		// This is LLKDUMemSource::reset(), not boost::scoped_ptr::reset().
		mInputp->reset();
	}

	mCodeStreamp->create(mInputp.get());

	// Set the maximum number of bytes to use from the codestream
	// *TODO: This seems to be wrong. The base class should have no idea of
	// how j2c compression works so no good way of computing what's the byte
	// range to be used.
	mCodeStreamp->set_max_bytes(max_bytes,true);

	//	If you want to flip or rotate the image for some reason, change
	// the resolution, or identify a restricted region of interest, this is
	// the place to do it.  You may use "kdu_codestream::change_appearance"
	// and "kdu_codestream::apply_input_restrictions" for this purpose.
	//	If you wish to truncate the code-stream prior to decompression, you
	// may use "kdu_codestream::set_max_bytes".
	//	If you wish to retain all compressed data so that the material
	// can be decompressed multiple times, possibly with different appearance
	// parameters, you should call "kdu_codestream::set_persistent" here.
	//	There are a variety of other features which must be enabled at
	// this point if you want to take advantage of them.  See the
	// descriptions appearing with the "kdu_codestream" interface functions
	// in "kdu_compressed.h" for an itemized account of these capabilities.

	switch (mode)
	{
	case MODE_FAST:
		mCodeStreamp->set_fast();
		break;
	case MODE_RESILIENT:
		mCodeStreamp->set_resilient();
		break;
	case MODE_FUSSY:
		mCodeStreamp->set_fussy();
		break;
	default:
		llassert(0);
		mCodeStreamp->set_fast();
	}

	kdu_dims dims;
	mCodeStreamp->get_dims(0,dims);

	S32 components = mCodeStreamp->get_num_components();

	// Check that components have consistent dimensions (for PPM file)
	for (int idx = 1; idx < components; ++idx)
	{
		kdu_dims other_dims;
		mCodeStreamp->get_dims(idx, other_dims);
		if (other_dims != dims)
		{
			// This method is only called from methods that catch KDUError.
			// We want to fail the image load, not crash the viewer.
			throw KDUError(STRINGIZE("Component " << idx << " dimensions "
									 << other_dims
									 << " do not match component 0 dimensions "
									 << dims << "!"));
		}
	}

	// Get the number of resolution levels in that image
	mLevels = mCodeStreamp->get_min_dwt_levels();
	
	// Set the base dimensions
	base.setSize(dims.size.x, dims.size.y, components);
	base.setLevels(mLevels);
	
	if (!keep_codestream)
	{
		mCodeStreamp.reset();
		mInputp.reset();
	}
}

void LLImageJ2CKDU::cleanupCodeStream()
{
	mInputp.reset();
	mDecodeState.reset();
	mCodeStreamp.reset();
	mTPosp.reset();
	mTileIndicesp.reset();
}

// This is the protected virtual method called by LLImageJ2C::initDecode().
// However, as far as nat can tell, LLImageJ2C::initDecode() is called only by
// llimage_libtest.cpp's load_image() function. No detectable production use.
bool LLImageJ2CKDU::initDecode(LLImageJ2C &base, LLImageRaw &raw_image, int discard_level, int* region)
{
	return initDecode(base,raw_image,0.0f,MODE_FAST,0,4,discard_level,region);
}

bool LLImageJ2CKDU::initEncode(LLImageJ2C &base, LLImageRaw &raw_image, int blocks_size, int precincts_size, int levels)
{
	mPrecinctsSize = precincts_size;
	if (mPrecinctsSize != -1)
	{
		mPrecinctsSize = get_lower_power_two(mPrecinctsSize,MAX_PRECINCT_SIZE);
		mPrecinctsSize = llmax(mPrecinctsSize,MIN_PRECINCT_SIZE);
	}
	mBlocksSize = blocks_size;
	if (mBlocksSize != -1)
	{
		mBlocksSize = get_lower_power_two(mBlocksSize,MAX_BLOCK_SIZE);
		mBlocksSize = llmax(mBlocksSize,MIN_BLOCK_SIZE);
		if (mPrecinctsSize != -1)
		{
			mBlocksSize = llmin(mBlocksSize,mPrecinctsSize);	// blocks *must* be smaller than precincts
		}
	}
	mLevels = levels;
	if (mLevels != 0)
	{
		mLevels = llclamp(mLevels,MIN_DECOMPOSITION_LEVELS,MAX_DECOMPOSITION_LEVELS);
		base.setLevels(mLevels);
	}
	return true;
}

// This is the real (private) initDecode() called both by the protected
// initDecode() method and by decodeImpl(). As far as nat can tell, only the
// decodeImpl() usage matters for production.
bool LLImageJ2CKDU::initDecode(LLImageJ2C &base, LLImageRaw &raw_image, F32 decode_time, ECodeStreamMode mode, S32 first_channel, S32 max_channel_count, int discard_level, int* region)
{
	base.resetLastError();

	// *FIX: kdu calls our callback function if there's an error, and then bombs.
	// To regain control, we throw an exception, and catch it here.
	try
	{
		// Merov : Test!! DO NOT COMMIT!!
		//findDiscardLevelsBoundaries(base);

		base.updateRawDiscardLevel();
		setupCodeStream(base, true, mode);

		mRawImagep = &raw_image;
		mCodeStreamp->change_appearance(false, true, false);

		// Apply loading discard level and cropping if required
		kdu_dims* region_kdu = NULL;
		if (region != NULL)
		{
			region_kdu = new kdu_dims;
			region_kdu->pos.x  = region[0];
			region_kdu->pos.y  = region[1];
			region_kdu->size.x = region[2] - region[0];
			region_kdu->size.y = region[3] - region[1];
		}
		int discard = (discard_level != -1 ? discard_level : base.getRawDiscardLevel());
		//LL_INFOS() << "Merov debug : initDecode, discard used = " << discard << ", asked = " << discard_level << LL_ENDL;
		// Apply loading restrictions
		mCodeStreamp->apply_input_restrictions( first_channel, max_channel_count, discard, 0, region_kdu);
		
		// Clean-up
		if (region_kdu)
		{
			delete region_kdu;
			region_kdu = NULL;
		}

		// Resize raw_image according to the image to be decoded
		kdu_dims dims; mCodeStreamp->get_dims(0,dims);
		S32 channels = base.getComponents() - first_channel;
		channels = llmin(channels,max_channel_count);
		raw_image.resize(dims.size.x, dims.size.y, channels);

		if (!mTileIndicesp)
		{
			mTileIndicesp.reset(new kdu_dims);
		}
		mCodeStreamp->get_valid_tiles(*mTileIndicesp);
		if (!mTPosp)
		{
			mTPosp.reset(new kdu_coords);
			mTPosp->y = 0;
			mTPosp->x = 0;
		}
	}
	catch (const KDUError& msg)
<<<<<<< HEAD
	{
		base.setLastError(msg.what());
		return false;
	}
	catch (kdu_exception kdu_value)
	{
		// KDU internally throws kdu_exception. It's possible that such an
		// exception might leak out into our code. Catch kdu_exception
		// specially because boost::current_exception_diagnostic_information()
		// could do nothing with it.
		base.setLastError(report_kdu_exception(kdu_value));
=======
	{
		base.setLastError(msg.what());
>>>>>>> 1773f44b
		return false;
	}
	catch (...)
	{
		base.setLastError("Unknown J2C error: " +
						  boost::current_exception_diagnostic_information());
		return false;
	}

	return true;
}


// Returns true to mean done, whether successful or not.
bool LLImageJ2CKDU::decodeImpl(LLImageJ2C &base, LLImageRaw &raw_image, F32 decode_time, S32 first_channel, S32 max_channel_count)
{
	ECodeStreamMode mode = MODE_FAST;

	LLTimer decode_timer;

	if (!mCodeStreamp->exists())
	{
		if (!initDecode(base, raw_image, decode_time, mode, first_channel, max_channel_count))
		{
			// Initializing the J2C decode failed, bail out.
			cleanupCodeStream();
			return true; // done
		}
	}

	// These can probably be grabbed from what's saved in the class.
	kdu_dims dims;
	mCodeStreamp->get_dims(0,dims);

	// Now we are ready to walk through the tiles processing them one-by-one.
	kdu_byte *buffer = raw_image.getData();
	if (!buffer)
	{
		base.setLastError("Memory error");
		base.decodeFailed();
		cleanupCodeStream();
		return true; // done
	}

	while (mTPosp->y < mTileIndicesp->size.y)
	{
		while (mTPosp->x < mTileIndicesp->size.x)
		{
			try
			{
				if (!mDecodeState)
				{
					kdu_tile tile = mCodeStreamp->open_tile(*(mTPosp)+mTileIndicesp->pos);

					// Find the region of the buffer occupied by this
					// tile.  Note that we have no control over
					// sub-sampling factors which might have been used
					// during compression and so it can happen that tiles
					// (at the image component level) actually have
					// different dimensions.  For this reason, we cannot
					// figure out the buffer region occupied by a tile
					// directly from the tile indices.  Instead, we query
					// the highest resolution of the first tile-component
					// concerning its location and size on the canvas --
					// the `dims' object already holds the location and
					// size of the entire image component on the same
					// canvas coordinate system.  Comparing the two tells
					// us where the current tile is in the buffer.
					S32 channels = base.getComponents() - first_channel;
					if (channels > max_channel_count)
					{
						channels = max_channel_count;
					}
					kdu_resolution res = tile.access_component(0).access_resolution();
					kdu_dims tile_dims; res.get_dims(tile_dims);
					kdu_coords offset = tile_dims.pos - dims.pos;
					int row_gap = channels*dims.size.x; // inter-row separation
					kdu_byte *buf = buffer + offset.y*row_gap + offset.x*channels;
					mDecodeState.reset(new LLKDUDecodeState(tile, buf, row_gap));
				}
				// Do the actual processing
				F32 remaining_time = decode_time - decode_timer.getElapsedTimeF32();
				// This is where we do the actual decode.  If we run out of time, return false.
				if (mDecodeState->processTileDecode(remaining_time, (decode_time > 0.0f)))
				{
					mDecodeState.reset();
				}
				else
				{
					// Not finished decoding yet.
					//					setLastError("Ran out of time while decoding");
					return false;
				}
			}
			catch (const KDUError& msg)
<<<<<<< HEAD
			{
				base.setLastError(msg.what());
				base.decodeFailed();
				cleanupCodeStream();
				return true; // done
			}
			catch (kdu_exception kdu_value)
			{
				// KDU internally throws kdu_exception. It's possible that such an
				// exception might leak out into our code. Catch kdu_exception
				// specially because boost::current_exception_diagnostic_information()
				// could do nothing with it.
				base.setLastError(report_kdu_exception(kdu_value));
=======
			{
				base.setLastError(msg.what());
>>>>>>> 1773f44b
				base.decodeFailed();
				cleanupCodeStream();
				return true; // done
			}
			catch (...)
			{
				base.setLastError("Unknown J2C error: " +
								  boost::current_exception_diagnostic_information());
				base.decodeFailed();
				cleanupCodeStream();
				return true; // done
			}


			mTPosp->x++;
		}
		mTPosp->y++;
		mTPosp->x = 0;
	}

	cleanupCodeStream();

	return true;
}


bool LLImageJ2CKDU::encodeImpl(LLImageJ2C &base, const LLImageRaw &raw_image, const char* comment_text, F32 encode_time, bool reversible)
{
	// Declare and set simple arguments
	bool transpose = false;
	bool vflip = true;
	bool hflip = false;

	try
	{
		// Set up input image files
		siz_params siz;
		
		// Should set rate someplace here
		LLKDUMemIn mem_in(raw_image.getData(),
			raw_image.getDataSize(),
			raw_image.getWidth(),
			raw_image.getHeight(),
			raw_image.getComponents(),
			&siz);

		base.setSize(raw_image.getWidth(), raw_image.getHeight(), raw_image.getComponents());

		int num_components = raw_image.getComponents();

		siz.set(Scomponents,0,0,num_components);
		siz.set(Sdims,0,0,base.getHeight());  // Height of first image component
		siz.set(Sdims,0,1,base.getWidth());   // Width of first image component
		siz.set(Sprecision,0,0,8);  // Image samples have original bit-depth of 8
		siz.set(Ssigned,0,0,false); // Image samples are originally unsigned

		kdu_params *siz_ref = &siz; 
		siz_ref->finalize();
		siz_params transformed_siz; // Use this one to construct code-stream
		transformed_siz.copy_from(&siz,-1,-1,-1,0,transpose,false,false);

		// Construct the `kdu_codestream' object and parse all remaining arguments
		U32 max_output_size = base.getWidth()*base.getHeight()*base.getComponents();
		max_output_size = (max_output_size < 1000 ? 1000 : max_output_size);
		U8 *output_buffer = new U8[max_output_size];
		U32 output_size = 0; // Address updated by LLKDUMemTarget to give the final compressed buffer size
		LLKDUMemTarget output(output_buffer, output_size, max_output_size);

		kdu_codestream codestream;
		codestream.create(&transformed_siz,&output);

		if (comment_text)
		{
			// Set the comments for the codestream
			kdu_codestream_comment comment = codestream.add_comment();
			comment.put_text(comment_text);
		}

		if (num_components >= 3)
		{
			// Note that we always use YCC and not YUV
			// *TODO: Verify this doesn't screws up reversible textures (like sculpties) as YCC is not reversible but YUV is...
			set_default_colour_weights(codestream.access_siz());
		}

		// Set codestream options
		int nb_layers = 0;
		kdu_long layer_bytes[MAX_NB_LAYERS];
		U32 max_bytes = (U32)(base.getWidth() * base.getHeight() * base.getComponents());

		// Rate is the argument passed into the LLImageJ2C which specifies the target compression rate. The default is 8:1.
		// *TODO: mRate is actually always 8:1 in the viewer. Test different values.
		llassert (base.mRate > 0.f);
		max_bytes = (U32)((F32)(max_bytes) * base.mRate);
		
		// This code is where we specify the target number of bytes for each quality layer.
		// We're using a logarithmic spacing rule that fits with our way of fetching texture data.
		// Note: For more info on this layers business, read kdu_codestream::flush() doc in kdu_compressed.h
		layer_bytes[nb_layers++] = FIRST_PACKET_SIZE;
		U32 i = MIN_LAYER_SIZE;
		while ((i < max_bytes) && (nb_layers < (MAX_NB_LAYERS-1)))
		{
			layer_bytes[nb_layers++] = i;
			i *= 4;
		}
		// Note: for small images, we can have (max_bytes < FIRST_PACKET_SIZE), hence the test
		if (layer_bytes[nb_layers-1] < max_bytes)
		{
			// Set the last quality layer so to fit the preset compression ratio
			layer_bytes[nb_layers++] = max_bytes;
		}

		if (reversible)
		{
			// Use 0 for a last quality layer for reversible images so all remaining code blocks will be flushed
			// Hack: KDU encoding for reversible images has a bug for small images that leads to j2c images that 
			// cannot be open or are very blurry. Avoiding that last layer prevents the problem to happen.
			if ((base.getWidth() >= 32) || (base.getHeight() >= 32))
			{
				layer_bytes[nb_layers++] = 0;
			}
			codestream.access_siz()->parse_string("Creversible=yes");
			// *TODO: we should use yuv in reversible mode
			// Don't turn this on now though as it creates problems on decoding for the moment
			//codestream.access_siz()->parse_string("Cycc=no");
		}
		
		std::string layer_string = llformat("Clayers=%d",nb_layers);
		codestream.access_siz()->parse_string(layer_string.c_str());
		
		// Set up data ordering, markers, etc... if precincts or blocks specified
		if ((mBlocksSize != -1) || (mPrecinctsSize != -1))
		{
			if (mPrecinctsSize != -1)
			{
				std::string precincts_string = llformat("Cprecincts={%d,%d}",mPrecinctsSize,mPrecinctsSize);
				codestream.access_siz()->parse_string(precincts_string.c_str());
			}
			if (mBlocksSize != -1)
			{
				std::string blocks_string = llformat("Cblk={%d,%d}",mBlocksSize,mBlocksSize);
				codestream.access_siz()->parse_string(blocks_string.c_str());
			}
			std::string ordering_string = llformat("Corder=LRCP");
			codestream.access_siz()->parse_string(ordering_string.c_str());
			std::string PLT_string = llformat("ORGgen_plt=yes");
			codestream.access_siz()->parse_string(PLT_string.c_str());
			std::string Parts_string = llformat("ORGtparts=R");
			codestream.access_siz()->parse_string(Parts_string.c_str());
		}
		
		// Set the number of wavelets subresolutions (aka levels) 
		if (mLevels != 0)
		{
			std::string levels_string = llformat("Clevels=%d",mLevels);
			codestream.access_siz()->parse_string(levels_string.c_str());
		}
		
		// Complete the encode settings
		codestream.access_siz()->finalize_all();
		codestream.change_appearance(transpose,vflip,hflip);

		// Now we are ready for sample data processing
		kdc_flow_control *tile = new kdc_flow_control(&mem_in,codestream);
		bool done = false;
		while (!done)
		{ 
			// Process line by line
			if (tile->advance_components())
			{
				tile->process_components();
			}
			else
			{
				done = true;
			}
		}

		// Produce the compressed output
		codestream.flush(layer_bytes,nb_layers);

		// Cleanup
		delete tile;
		codestream.destroy();

		// Now that we're done encoding, create the new data buffer for the compressed
		// image and stick it there.
		base.copyData(output_buffer, output_size);
		base.updateData(); // set width, height
		delete[] output_buffer;
	}
	catch(const KDUError& msg)
	{
		base.setLastError(msg.what());
<<<<<<< HEAD
		return false;
	}
	catch (kdu_exception kdu_value)
	{
		// KDU internally throws kdu_exception. It's possible that such an
		// exception might leak out into our code. Catch kdu_exception
		// specially because boost::current_exception_diagnostic_information()
		// could do nothing with it.
		base.setLastError(report_kdu_exception(kdu_value));
=======
>>>>>>> 1773f44b
		return false;
	}
	catch( ... )
	{
		base.setLastError("Unknown J2C error: " +
						  boost::current_exception_diagnostic_information());
		return false;
	}

	return true;
}

bool LLImageJ2CKDU::getMetadata(LLImageJ2C &base)
{
	// *FIX: kdu calls our callback function if there's an error, and
	// then bombs. To regain control, we throw an exception, and
	// catch it here.
	try
	{
		setupCodeStream(base, false, MODE_FAST);
		return true;
	}
	catch (const KDUError& msg)
<<<<<<< HEAD
	{
		base.setLastError(msg.what());
		return false;
	}
	catch (kdu_exception kdu_value)
	{
		// KDU internally throws kdu_exception. It's possible that such an
		// exception might leak out into our code. Catch kdu_exception
		// specially because boost::current_exception_diagnostic_information()
		// could do nothing with it.
		base.setLastError(report_kdu_exception(kdu_value));
=======
	{
		base.setLastError(msg.what());
>>>>>>> 1773f44b
		return false;
	}
	catch (...)
	{
		base.setLastError("Unknown J2C error: " +
						  boost::current_exception_diagnostic_information());
		return false;
	}
}

/*****************************************************************************/
/* STATIC                        copy_block                                  */
/*****************************************************************************/

/*==========================================================================*|
// Only called by copy_tile(), which is itself commented out
static void copy_block(kdu_block *in, kdu_block *out)
{
	if (in->K_max_prime != out->K_max_prime)
    { 
		std::cout << "Cannot copy blocks belonging to subbands with different quantization parameters." << std::endl; 
		return;
	}
	if ((in->size.x != out->size.x) || (in->size.y != out->size.y))  
    { 
		std::cout << "Cannot copy code-blocks with different dimensions." << std::endl; 
		return;
	}
	out->missing_msbs = in->missing_msbs;
	if (out->max_passes < (in->num_passes+2))        // Gives us enough to round up
		out->set_max_passes(in->num_passes+2,false); // to the next whole bit-plane
	out->num_passes = in->num_passes;
	int num_bytes = 0;
	for (int z=0; z < in->num_passes; z++)
    {
		num_bytes += (out->pass_lengths[z] = in->pass_lengths[z]);
		out->pass_slopes[z] = in->pass_slopes[z];
    }
	
    // Just copy compressed code-bytes. Block transcoding not supported.
	if (out->max_bytes < num_bytes)
		out->set_max_bytes(num_bytes,false);
	memcpy(out->byte_buffer,in->byte_buffer,(size_t) num_bytes);
}
|*==========================================================================*/

/*****************************************************************************/
/* STATIC                        copy_tile                                   */
/*****************************************************************************/

/*==========================================================================*|
// Only called by findDiscardLevelsBoundaries(), which is itself commented out
static void
copy_tile(kdu_tile tile_in, kdu_tile tile_out, int tnum_in, int tnum_out,
		  kdu_params *siz_in, kdu_params *siz_out, int skip_components,
		  int &num_blocks)
{
	int num_components = tile_out.get_num_components();
	int new_tpart=0, next_tpart = 1;
	
	for (int c=0; c < num_components; c++)
    {
		kdu_tile_comp comp_in, comp_out;
		comp_in = tile_in.access_component(c);
		comp_out = tile_out.access_component(c);
		int num_resolutions = comp_out.get_num_resolutions();
		//std::cout << "    Copying tile : num_resolutions = " << num_resolutions << std::endl;
		for (int r=0; r < num_resolutions; r++)
        {
			kdu_resolution res_in;  res_in = comp_in.access_resolution(r);
			kdu_resolution res_out; res_out = comp_out.access_resolution(r);
			int b, min_band;
			int num_bands = res_in.get_valid_band_indices(min_band);
			std::cout << "        Copying tile : num_bands = " << num_bands << std::endl;
			for (b=min_band; num_bands > 0; num_bands--, b++)
            {
				kdu_subband band_in;  band_in = res_in.access_subband(b);
				kdu_subband band_out; band_out = res_out.access_subband(b);
				kdu_dims blocks_in;  band_in.get_valid_blocks(blocks_in);
				kdu_dims blocks_out; band_out.get_valid_blocks(blocks_out);
				if ((blocks_in.size.x != blocks_out.size.x) ||
					(blocks_in.size.y != blocks_out.size.y))
                { 
					std::cout << "Transcoding operation cannot proceed: Code-block partitions for the input and output code-streams do not agree." << std::endl;
					return;
				}
				kdu_coords idx;
				//std::cout << "            Copying tile : block indices, x = " << blocks_out.size.x << " and y = " << blocks_out.size.y << std::endl;
				for (idx.y=0; idx.y < blocks_out.size.y; idx.y++)
				{
					for (idx.x=0; idx.x < blocks_out.size.x; idx.x++)
					{
						kdu_block *in =
						band_in.open_block(idx+blocks_in.pos,&new_tpart);
						for (; next_tpart <= new_tpart; next_tpart++)
							siz_out->copy_from(siz_in,tnum_in,tnum_out,next_tpart,
											   skip_components);
						kdu_block *out = band_out.open_block(idx+blocks_out.pos);
						copy_block(in,out);
						band_in.close_block(in);
						band_out.close_block(out);
						num_blocks++;
					}
				}
            }
        }
    }
}
|*==========================================================================*/

// Find the block boundary for each discard level in the input image.
// We parse the input blocks and copy them in a temporary output stream.
// For the moment, we do nothing more that parsing the raw list of blocks and outputing result.
/*==========================================================================*|
// See comments in header file for why this is commented out.
void LLImageJ2CKDU::findDiscardLevelsBoundaries(LLImageJ2C &base)
{
	// We need the number of levels in that image before starting.
	getMetadata(base);
	
	for (int discard_level = 0; discard_level < mLevels; discard_level++)
	{
		//std::cout << "Parsing discard level = " << discard_level << std::endl;
		// Create the input codestream object.
		setupCodeStream(base, true, MODE_FAST);
		mCodeStreamp->apply_input_restrictions(0, 4, discard_level, 0, NULL);
		mCodeStreamp->set_max_bytes(KDU_LONG_MAX,true);
		siz_params *siz_in = mCodeStreamp->access_siz();
	
		// Create the output codestream object.
		siz_params siz;
		siz.copy_from(siz_in,-1,-1,-1,0,discard_level,false,false,false);
		siz.set(Scomponents,0,0,mCodeStreamp->get_num_components());
	
		U32 max_output_size = base.getWidth()*base.getHeight()*base.getComponents();
		max_output_size = (max_output_size < 1000 ? 1000 : max_output_size);
		U8 *output_buffer = new U8[max_output_size];
		U32 output_size = 0; // Address updated by LLKDUMemTarget to give the final compressed buffer size
		LLKDUMemTarget output(output_buffer, output_size, max_output_size);
		kdu_codestream codestream_out; 
		codestream_out.create(&siz,&output);
		//codestream_out.share_buffering(*mCodeStreamp);
		siz_params *siz_out = codestream_out.access_siz();
		siz_out->copy_from(siz_in,-1,-1,-1,0,discard_level,false,false,false);
		codestream_out.access_siz()->finalize_all(-1);
	
		// Set up rate control variables
		kdu_long max_bytes = KDU_LONG_MAX;
		kdu_params *cod = siz_out->access_cluster(COD_params);
		int total_layers;  cod->get(Clayers,0,0,total_layers);
		kdu_long *layer_bytes = new kdu_long[total_layers];
		int nel, non_empty_layers = 0;
	
		// Now ready to perform the transfer of compressed data between streams
		int flush_counter = INT_MAX;
		kdu_dims tile_indices_in;  
		mCodeStreamp->get_valid_tiles(tile_indices_in);
		kdu_dims tile_indices_out; 
		codestream_out.get_valid_tiles(tile_indices_out);
		assert((tile_indices_in.size.x == tile_indices_out.size.x) &&
			   (tile_indices_in.size.y == tile_indices_out.size.y));
		int num_blocks=0;
	
		kdu_coords idx;
		//std::cout << "Parsing tiles : x = " << tile_indices_out.size.x << " to y = " << tile_indices_out.size.y << std::endl;
		for (idx.y=0; idx.y < tile_indices_out.size.y; idx.y++)
		{
			for (idx.x=0; idx.x < tile_indices_out.size.x; idx.x++)
			{
				kdu_tile tile_in = mCodeStreamp->open_tile(idx+tile_indices_in.pos);
				int tnum_in = tile_in.get_tnum();
				int tnum_out = idx.x + idx.y*tile_indices_out.size.x;
				siz_out->copy_from(siz_in,tnum_in,tnum_out,0,0,discard_level,false,false,false);
				siz_out->finalize_all(tnum_out);
				// Note: do not open the output tile without first copying any tile-specific code-stream parameters
				kdu_tile tile_out = codestream_out.open_tile(idx+tile_indices_out.pos);
				assert(tnum_out == tile_out.get_tnum());
				copy_tile(tile_in,tile_out,tnum_in,tnum_out,siz_in,siz_out,0,num_blocks);
				tile_in.close();
				tile_out.close();
				flush_counter--;
				if ((flush_counter <= 0) && codestream_out.ready_for_flush())
				{
					flush_counter = INT_MAX;
					nel = codestream_out.trans_out(max_bytes,layer_bytes,total_layers);
					non_empty_layers = (nel > non_empty_layers)?nel:non_empty_layers;
				}
			}
		}
	
		// Generate the output code-stream
		if (codestream_out.ready_for_flush())
		{
			nel = codestream_out.trans_out(max_bytes,layer_bytes,total_layers);
			non_empty_layers = (nel > non_empty_layers)?nel:non_empty_layers;
		}
		if (non_empty_layers > total_layers)
			non_empty_layers = total_layers; // Can happen if a tile has more layers
	
		// Print out stats
		std::cout << "Code stream parsing for discard level = " << discard_level << std::endl;
		std::cout << "    Total compressed memory in  = " << mCodeStreamp->get_compressed_data_memory() << " bytes" << std::endl;
		std::cout << "    Total compressed memory out = " << codestream_out.get_compressed_data_memory() << " bytes" << std::endl;
		//std::cout << "    Output contains " << total_layers << " quality layers" << std::endl;		
		std::cout << "    Transferred " << num_blocks << " code-blocks from in to out" << std::endl;
		//std::cout << "    Read " << mCodeStreamp->get_num_tparts() << " tile-part(s) from a total of " << (int) tile_indices_in.area() << " tile(s)" << std::endl;
		std::cout << "    Total bytes read = " << mCodeStreamp->get_total_bytes() << std::endl;
		//std::cout << "    Wrote " << codestream_out.get_num_tparts() << " tile-part(s) in a total of " << (int) tile_indices_out.area() << " tile(s)" << std::endl;
		std::cout << "    Total bytes written = " << codestream_out.get_total_bytes() << std::endl;
		std::cout << "-------------" << std::endl;
	
		// Clean-up
		cleanupCodeStream();
		codestream_out.destroy();
		delete[] output_buffer;	
	}
	return;
}
|*==========================================================================*/

void set_default_colour_weights(kdu_params *siz)
{
	kdu_params *cod = siz->access_cluster(COD_params);
	assert(cod != NULL);

	bool can_use_ycc = true;
	bool rev0 = false;
	int depth0 = 0, sub_x0 = 1, sub_y0 = 1;
	for (int c = 0; c < 3; c++)
	{
		int depth = 0; siz->get(Sprecision,c,0,depth);
		int sub_y = 1; siz->get(Ssampling,c,0,sub_y);
		int sub_x = 1; siz->get(Ssampling,c,1,sub_x);
		kdu_params *coc = cod->access_relation(-1,c);
		bool rev = false; coc->get(Creversible,0,0,rev);
		if (c == 0)
		{
			rev0 = rev; depth0 = depth; sub_x0 = sub_x; sub_y0 = sub_y;
		}
		else if ((rev != rev0) || (depth != depth0) || 
				 (sub_x != sub_x0) || (sub_y != sub_y0))
		{
			can_use_ycc = false;
		}
	}
	if (!can_use_ycc)
	{
		return;
	}

	bool use_ycc;
	if (!cod->get(Cycc,0,0,use_ycc))
	{
		cod->set(Cycc,0,0,use_ycc=true);
	}
	if (!use_ycc)
	{
		return;
	}
	float weight;
	if (cod->get(Clev_weights,0,0,weight) || cod->get(Cband_weights,0,0,weight))
	{
		// Weights already specified explicitly -> nothing to do
		return; 
	}

	// These example weights are adapted from numbers generated by Marcus Nadenau
	// at EPFL, for a viewing distance of 15 cm and a display resolution of
	// 300 DPI.

	cod->parse_string("Cband_weights:C0="
		"{0.0901},{0.2758},{0.2758},"
		"{0.7018},{0.8378},{0.8378},{1}");
	cod->parse_string("Cband_weights:C1="
		"{0.0263},{0.0863},{0.0863},"
		"{0.1362},{0.2564},{0.2564},"
		"{0.3346},{0.4691},{0.4691},"
		"{0.5444},{0.6523},{0.6523},"
		"{0.7078},{0.7797},{0.7797},{1}");
	cod->parse_string("Cband_weights:C2="
		"{0.0773},{0.1835},{0.1835},"
		"{0.2598},{0.4130},{0.4130},"
		"{0.5040},{0.6464},{0.6464},"
		"{0.7220},{0.8254},{0.8254},"
		"{0.8769},{0.9424},{0.9424},{1}");
}

/******************************************************************************/
/*                              transfer_bytes                                */
/******************************************************************************/

void transfer_bytes(kdu_byte *dest, kdu_line_buf &src, int gap, int precision)
/* Transfers source samples from the supplied line buffer into the output
byte buffer, spacing successive output samples apart by `gap' bytes
(to allow for interleaving of colour components).  The function performs
all necessary level shifting, type conversion, rounding and truncation. */
{
	int width = src.get_width();
	if (src.get_buf32() != NULL)
	{ // Decompressed samples have a 32-bit representation (integer or float)
		assert(precision >= 8); // Else would have used 16 bit representation
		kdu_sample32 *sp = src.get_buf32();
		if (!src.is_absolute())
		{ // Transferring normalized floating point data.
			float scale16 = (float)(1<<16);
			kdu_int32 val;

			for (; width > 0; width--, sp++, dest+=gap)
			{
				val = (kdu_int32)(sp->fval*scale16);
				val = (val+128)>>8; // May be faster than true rounding
				val += 128;
				if (val & ((0xffffffffU)<<8))
				{
					val = (val < 0 ? 0 : 255);
				}
				*dest = (kdu_byte) val;
			}
		}
		else
		{ // Transferring 32-bit absolute integers.
			kdu_int32 val;
			kdu_int32 downshift = precision-8;
			kdu_int32 offset = (1<<downshift)>>1;

			for (; width > 0; width--, sp++, dest+=gap)
			{
				val = sp->ival;
				val = (val+offset)>>downshift;
				val += 128;
				if (val & ((0xffffffffU)<<8))
				{
					val = (val < 0 ? 0 : 255);
				}
				*dest = (kdu_byte) val;
			}
		}
	}
	else
	{ // Source data is 16 bits.
		kdu_sample16 *sp = src.get_buf16();
		if (!src.is_absolute())
		{ // Transferring 16-bit fixed point quantities
			kdu_int16 val;

			if (precision >= 8)
			{ // Can essentially ignore the bit-depth.
				for (; width > 0; width--, sp++, dest+=gap)
				{
					val = sp->ival;
					val += (1<<(KDU_FIX_POINT-8))>>1;
					val >>= (KDU_FIX_POINT-8);
					val += 128;
					if (val & ((0xffffffffU)<<8))
					{
						val = (val < 0 ? 0 : 255);
					}
					*dest = (kdu_byte) val;
				}
			}
			else
			{ // Need to force zeros into one or more least significant bits.
				kdu_int16 downshift = KDU_FIX_POINT-precision;
				kdu_int16 upshift = 8-precision;
				kdu_int16 offset = 1<<(downshift-1);

				for (; width > 0; width--, sp++, dest+=gap)
				{
					val = sp->ival;
					val = (val+offset)>>downshift;
					val <<= upshift;
					val += 128;
					if (val & ((0xffffffffU)<<8))
					{
						val = (val < 0 ? 0 : 256 - (1<<upshift));
					}
					*dest = (kdu_byte) val;
				}
			}
		}
		else
		{ // Transferring 16-bit absolute integers.
			kdu_int16 val;

			if (precision >= 8)
			{
				kdu_int16 downshift = precision-8;
				kdu_int16 offset = (1<<downshift)>>1;

				for (; width > 0; width--, sp++, dest+=gap)
				{
					val = sp->ival;
					val = (val+offset)>>downshift;
					val += 128;
					if (val & ((0xffffffffU)<<8))
					{
						val = (val < 0 ? 0 : 255);
					}
					*dest = (kdu_byte) val;
				}
			}
			else
			{
				kdu_int16 upshift = 8-precision;

				for (; width > 0; width--, sp++, dest+=gap)
				{
					val = sp->ival;
					val <<= upshift;
					val += 128;
					if (val & ((0xffffffffU)<<8))
					{
						val = (val < 0 ? 0 : 256 - (1<<upshift));
					}
					*dest = (kdu_byte) val;
				}
			}
		}
	}
}

LLKDUDecodeState::LLKDUDecodeState(kdu_tile tile, kdu_byte *buf, S32 row_gap)
{
	S32 c;

	mTile = tile;
	mBuf = buf;
	mRowGap = row_gap;

	mNumComponents = tile.get_num_components();

	llassert(mNumComponents <= 4);
	mUseYCC = tile.get_ycc();

	for (c = 0; c < 4; ++c)
	{
		mReversible[c] = false;
		mBitDepths[c] = 0;
	}

	// Open tile-components and create processing engines and resources
	for (c = 0; c < mNumComponents; c++)
	{
		mComps[c] = mTile.access_component(c);
		mReversible[c] = mComps[c].get_reversible();
		mBitDepths[c] = mComps[c].get_bit_depth();
		kdu_resolution res = mComps[c].access_resolution(); // Get top resolution
		kdu_dims comp_dims; res.get_dims(comp_dims);
		if (c == 0)
		{
			mDims = comp_dims;
		}
		else
		{
			llassert(mDims == comp_dims); // Safety check; the caller has ensured this
		}
		bool use_shorts = (mComps[c].get_bit_depth(true) <= 16);
		mLines[c].pre_create(&mAllocator,mDims.size.x,mReversible[c],use_shorts,0,0);
		if (res.which() == 0) // No DWT levels used
		{
			mEngines[c] = kdu_decoder(res.access_subband(LL_BAND),&mAllocator,use_shorts);
		}
		else
		{
			mEngines[c] = kdu_synthesis(res,&mAllocator,use_shorts);
		}
	}
	mAllocator.finalize(); // Actually creates buffering resources
	for (c = 0; c < mNumComponents; c++)
	{
		mLines[c].create(); // Grabs resources from the allocator.
	}
}

LLKDUDecodeState::~LLKDUDecodeState()
{
	// Cleanup
	for (S32 c = 0; c < mNumComponents; c++)
	{
		mEngines[c].destroy(); // engines are interfaces; no default destructors
	}
	mTile.close();
}

bool LLKDUDecodeState::processTileDecode(F32 decode_time, bool limit_time)
/* Decompresses a tile, writing the data into the supplied byte buffer.
The buffer contains interleaved image components, if there are any.
Although you may think of the buffer as belonging entirely to this tile,
the `buf' pointer may actually point into a larger buffer representing
multiple tiles.  For this reason, `row_gap' is needed to identify the
separation between consecutive rows in the real buffer. */
{
	S32 c;
	// Now walk through the lines of the buffer, recovering them from the
	// relevant tile-component processing engines.

	LLTimer decode_timer;
	while (mDims.size.y--)
	{
		for (c = 0; c < mNumComponents; c++)
		{
			mEngines[c].pull(mLines[c]);
		}
		if ((mNumComponents >= 3) && mUseYCC)
		{
			kdu_convert_ycc_to_rgb(mLines[0],mLines[1],mLines[2]);
		}
		for (c = 0; c < mNumComponents; c++)
		{
			transfer_bytes(mBuf+c,mLines[c],mNumComponents,mBitDepths[c]);
		}
		mBuf += mRowGap;
		if (mDims.size.y % 10)
		{
			if (limit_time && decode_timer.getElapsedTimeF32() > decode_time)
			{
				return false;
			}
		}
	}
	return true;
}

// kdc_flow_control 

kdc_flow_control::kdc_flow_control (kdu_image_in_base *img_in, kdu_codestream codestream)
{
	int n;
	
	this->codestream = codestream;
	codestream.get_valid_tiles(valid_tile_indices);
	tile_idx = valid_tile_indices.pos;
	tile = codestream.open_tile(tile_idx,NULL);
	
	// Set up the individual components
	num_components = codestream.get_num_components(true);
	components = new kdc_component_flow_control[num_components];
	count_delta = 0;
	kdc_component_flow_control *comp = components;
	for (n = 0; n < num_components; n++, comp++)
	{
		comp->line = NULL;
		comp->reader = img_in;
		kdu_coords subsampling;  
		codestream.get_subsampling(n,subsampling,true);
		kdu_dims dims;  
		codestream.get_tile_dims(tile_idx,n,dims,true);
		comp->vert_subsampling = subsampling.y;
		if ((n == 0) || (comp->vert_subsampling < count_delta))
		{
			count_delta = comp->vert_subsampling;
		}
		comp->ratio_counter = 0;
		comp->remaining_lines = comp->initial_lines = dims.size.y;
	}
	assert(num_components >= 0);
	
	tile.set_components_of_interest(num_components);
	max_buffer_memory = engine.create(codestream,tile,false,NULL,false,1,NULL,NULL,false);
}

kdc_flow_control::~kdc_flow_control()
{
	if (components != NULL)
	{
		delete[] components;
	}
	if (engine.exists())
	{
		engine.destroy();
	}
}

bool kdc_flow_control::advance_components()
{
	bool found_line = false;
	while (!found_line)
	{
		bool all_done = true;
		kdc_component_flow_control *comp = components;
		for (int n = 0; n < num_components; n++, comp++)
		{
			assert(comp->ratio_counter >= 0);
			if (comp->remaining_lines > 0)
			{
				all_done = false;
				comp->ratio_counter -= count_delta;
				if (comp->ratio_counter < 0)
				{
					found_line = true;
					comp->line = engine.exchange_line(n,NULL,NULL);
					assert(comp->line != NULL);
					if (comp->line->get_width())
					{
						comp->reader->get(n,*(comp->line),0);
					}
				}
			}
		}
		if (all_done)
		{
			return false;
		}
	}
	return true;
}

void kdc_flow_control::process_components()
{
	kdc_component_flow_control *comp = components;
	for (int n = 0; n < num_components; n++, comp++)
	{
		if (comp->ratio_counter < 0)
		{
			comp->ratio_counter += comp->vert_subsampling;
			assert(comp->ratio_counter >= 0);
			assert(comp->remaining_lines > 0);
			comp->remaining_lines--;
			assert(comp->line != NULL);
			engine.exchange_line(n,comp->line,NULL);
			comp->line = NULL;
		}
	}
}<|MERGE_RESOLUTION|>--- conflicted
+++ resolved
@@ -35,7 +35,6 @@
 
 #include "kdu_block_coding.h"
 
-<<<<<<< HEAD
 #include "llexception.h"
 #include <boost/exception/diagnostic_information.hpp>
 #include <sstream>
@@ -82,18 +81,6 @@
     return out.str();
 }
 } // anonymous namespace
-=======
-#include <stdexcept>
-#include <iostream>
-
-namespace {
-// exception used to keep KDU from terminating entire program -- see comments
-// in LLKDUMessageError::flush()
-struct KDUError: public std::runtime_error
-{
-	KDUError(const std::string& msg): std::runtime_error(msg) {}
-};
-} // anonymous namespace
 
 // stream kdu_dims to std::ostream
 // Turns out this must NOT be in the anonymous namespace!
@@ -103,7 +90,6 @@
 	return out << "(" << dims.pos.x << "," << dims.pos.y << "),"
 				  "[" << dims.size.x << "x" << dims.size.y << "]";
 }
->>>>>>> 1773f44b
 
 class kdc_flow_control {
 	
@@ -244,11 +230,7 @@
 		// shutdown will NOT engage the behavior described above.
 		if (end_of_message) 
 		{
-<<<<<<< HEAD
 			LLTHROW(KDUError("LLKDUMessageError::flush()"));
-=======
-	 		throw KDUError("LLKDUMessageError::flush()");
->>>>>>> 1773f44b
 		}
 	}
 };
@@ -488,7 +470,6 @@
 		}
 	}
 	catch (const KDUError& msg)
-<<<<<<< HEAD
 	{
 		base.setLastError(msg.what());
 		return false;
@@ -500,10 +481,6 @@
 		// specially because boost::current_exception_diagnostic_information()
 		// could do nothing with it.
 		base.setLastError(report_kdu_exception(kdu_value));
-=======
-	{
-		base.setLastError(msg.what());
->>>>>>> 1773f44b
 		return false;
 	}
 	catch (...)
@@ -599,7 +576,6 @@
 				}
 			}
 			catch (const KDUError& msg)
-<<<<<<< HEAD
 			{
 				base.setLastError(msg.what());
 				base.decodeFailed();
@@ -613,10 +589,6 @@
 				// specially because boost::current_exception_diagnostic_information()
 				// could do nothing with it.
 				base.setLastError(report_kdu_exception(kdu_value));
-=======
-			{
-				base.setLastError(msg.what());
->>>>>>> 1773f44b
 				base.decodeFailed();
 				cleanupCodeStream();
 				return true; // done
@@ -811,7 +783,6 @@
 	catch(const KDUError& msg)
 	{
 		base.setLastError(msg.what());
-<<<<<<< HEAD
 		return false;
 	}
 	catch (kdu_exception kdu_value)
@@ -821,8 +792,6 @@
 		// specially because boost::current_exception_diagnostic_information()
 		// could do nothing with it.
 		base.setLastError(report_kdu_exception(kdu_value));
-=======
->>>>>>> 1773f44b
 		return false;
 	}
 	catch( ... )
@@ -846,7 +815,6 @@
 		return true;
 	}
 	catch (const KDUError& msg)
-<<<<<<< HEAD
 	{
 		base.setLastError(msg.what());
 		return false;
@@ -858,10 +826,6 @@
 		// specially because boost::current_exception_diagnostic_information()
 		// could do nothing with it.
 		base.setLastError(report_kdu_exception(kdu_value));
-=======
-	{
-		base.setLastError(msg.what());
->>>>>>> 1773f44b
 		return false;
 	}
 	catch (...)
